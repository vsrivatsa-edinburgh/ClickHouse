# Possible values:
# - `address` (ASan)
# - `memory` (MSan)
# - `thread` (TSan)
# - `undefined` (UBSan)
# - "" (no sanitizing)
option (SANITIZE "Enable one of the code sanitizers" "")

set (SAN_FLAGS "${SAN_FLAGS} -g -fno-omit-frame-pointer -DSANITIZER")

# It's possible to pass an ignore list to sanitizers (-fsanitize-ignorelist). Intentionally not doing this because
# 1. out-of-source suppressions are awkward 2. it seems ignore lists don't work after the Clang v16 upgrade (#49829)

if (SANITIZE)
    if (SANITIZE STREQUAL "address")
        set (ASAN_FLAGS "-fsanitize=address -fsanitize-address-use-after-scope")
        if (COMPILER_CLANG)
            if (${CMAKE_CXX_COMPILER_VERSION} VERSION_GREATER_EQUAL 15 AND ${CMAKE_CXX_COMPILER_VERSION} VERSION_LESS 16)
                # LLVM-15 has a bug in Address Sanitizer, preventing the usage
                # of 'sanitize-address-use-after-scope', see [1].
                #
                #   [1]: https://github.com/llvm/llvm-project/issues/58633
                set (ASAN_FLAGS "${ASAN_FLAGS} -fno-sanitize-address-use-after-scope")
            endif()
        endif()
        set (CMAKE_CXX_FLAGS "${CMAKE_CXX_FLAGS} ${SAN_FLAGS} ${ASAN_FLAGS}")
        set (CMAKE_C_FLAGS "${CMAKE_C_FLAGS} ${SAN_FLAGS} ${ASAN_FLAGS}")

    elseif (SANITIZE STREQUAL "memory")
        # MemorySanitizer flags are set according to the official documentation:
        # https://clang.llvm.org/docs/MemorySanitizer.html#usage

        # Linking can fail due to relocation overflows (see #49145), caused by too big object files / libraries.
        # Work around this with position-independent builds (-fPIC and -fpie), this is slightly slower than non-PIC/PIE but that's okay.
<<<<<<< HEAD
        set (MSAN_FLAGS "-fsanitize=memory -fsanitize-memory-use-after-dtor -fsanitize-memory-track-origins -fno-optimize-sibling-calls -fPIC -fpie")
=======
        set (MSAN_FLAGS "-fsanitize=memory -fsanitize-memory-use-after-dtor -fsanitize-memory-track-origins -fno-optimize-sibling-calls -fPIC -fpie -fsanitize-blacklist=${PROJECT_SOURCE_DIR}/tests/msan_suppressions.txt")
>>>>>>> 7bed59e1
        set (CMAKE_CXX_FLAGS "${CMAKE_CXX_FLAGS} ${SAN_FLAGS} ${MSAN_FLAGS}")
        set (CMAKE_C_FLAGS "${CMAKE_C_FLAGS} ${SAN_FLAGS} ${MSAN_FLAGS}")

    elseif (SANITIZE STREQUAL "thread")
        set (TSAN_FLAGS "-fsanitize=thread")
        if (COMPILER_CLANG)
            set (TSAN_FLAGS "${TSAN_FLAGS} -fsanitize-blacklist=${PROJECT_SOURCE_DIR}/tests/tsan_suppressions.txt")
        endif()

        set (CMAKE_CXX_FLAGS "${CMAKE_CXX_FLAGS} ${SAN_FLAGS} ${TSAN_FLAGS}")
        set (CMAKE_C_FLAGS "${CMAKE_C_FLAGS} ${SAN_FLAGS} ${TSAN_FLAGS}")

    elseif (SANITIZE STREQUAL "undefined")
        set (UBSAN_FLAGS "-fsanitize=undefined -fno-sanitize-recover=all -fno-sanitize=float-divide-by-zero")
        if (ENABLE_FUZZING)
            # Unsigned integer overflow is well defined behaviour from a perspective of C++ standard,
            # compilers or CPU. We use in hash functions like SipHash and many other places in our codebase.
            # This flag is needed only because fuzzers are run inside oss-fuzz infrastructure
            # and they have a bunch of flags not halt the program if UIO happend and even to silence that warnings.
            # But for unknown reason that flags don't work with ClickHouse or we don't understand how to properly use them,
            # that's why we often receive reports about UIO. The simplest way to avoid this is just  set this flag here.
            set(UBSAN_FLAGS "${UBSAN_FLAGS} -fno-sanitize=unsigned-integer-overflow")
        endif()
        if (COMPILER_CLANG)
            set (UBSAN_FLAGS "${UBSAN_FLAGS} -fsanitize-blacklist=${PROJECT_SOURCE_DIR}/tests/ubsan_suppressions.txt")
        endif()

        set (CMAKE_CXX_FLAGS "${CMAKE_CXX_FLAGS} ${SAN_FLAGS} ${UBSAN_FLAGS}")
        set (CMAKE_C_FLAGS "${CMAKE_C_FLAGS} ${SAN_FLAGS} ${UBSAN_FLAGS}")

        # llvm-tblgen, that is used during LLVM build, doesn't work with UBSan.
        set (ENABLE_EMBEDDED_COMPILER 0 CACHE BOOL "")

    else ()
        message (FATAL_ERROR "Unknown sanitizer type: ${SANITIZE}")
    endif ()
endif()<|MERGE_RESOLUTION|>--- conflicted
+++ resolved
@@ -32,11 +32,7 @@
 
         # Linking can fail due to relocation overflows (see #49145), caused by too big object files / libraries.
         # Work around this with position-independent builds (-fPIC and -fpie), this is slightly slower than non-PIC/PIE but that's okay.
-<<<<<<< HEAD
         set (MSAN_FLAGS "-fsanitize=memory -fsanitize-memory-use-after-dtor -fsanitize-memory-track-origins -fno-optimize-sibling-calls -fPIC -fpie")
-=======
-        set (MSAN_FLAGS "-fsanitize=memory -fsanitize-memory-use-after-dtor -fsanitize-memory-track-origins -fno-optimize-sibling-calls -fPIC -fpie -fsanitize-blacklist=${PROJECT_SOURCE_DIR}/tests/msan_suppressions.txt")
->>>>>>> 7bed59e1
         set (CMAKE_CXX_FLAGS "${CMAKE_CXX_FLAGS} ${SAN_FLAGS} ${MSAN_FLAGS}")
         set (CMAKE_C_FLAGS "${CMAKE_C_FLAGS} ${SAN_FLAGS} ${MSAN_FLAGS}")
 
