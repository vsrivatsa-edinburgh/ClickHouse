--- conflicted
+++ resolved
@@ -4,9 +4,5 @@
         image: redis
         restart: always
         ports:
-<<<<<<< HEAD
-          - ${REDIS_EXTERNAL_PORT}:${REDIS_INTERNAL_PORT}
-=======
-            - 6380:6379
->>>>>>> c1a077a1
+            - ${REDIS_EXTERNAL_PORT}:${REDIS_INTERNAL_PORT}
         command: redis-server --requirepass "clickhouse" --databases 32