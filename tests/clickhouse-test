#!/usr/bin/env python3

# pylint: disable=too-many-return-statements
# pylint: disable=global-variable-not-assigned
# pylint: disable=global-statement
# pylint: disable=too-many-lines
# pylint: disable=anomalous-backslash-in-string
# pylint: disable=protected-access

import copy
import enum
import glob

# Not requests, to avoid requiring extra dependency.
import http.client
import io
import itertools
import json
import math
import multiprocessing
import os
import os.path
import platform
import random
import re
import shutil
import signal
import socket
import string
import subprocess
import sys
import tempfile
import traceback
import urllib.parse

# for crc32
import zlib
from argparse import ArgumentParser
from ast import literal_eval as make_tuple
from contextlib import redirect_stdout
from datetime import datetime, timedelta
from errno import ESRCH
from subprocess import PIPE, Popen
from time import sleep, time
from typing import Dict, List, Optional, Set, Tuple, Union

try:
    import termcolor  # type: ignore
except ImportError:
    termcolor = None


USE_JINJA = True
try:
    import jinja2
except ImportError:
    USE_JINJA = False
    print("WARNING: jinja2 not installed! Template tests will be skipped.")

MESSAGES_TO_RETRY = [
    "ConnectionPoolWithFailover: Connection failed at try",
    "DB::Exception: New table appeared in database being dropped or detached. Try again",
    "is already started to be removing by another replica right now",
    # This is from LSan, and it indicates its own internal problem:
    "Unable to get registers from thread",
]

MAX_RETRIES = 3

TEST_FILE_EXTENSIONS = [".sql", ".sql.j2", ".sh", ".py", ".expect"]

VERSION_PATTERN = r"^((\d+\.)?(\d+\.)?(\d+\.)?\d+)$"

TEST_MAX_RUN_TIME_IN_SECONDS = 180


class SharedEngineReplacer:
    ENGINES_NON_REPLICATED_REGEXP = r"[ =]((Collapsing|VersionedCollapsing|Summing|Replacing|Aggregating|)MergeTree\(?\)?)"
    ENGINES_MAPPING_REPLICATED = [
        ("ReplicatedMergeTree", "SharedMergeTree"),
        ("ReplicatedCollapsingMergeTree", "SharedCollapsingMergeTree"),
        (
            "ReplicatedVersionedCollapsingMergeTree",
            "SharedVersionedCollapsingMergeTree",
        ),
        ("ReplicatedSummingMergeTree", "SharedSummingMergeTree"),
        ("ReplicatedReplacingMergeTree", "SharedReplacingMergeTree"),
        ("ReplicatedAggregatingMergeTree", "SharedAggregatingMergeTree"),
    ]
    NEW_SYNTAX_REPLICATED_MERGE_TREE_RE = (
        r"Replicated[a-zA-Z]*MergeTree\((\\?'.*\\?')?,?(\\?'.*\\?')?[a-zA-Z, _}{]*\)"
    )
    OLD_SYNTAX_OR_ARGUMENTS_RE = r"Tree\(.*[0-9]+.*\)"

    def _check_replicad_new_syntax(self, line):
        return re.search(self.NEW_SYNTAX_REPLICATED_MERGE_TREE_RE, line) is not None

    def _check_old_syntax_or_arguments(self, line):
        return re.search(self.OLD_SYNTAX_OR_ARGUMENTS_RE, line) is not None

    @staticmethod
    def _is_comment_line(line):
        return line.startswith("SELECT") or line.startswith("select")

    @staticmethod
    def _is_create_query(line):
        return (
            line.startswith("CREATE")
            or line.startswith("create")
            or line.startswith("ENGINE")
            or line.startswith("engine")
        )

    def _replace_non_replicated(self, line, escape_quotes, use_random_path):
        groups = re.search(self.ENGINES_NON_REPLICATED_REGEXP, line)
        if groups is not None and not self._check_old_syntax_or_arguments(line):
            non_replicated_engine = groups.groups()[0]
            basename_no_ext = os.path.splitext(os.path.basename(self.file_name))[0]
            if use_random_path:
                shared_path = "/" + os.path.join(
                    basename_no_ext.replace("_", "/"),
                    str(os.getpid()),
                    str(random.randint(1, 1000)),
                )
            else:
                shared_path = "/" + os.path.join(
                    basename_no_ext.replace("_", "/"), str(os.getpid())
                )

            if escape_quotes:
                shared_engine = (
                    "Shared"
                    + non_replicated_engine.replace("()", "")
                    + f"(\\'{shared_path}\\', \\'1\\')"
                )
            else:
                shared_engine = (
                    "Shared"
                    + non_replicated_engine.replace("()", "")
                    + f"('{shared_path}', '1')"
                )
            return line.replace(non_replicated_engine, shared_engine)

        return line

    def _need_to_replace_something(self):
        return (
            self.replace_replicated or self.replace_non_replicated
        ) and "shared_merge_tree" not in self.file_name

    def _has_show_create_table(self):
        with open(self.file_name, "r", encoding="utf-8") as f:
            return re.search("show create table", f.read(), re.IGNORECASE)

    def __init__(
        self, file_name, replace_replicated, replace_non_replicated, reference_file
    ):
        self.file_name = file_name
        self.temp_file_path = get_temp_file_path()
        self.replace_replicated = replace_replicated
        self.replace_non_replicated = replace_non_replicated

        use_random_path = not reference_file and not self._has_show_create_table()

        if not self._need_to_replace_something():
            return

        shutil.copyfile(self.file_name, self.temp_file_path)
        shutil.copymode(self.file_name, self.temp_file_path)

        with open(self.file_name, "w", newline="", encoding="utf-8") as modified:
            with open(self.temp_file_path, "r", newline="", encoding="utf-8") as source:
                for line in source:
                    if self._is_comment_line(line) or (
                        reference_file and not self._is_create_query(line)
                    ):
                        modified.write(line)
                        continue

                    if self.replace_replicated:
                        for (
                            engine_from,
                            engine_to,
                        ) in SharedEngineReplacer.ENGINES_MAPPING_REPLICATED:
                            if engine_from in line and (
                                self._check_replicad_new_syntax(line)
                                or engine_from + " " in line
                                or engine_from + ";" in line
                            ):
                                line = line.replace(engine_from, engine_to)
                                break

                    if self.replace_non_replicated:
                        line = self._replace_non_replicated(
                            line, reference_file, use_random_path
                        )

                    modified.write(line)

    def __enter__(self):
        return self

    def __exit__(self, exc_type, exc_value, exc_tb):
        if not self._need_to_replace_something():
            return
        shutil.move(self.temp_file_path, self.file_name)


def get_temp_file_path():
    return os.path.join(
        tempfile._get_default_tempdir(), next(tempfile._get_candidate_names())
    )


def stringhash(s: str) -> int:
    # default hash() function consistent
    # only during process invocation https://stackoverflow.com/a/42089311
    return zlib.crc32(s.encode("utf-8"))


def read_file_as_binary_string(file_path):
    with open(file_path, "rb") as file:
        binary_data = file.read()
    return binary_data


# First and last lines of the log
def trim_for_log(s):
    if not s:
        return s
    lines = s.splitlines()
    if len(lines) > 10000:
        separator = "-" * 40 + str(len(lines) - 10000) + " lines are hidden" + "-" * 40
        return "\n".join(lines[:5000] + [] + [separator] + [] + lines[-5000:])
    return "\n".join(lines)


def is_valid_utf_8(fname):
    try:
        with open(fname, "rb") as f:
            contents = f.read()
            contents.decode("utf-8")
            return True
    except UnicodeDecodeError:
        return False


class TestException(Exception):
    pass


class HTTPError(Exception):
    def __init__(self, message=None, code=None):
        self.message = message
        self.code = code
        super().__init__(message)

    def __str__(self):
        return f"Code: {self.code}. {self.message}"


# Helpers to execute queries via HTTP interface.
def clickhouse_execute_http(
    base_args,
    query,
    body=None,
    timeout=30,
    settings=None,
    default_format=None,
    max_http_retries=5,
    retry_error_codes=False,
):
    if base_args.secure:
        client = http.client.HTTPSConnection(
            host=base_args.tcp_host, port=base_args.http_port, timeout=timeout
        )
    else:
        client = http.client.HTTPConnection(
            host=base_args.tcp_host, port=base_args.http_port, timeout=timeout
        )

    timeout = int(timeout)
    params = {
        "query": query,
        # hung check in stress tests may remove the database,
        # hence we should use 'system'.
        "database": "system",
        "connect_timeout": timeout,
        "receive_timeout": timeout,
        "send_timeout": timeout,
        "http_connection_timeout": timeout,
        "http_receive_timeout": timeout,
        "http_send_timeout": timeout,
        "output_format_parallel_formatting": 0,
        "max_rows_to_read": 0,  # Some queries read from system.text_log which might get too big
    }
    if settings is not None:
        params.update(settings)
    if default_format is not None:
        params["default_format"] = default_format

    for i in range(max_http_retries):
        try:
            client.request(
                "POST",
                f"/?{base_args.client_options_query_str}{urllib.parse.urlencode(params)}",
                body=body,
            )
            res = client.getresponse()
            data = res.read()
            if res.status == 200 or (not retry_error_codes):
                break
        except Exception as ex:
            if i == max_http_retries - 1:
                raise ex
            client.close()
            sleep(i + 1)

    if res.status != 200:
        raise HTTPError(data.decode(), res.status)

    return data


def clickhouse_execute(
    base_args,
    query,
    body=None,
    timeout=30,
    settings=None,
    max_http_retries=5,
    retry_error_codes=False,
):
    return clickhouse_execute_http(
        base_args,
        query,
        body,
        timeout,
        settings,
        max_http_retries=max_http_retries,
        retry_error_codes=retry_error_codes,
    ).strip()


def clickhouse_execute_json(
    base_args, query, timeout=60, settings=None, max_http_retries=5
):
    data = clickhouse_execute_http(
        base_args,
        query,
        None,
        timeout,
        settings,
        "JSONEachRow",
        max_http_retries=max_http_retries,
    )
    if not data:
        return None
    rows = []
    for row in data.strip().splitlines():
        rows.append(json.loads(row))
    return rows


# Should we capture client's stacktraces via SIGTSTP
CAPTURE_CLIENT_STACKTRACE = False


def kill_process_group(pgid):
    print(f"Killing process group {pgid}")
    print(f"Processes in process group {pgid}:")
    print(
        subprocess.check_output(
            f"pgrep --pgroup {pgid} -a", shell=True, stderr=subprocess.STDOUT
        ).decode("utf-8"),
        end="",
    )
    try:
        if CAPTURE_CLIENT_STACKTRACE:
            # Let's try to dump stacktrace in client (useful to catch issues there)
            os.killpg(pgid, signal.SIGTSTP)
            # Wait some time for clickhouse utilities to gather stacktrace
            if RELEASE_NON_SANITIZED:
                sleep(0.5)
            else:
                sleep(10)
        # NOTE: this still may leave some processes, that had been
        # created by timeout(1), since it also creates new process
        # group. But this should not be a problem with default
        # options, since the default time for each test is 10min,
        # and this is way more bigger then the timeout for each
        # timeout(1) invocation.
        #
        # But as a workaround we are sending SIGTERM first, and
        # only after SIGKILL, that way timeout(1) will have an
        # ability to terminate childrens (though not always since
        # signals are asynchronous).
        os.killpg(pgid, signal.SIGTERM)
        # We need minimal delay to let processes handle SIGTERM - 0.1 (this may
        # not be enough, but at least something)
        sleep(0.1)
        os.killpg(pgid, signal.SIGKILL)
    except OSError as e:
        if e.errno == ESRCH:
            print(f"Got ESRCH while killing {pgid}. Ignoring.")
        else:
            raise
    print(f"Process group {pgid} should be killed")


def cleanup_child_processes(pid):
    print(f"Child processes of {pid}:")
    try:
        pgid = os.getpgid(os.getpid())
    except OSError as e:
        if e.errno == ESRCH:
            print(f"Process {pid} does not exist. Ignoring.")
            return
        raise
    print(
        subprocess.check_output(
            f"pgrep --parent {pid} -a", shell=True, stderr=subprocess.STDOUT
        ).decode("utf-8"),
        end="",
    )
    # Due to start_new_session=True, it is not enough to kill by PGID, we need
    # to look at children processes as well.
    # But we are hoping that nobody creates session in the tests (though it is
    # possible via timeout(), but we are assuming that they will be killed by
    # timeout).
    processes = subprocess.check_output(
        f"pgrep --parent {pid}", shell=True, stderr=subprocess.STDOUT
    )
    processes = processes.decode("utf-8")
    processes = processes.strip()
    processes = processes.split("\n")
    processes = map(lambda x: int(x.strip()), processes)
    processes = list(processes)
    for child in processes:
        child_pgid = os.getpgid(child)
        if child_pgid != pgid:
            kill_process_group(child_pgid)

    # SIGKILL should not be sent, since this will kill the script itself
    os.killpg(pgid, signal.SIGTERM)


# send signal to all processes in group to avoid hung check triggering
# (to avoid terminating clickhouse-test itself, the signal should be ignored)
def stop_tests():
    signal.signal(signal.SIGTERM, signal.SIG_IGN)
    cleanup_child_processes(os.getpid())
    signal.signal(signal.SIGTERM, signal_handler)


def get_db_engine(args, database_name):
    if args.replicated_database:
        return f" ON CLUSTER test_cluster_database_replicated \
            ENGINE=Replicated('/test/clickhouse/db/{database_name}', \
            '{{shard}}', '{{replica}}')"
    if args.db_engine:
        return " ENGINE=" + args.db_engine
    return ""  # Will use default engine


def get_create_database_settings(args, testcase_args):
    create_database_settings = {}
    if testcase_args:
        create_database_settings["log_comment"] = testcase_args.testcase_basename
    if args.db_engine == "Ordinary":
        create_database_settings["allow_deprecated_database_ordinary"] = 1
    return create_database_settings


def get_zookeeper_session_uptime(args):
    try:
        if args.replicated_database:
            return int(
                clickhouse_execute(
                    args,
                    """
            SELECT min(materialize(zookeeperSessionUptime()))
            FROM clusterAllReplicas('test_cluster_database_replicated', system.one)
            """,
                )
            )
        return int(clickhouse_execute(args, "SELECT zookeeperSessionUptime()"))
    except Exception:
        return None


def need_retry(args, stdout, stderr, total_time):
    if args.check_zookeeper_session:
        # Sometimes we may get unexpected exception like "Replica is readonly" or "Shutdown is called for table"
        # instead of "Session expired" or "Connection loss"
        # Retry if session was expired during test execution.
        # If ZooKeeper is configured, then it's more reliable than checking stderr,
        # but the following condition is always true if ZooKeeper is not configured.
        session_uptime = get_zookeeper_session_uptime(args)
        if session_uptime is not None and session_uptime < math.ceil(total_time):
            return True
    return any(msg in stdout for msg in MESSAGES_TO_RETRY) or any(
        msg in stderr for msg in MESSAGES_TO_RETRY
    )


def get_processlist_size(args):
    if args.replicated_database:
        return int(
            clickhouse_execute(
                args,
                """
                SELECT
                    count()
                FROM clusterAllReplicas('test_cluster_database_replicated', system.processes)
                WHERE query NOT LIKE '%system.processes%'
                """,
            ).strip()
        )
    return int(
        clickhouse_execute(
            args,
            """
                SELECT
                    count()
                FROM system.processes
                WHERE query NOT LIKE '%system.processes%'
                """,
        ).strip()
    )


def get_processlist_with_stacktraces(args):
    if args.replicated_database:
        return clickhouse_execute(
            args,
            """
        SELECT materialize(hostName() || '::' || tcpPort()::String) as host_port, *
        -- NOTE: view() here to do JOIN on shards, instead of initiator
        FROM clusterAllReplicas('test_cluster_database_replicated', view(
            SELECT
                p.*,
                arrayStringConcat(groupArray('Thread ID ' || toString(s.thread_id) || '\n' || arrayStringConcat(arrayMap(
                    x -> concat(addressToLine(x), '::', demangle(addressToSymbol(x))),
                    s.trace), '\n') AS stacktrace
                )) AS stacktraces
            FROM system.processes p
            JOIN system.stack_trace s USING (query_id)
            WHERE query NOT LIKE '%system.processes%'
            GROUP BY p.*
        ))
        ORDER BY elapsed DESC FORMAT Vertical
        """,
            settings={
                "allow_introspection_functions": 1,
            },
            timeout=120,
        )
    return clickhouse_execute(
        args,
        """
        SELECT
            p.*,
            arrayStringConcat(groupArray('Thread ID ' || toString(s.thread_id) || '\n' || arrayStringConcat(arrayMap(
                x -> concat(addressToLine(x), '::', demangle(addressToSymbol(x))),
                s.trace), '\n') AS stacktrace
            )) AS stacktraces
        FROM system.processes p
        JOIN system.stack_trace s USING (query_id)
        WHERE query NOT LIKE '%system.processes%'
        GROUP BY p.*
        ORDER BY elapsed DESC FORMAT Vertical
        """,
        settings={
            "allow_introspection_functions": 1,
        },
        timeout=120,
    )


def get_transactions_list(args):
    try:
        if args.replicated_database:
            return clickhouse_execute_json(
                args,
                "SELECT materialize((hostName(), tcpPort())) as host, * FROM "
                "clusterAllReplicas('test_cluster_database_replicated', system.transactions)",
            )
        return clickhouse_execute_json(args, "select * from system.transactions")
    except Exception as e:
        return f"Cannot get list of transactions: {e}"


def kill_gdb_if_any():
    # Check if we have running gdb.
    code = subprocess.call("pidof gdb", shell=True)
    if code != 0:
        return

    for i in range(5):
        code = subprocess.call("kill -TERM $(pidof gdb)", shell=True, timeout=30)
        if code != 0:
            sleep(i)
        else:
            break


# collect server stacktraces using gdb
def get_stacktraces_from_gdb(server_pid):
    try:
        # We could attach gdb to clickhouse-server before running some tests
        # to print stacktraces of all crashes even if clickhouse cannot print it for some reason.
        # We should kill existing gdb if any before starting new one.
        kill_gdb_if_any()

        cmd = f"gdb -batch -ex 'thread apply all backtrace' -p {server_pid}"
        return subprocess.check_output(cmd, shell=True).decode("utf-8")
    except Exception as e:
        print(f"Error occurred while receiving stack traces from gdb: {e}")
        return None


# collect server stacktraces from system.stack_trace table
def get_stacktraces_from_clickhouse(args):
    settings_str = " ".join(
        [
            get_additional_client_options(args),
            "--allow_introspection_functions=1",
            "--skip_unavailable_shards=1",
        ]
    )
    replicated_msg = (
        f"{args.client} {settings_str} --query "
        '"SELECT materialize((hostName(), tcpPort())) as host, thread_name, thread_id, query_id, trace, '
        "arrayStringConcat(arrayMap(x, y -> concat(x, ': ', y), "
        "arrayMap(x -> addressToLine(x), trace), "
        "arrayMap(x -> demangle(addressToSymbol(x)), trace)), '\n') as trace_str "
        "FROM clusterAllReplicas('test_cluster_database_replicated', 'system.stack_trace') "
        'ORDER BY host, thread_id FORMAT Vertical"'
    )

    msg = (
        f"{args.client} {settings_str} --query "
        "\"SELECT thread_name, thread_id, query_id, trace, arrayStringConcat(arrayMap(x, y -> concat(x, ': ', y), "
        "arrayMap(x -> addressToLine(x), trace), "
        "arrayMap(x -> demangle(addressToSymbol(x)), trace)), '\n') as trace_str "
        'FROM system.stack_trace FORMAT Vertical"'
    )

    try:
        return subprocess.check_output(
            replicated_msg if args.replicated_database else msg,
            shell=True,
            stderr=subprocess.STDOUT,
        ).decode("utf-8")
    except Exception as e:
        print(f"Error occurred while receiving stack traces from client: {e}")
        return None


def print_stacktraces() -> None:
    server_pid = get_server_pid()

    bt = None

    if server_pid and not args.replicated_database:
        print("")
        print(
            f"Located ClickHouse server process {server_pid} listening at TCP port {args.tcp_port}"
        )
        print("Collecting stacktraces from all running threads with gdb:")

        bt = get_stacktraces_from_gdb(server_pid)

        if len(bt) < 1000:
            print("Got suspiciously small stacktraces: ", bt)
            bt = None

    if bt is None:
        print("\nCollecting stacktraces from system.stacktraces table:")

        bt = get_stacktraces_from_clickhouse(args)

    if bt is not None:
        print(bt)
        return

    print(
        colored(
            f"\nUnable to locate ClickHouse server process listening at TCP port "
            f"{args.tcp_port}. It must have crashed or exited prematurely!",
            args,
            "red",
            attrs=["bold"],
        )
    )


def get_server_pid():
    # lsof does not work in stress tests for some reason
    cmd_lsof = f"lsof -i tcp:{args.tcp_port} -s tcp:LISTEN -Fp | sed 's/^p//p;d'"
    cmd_pidof = "pidof -s clickhouse-server"

    commands = [cmd_lsof, cmd_pidof]
    output = None

    for cmd in commands:
        try:
            output = subprocess.check_output(
                cmd, shell=True, stderr=subprocess.STDOUT, universal_newlines=True
            )
            if output:
                return int(output)
        except Exception as e:
            print(f"Cannot get server pid with {cmd}, got {output}: {e}")

    return None  # most likely server is dead


def colored(text, args, color=None, on_color=None, attrs=None):
    if termcolor and (sys.stdout.isatty() or args.force_color):
        return termcolor.colored(text, color, on_color, attrs)
    return text


class TestStatus(enum.Enum):
    FAIL = "FAIL"
    UNKNOWN = "UNKNOWN"
    OK = "OK"
    SKIPPED = "SKIPPED"


class FailureReason(enum.Enum):
    # FAIL reasons
    TIMEOUT = "Timeout!"
    SERVER_DIED = "server died"
    EXIT_CODE = "return code: "
    STDERR = "having stderror: "
    EXCEPTION = "having exception in stdout: "
    RESULT_DIFF = "result differs with reference: "
    TOO_LONG = (
        f"Test runs too long (> {TEST_MAX_RUN_TIME_IN_SECONDS}s). Make it faster."
    )
    INTERNAL_QUERY_FAIL = "Internal query (CREATE/DROP DATABASE) failed:"

    # SKIPPED reasons
    NOT_SUPPORTED_IN_CLOUD = "not supported in cloud environment"
    NOT_SUPPORTED_IN_PRIVATE = "not supported in private build"
    DISABLED = "disabled"
    SKIP = "skip"
    NO_JINJA = "no jinja"
    NO_ZOOKEEPER = "no zookeeper"
    NO_SHARD = "no shard"
    FAST_ONLY = "running fast tests only"
    NO_LONG = "not running long tests"
    REPLICATED_DB = "replicated-database"
    NON_ATOMIC_DB = "database engine not Atomic"
    OBJECT_STORAGE = "object-storage"
    S3_STORAGE = "s3-storage"
    AZURE_BLOB_STORAGE = "azure-blob-storage"
    BUILD = "not running for current build"
    NO_PARALLEL_REPLICAS = "smth in not supported with parallel replicas"
    SHARED_MERGE_TREE = "no-shared-merge-tree"
    DISTRIBUTED_CACHE = "distributed-cache"

    # UNKNOWN reasons
    NO_REFERENCE = "no reference file"
    INTERNAL_ERROR = "Test internal error: "


def threshold_generator(always_on_prob, always_off_prob, min_val, max_val):
    def gen():
        tmp = random.random()
        if tmp <= always_on_prob:
            return min_val
        if tmp <= always_on_prob + always_off_prob:
            return max_val

        if isinstance(min_val, int) and isinstance(max_val, int):
            return random.randint(min_val, max_val)
        return random.uniform(min_val, max_val)

    return gen


# To keep dependency list as short as possible, tzdata is not used here (to
# avoid try/except block for import)
def get_localzone():
    return os.getenv("TZ", "/".join(os.readlink("/etc/localtime").split("/")[-2:]))


class SettingsRandomizer:
    settings = {
        "max_insert_threads": lambda: (
            12 if random.random() < 0.03 else random.randint(1, 3)
        ),
        "group_by_two_level_threshold": threshold_generator(0.2, 0.2, 1, 1000000),
        "group_by_two_level_threshold_bytes": threshold_generator(
            0.2, 0.2, 1, 50000000
        ),
        "distributed_aggregation_memory_efficient": lambda: random.randint(0, 1),
        "fsync_metadata": lambda: random.randint(0, 1),
        "output_format_parallel_formatting": lambda: random.randint(0, 1),
        "input_format_parallel_parsing": lambda: random.randint(0, 1),
        "min_chunk_bytes_for_parallel_parsing": lambda: max(
            1024, int(random.gauss(10 * 1024 * 1024, 5 * 1000 * 1000))
        ),
        "max_read_buffer_size": lambda: random.randint(500000, 1048576),
        "prefer_localhost_replica": lambda: random.randint(0, 1),
        "max_block_size": lambda: random.randint(8000, 100000),
        "max_joined_block_size_rows": lambda: random.randint(8000, 100000),
        "max_threads": lambda: 32 if random.random() < 0.03 else random.randint(1, 3),
        "optimize_append_index": lambda: random.randint(0, 1),
        "optimize_if_chain_to_multiif": lambda: random.randint(0, 1),
        "optimize_if_transform_strings_to_enum": lambda: random.randint(0, 1),
        "optimize_read_in_order": lambda: random.randint(0, 1),
        "optimize_or_like_chain": lambda: random.randint(0, 1),
        "optimize_substitute_columns": lambda: random.randint(0, 1),
        "enable_multiple_prewhere_read_steps": lambda: random.randint(0, 1),
        "read_in_order_two_level_merge_threshold": lambda: random.randint(0, 100),
        "optimize_aggregation_in_order": lambda: random.randint(0, 1),
        "aggregation_in_order_max_block_bytes": lambda: random.randint(0, 50000000),
        "use_uncompressed_cache": lambda: random.randint(0, 1),
        "min_bytes_to_use_direct_io": threshold_generator(
            0.2, 0.5, 1, 10 * 1024 * 1024 * 1024
        ),
        "min_bytes_to_use_mmap_io": threshold_generator(
            0.2, 0.5, 1, 10 * 1024 * 1024 * 1024
        ),
        "local_filesystem_read_method": lambda: random.choice(
            # Allow to use uring only when running on Linux
            ["read", "pread", "mmap", "pread_threadpool", "io_uring"]
            if platform.system().lower() == "linux"
            else ["read", "pread", "mmap", "pread_threadpool"]
        ),
        "remote_filesystem_read_method": lambda: random.choice(["read", "threadpool"]),
        "local_filesystem_read_prefetch": lambda: random.randint(0, 1),
        "filesystem_cache_segments_batch_size": lambda: random.choice(
            [0, 1, 2, 3, 5, 10, 50, 100]
        ),
        "read_from_filesystem_cache_if_exists_otherwise_bypass_cache": lambda: random.randint(
            0, 1
        ),
        "throw_on_error_from_cache_on_write_operations": lambda: random.randint(0, 1),
        "remote_filesystem_read_prefetch": lambda: random.randint(0, 1),
        "allow_prefetched_read_pool_for_remote_filesystem": lambda: random.randint(
            0, 1
        ),
        "filesystem_prefetch_max_memory_usage": lambda: random.choice(
            ["32Mi", "64Mi", "128Mi"]
        ),
        "filesystem_prefetches_limit": lambda: random.choice(
            [0, 10]
        ),  # 0 means unlimited (but anyway limited by prefetch_max_memory_usage)
        "filesystem_prefetch_min_bytes_for_single_read_task": lambda: random.choice(
            ["1Mi", "8Mi", "16Mi"]
        ),
        "filesystem_prefetch_step_marks": lambda: random.choice(
            [0, 50]
        ),  # 0 means 'auto'
        "filesystem_prefetch_step_bytes": lambda: random.choice(
            [0, "100Mi"]
        ),  # 0 means 'auto'
        # "compile_expressions": lambda: random.randint(0, 1), - this setting has a bug: https://github.com/ClickHouse/ClickHouse/issues/51264
        "compile_aggregate_expressions": lambda: random.randint(0, 1),
        "compile_sort_description": lambda: random.randint(0, 1),
        "merge_tree_coarse_index_granularity": lambda: random.randint(2, 32),
        "optimize_distinct_in_order": lambda: random.randint(0, 1),
        "max_bytes_before_external_sort": threshold_generator(
            0.3, 0.5, 0, 10 * 1024 * 1024 * 1024
        ),
        "max_bytes_before_external_group_by": threshold_generator(
            0.3, 0.5, 0, 10 * 1024 * 1024 * 1024
        ),
        "max_bytes_before_remerge_sort": lambda: random.randint(1, 3000000000),
        "min_compress_block_size": lambda: random.randint(1, 1048576 * 3),
        "max_compress_block_size": lambda: random.randint(1, 1048576 * 3),
        "merge_tree_compact_parts_min_granules_to_multibuffer_read": lambda: random.randint(
            1, 128
        ),
        "optimize_sorting_by_input_stream_properties": lambda: random.randint(0, 1),
        "http_response_buffer_size": lambda: random.randint(0, 10 * 1048576),
        "http_wait_end_of_query": lambda: random.random() > 0.5,
        "enable_memory_bound_merging_of_aggregation_results": lambda: random.randint(
            0, 1
        ),
        "min_count_to_compile_expression": lambda: random.choice([0, 3]),
        "min_count_to_compile_aggregate_expression": lambda: random.choice([0, 3]),
        "min_count_to_compile_sort_description": lambda: random.choice([0, 3]),
        "session_timezone": lambda: random.choice(
            [
                # special non-deterministic around 1970 timezone, see [1].
                #
                #   [1]: https://github.com/ClickHouse/ClickHouse/issues/42653
                "America/Mazatlan",
                "America/Hermosillo",
                "Mexico/BajaSur",
                # These timezones had DST transitions on some unusual dates (e.g. 2000-01-15 12:00:00).
                "Africa/Khartoum",
                "Africa/Juba",
                # server default that is randomized across all timezones
                # NOTE: due to lots of trickery we cannot use empty timezone here, but this should be the same.
                get_localzone(),
            ]
        ),
        # This setting affect part names and their content which can be read from tables in tests.
        # We have a lot of tests which relies on part names, so it's very unsafe to enable randomization
        # of this setting
        # "prefer_warmed_unmerged_parts_seconds": lambda: random.randint(0, 10),
        "use_page_cache_for_disks_without_file_cache": lambda: random.random() < 0.7,
        "page_cache_inject_eviction": lambda: random.random() < 0.5,
        "merge_tree_read_split_ranges_into_intersecting_and_non_intersecting_injection_probability": lambda: round(
            random.random(), 2
        ),
        "prefer_external_sort_block_bytes": lambda: random.choice([0, 1, 100000000]),
        "cross_join_min_rows_to_compress": lambda: random.choice([0, 1, 100000000]),
        "cross_join_min_bytes_to_compress": lambda: random.choice([0, 1, 100000000]),
        "min_external_table_block_size_bytes": lambda: random.choice([0, 1, 100000000]),
        "max_parsing_threads": lambda: random.choice([0, 1, 10]),
        "optimize_functions_to_subcolumns": lambda: random.randint(0, 1),
        "parallel_replicas_local_plan": lambda: random.randint(0, 1),
        "output_format_native_write_json_as_string": lambda: random.randint(0, 1),
        "enable_vertical_final": lambda: random.randint(0, 1),
    }

    @staticmethod
    def get_random_settings(args):
        random_settings = {}
        is_debug = BuildFlags.DEBUG in args.build_flags
        for setting, generator in SettingsRandomizer.settings.items():
            if (
                is_debug
                and setting == "allow_prefetched_read_pool_for_remote_filesystem"
            ):
                random_settings[setting] = 0
            else:
                random_settings[setting] = generator()
        return random_settings


class MergeTreeSettingsRandomizer:
    settings = {
        "ratio_of_defaults_for_sparse_serialization": threshold_generator(
            0.3, 0.5, 0.0, 1.0
        ),
        "prefer_fetch_merged_part_size_threshold": threshold_generator(
            0.2, 0.5, 1, 10 * 1024 * 1024 * 1024
        ),
        "vertical_merge_algorithm_min_rows_to_activate": threshold_generator(
            0.4, 0.4, 1, 1000000
        ),
        "vertical_merge_algorithm_min_columns_to_activate": threshold_generator(
            0.4, 0.4, 1, 100
        ),
        "allow_vertical_merges_from_compact_to_wide_parts": lambda: random.randint(
            0, 1
        ),
        "min_merge_bytes_to_use_direct_io": threshold_generator(
            0.25, 0.25, 1, 10 * 1024 * 1024 * 1024
        ),
        "index_granularity_bytes": lambda: random.randint(1024, 30 * 1024 * 1024),
        "merge_max_block_size": lambda: random.randint(1, 8192 * 3),
        "index_granularity": lambda: random.randint(1, 65536),
        "min_bytes_for_wide_part": threshold_generator(0.3, 0.3, 0, 1024 * 1024 * 1024),
        "compress_marks": lambda: random.randint(0, 1),
        "compress_primary_key": lambda: random.randint(0, 1),
        "marks_compress_block_size": lambda: random.randint(8000, 100000),
        "primary_key_compress_block_size": lambda: random.randint(8000, 100000),
        "replace_long_file_name_to_hash": lambda: random.randint(0, 1),
        "max_file_name_length": threshold_generator(0.3, 0.3, 0, 128),
        "min_bytes_for_full_part_storage": threshold_generator(
            0.3, 0.3, 0, 512 * 1024 * 1024
        ),
        "compact_parts_max_bytes_to_buffer": lambda: random.randint(
            1024, 512 * 1024 * 1024
        ),
        "compact_parts_max_granules_to_buffer": threshold_generator(0.15, 0.15, 1, 256),
        "compact_parts_merge_max_bytes_to_prefetch_part": lambda: random.randint(
            1, 32 * 1024 * 1024
        ),
        "cache_populated_by_fetch": lambda: random.randint(0, 1),
        "concurrent_part_removal_threshold": threshold_generator(0.2, 0.3, 0, 100),
        "old_parts_lifetime": threshold_generator(0.2, 0.3, 10, 8 * 60),
<<<<<<< HEAD
        "prewarm_mark_cache": lambda: random.randint(0, 1),
=======
        "use_const_adaptive_granularity": lambda: random.randint(0, 1),
        "enable_index_granularity_compression": lambda: random.randint(0, 1),
>>>>>>> 5445f55e
    }

    @staticmethod
    def get_random_settings(args):
        random_settings = {}
        for setting, generator in MergeTreeSettingsRandomizer.settings.items():
            if setting not in args.changed_merge_tree_settings:
                random_settings[setting] = generator()
        return random_settings


def replace_in_file(filename, what, with_what):
    os.system(f"LC_ALL=C sed -i -e 's|{what}|{with_what}|g' {filename}")


class TestResult:
    def __init__(
        self,
        case_name: str,
        status: TestStatus,
        reason: Optional[FailureReason],
        total_time: float,
        description: str,
    ):
        self.case_name: str = case_name
        self.status: TestStatus = status
        self.reason: Optional[FailureReason] = reason
        self.total_time: float = total_time
        self.description: str = description
        self.need_retry: bool = False

    def check_if_need_retry(self, args, stdout, stderr, runs_count):
        if (
            self.status != TestStatus.FAIL
            or not need_retry(args, stdout, stderr, self.total_time)
            or MAX_RETRIES < runs_count
        ):
            return
        self.need_retry = True


class TestCase:
    @staticmethod
    def get_description_from_exception_info(exc_info):
        exc_type, exc_value, tb = exc_info
        exc_name = exc_type.__name__
        traceback_str = "\n".join(traceback.format_tb(tb, 10))
        description = f"\n{exc_name}\n{exc_value}\n{traceback_str}"
        return description

    @staticmethod
    def get_reference_file(suite_dir, name):
        """
        Returns reference file name for specified test
        """

        name = removesuffix(name, ".gen")
        for ext in [".reference", ".gen.reference"]:
            reference_file = os.path.join(suite_dir, name) + ext
            if os.path.isfile(reference_file):
                return reference_file
        return None

    @staticmethod
    def configure_testcase_args(args, case_file, suite_tmp_dir):
        testcase_args = copy.deepcopy(args)

        testcase_args.testcase_start_time = datetime.now()
        testcase_basename = os.path.basename(case_file)
        testcase_args.testcase_client = (
            f"{testcase_args.client} --log_comment '{testcase_basename}'"
        )
        testcase_args.testcase_basename = testcase_basename

        if testcase_args.database:
            database = testcase_args.database
            os.environ.setdefault("CLICKHOUSE_DATABASE", database)
            os.environ.setdefault("CLICKHOUSE_TMP", suite_tmp_dir)
            testcase_args.test_tmp_dir = suite_tmp_dir
        else:
            # If --database is not specified, we will create temporary database with
            # unique name and we will recreate and drop it for each test
            def random_str(length=8):
                alphabet = string.ascii_lowercase + string.digits
                # NOTE: it is important not to use default random generator, since it shares state.
                return "".join(
                    random.SystemRandom().choice(alphabet) for _ in range(length)
                )

            database = f"test_{random_str()}"

            clickhouse_execute(
                args,
                "CREATE DATABASE IF NOT EXISTS "
                + database
                + get_db_engine(testcase_args, database),
                settings=get_create_database_settings(args, testcase_args),
            )

            os.environ["CLICKHOUSE_DATABASE"] = database
            # Set temporary directory to match the randomly generated database,
            # because .sh tests also use it for temporary files and we want to avoid
            # collisions.
            testcase_args.test_tmp_dir = os.path.join(suite_tmp_dir, database)
            os.mkdir(testcase_args.test_tmp_dir)
            os.environ["CLICKHOUSE_TMP"] = testcase_args.test_tmp_dir

        testcase_args.testcase_database = database

        # Printed only in case of failures
        #
        # NOTE: here we use "CLICKHOUSE_TMP" instead of "file_suffix",
        # so it is installed in configure_testcase_args() unlike other files
        # (stdout_file, stderr_file) in TestCase::__init__().
        # Since using CLICKHOUSE_TMP is easier to use in expect.
        testcase_args.debug_log_file = (
            os.path.join(testcase_args.test_tmp_dir, testcase_basename) + ".debuglog"
        )

        return testcase_args

    @staticmethod
    def cli_format_settings(settings_list) -> str:
        out = []
        for k, v in settings_list.items():
            out.extend([f"--{k}", str(v)])
        return " ".join(out)

    @staticmethod
    def http_format_settings(settings_list) -> str:
        return urllib.parse.urlencode(settings_list)

    def has_show_create_table_in_test(self):
        return not subprocess.call(["grep", "-iq", "show create", self.case_file])

    def add_random_settings(self, client_options):
        new_options = ""
        if self.randomize_settings:
            http_params = self.http_format_settings(self.random_settings)
            if len(self.base_url_params) == 0:
                os.environ["CLICKHOUSE_URL_PARAMS"] = http_params
            else:
                os.environ["CLICKHOUSE_URL_PARAMS"] = (
                    self.base_url_params + "&" + http_params
                )

            new_options += f" {self.cli_format_settings(self.random_settings)}"

        if self.randomize_merge_tree_settings:
            new_options += f" --allow_merge_tree_settings {self.cli_format_settings(self.merge_tree_random_settings)}"

        if new_options != "":
            new_options += " --allow_repeated_settings"

            os.environ["CLICKHOUSE_CLIENT_OPT"] = (
                self.base_client_options + new_options + " "
            )

        return client_options + new_options

    def remove_random_settings_from_env(self):
        os.environ["CLICKHOUSE_URL_PARAMS"] = self.base_url_params
        os.environ["CLICKHOUSE_CLIENT_OPT"] = self.base_client_options

    def add_info_about_settings(self, description):
        if self.randomize_settings:
            description += f"\nSettings used in the test: {self.cli_format_settings(self.random_settings)}"
        if self.randomize_merge_tree_settings:
            description += f"\n\nMergeTree settings used in test: {self.cli_format_settings(self.merge_tree_random_settings)}"

        return description + "\n"

    def apply_random_settings_limits(self, random_settings):
        for setting in random_settings:
            if setting in self.random_settings_limits:
                min_value = self.random_settings_limits[setting][0]
                if min_value and random_settings[setting] < min_value:
                    random_settings[setting] = min_value
                max_value = self.random_settings_limits[setting][1]
                if max_value and random_settings[setting] > max_value:
                    random_settings[setting] = max_value

    def __init__(self, suite, case: str, args, is_concurrent: bool):
        self.case: str = case  # case file name
        self.tags: Set[str] = suite.all_tags[case] if case in suite.all_tags else set()
        self.random_settings_limits = (
            suite.all_random_settings_limits[case]
            if case in suite.all_random_settings_limits
            else {}
        )

        for tag in os.getenv("GLOBAL_TAGS", "").split(","):
            self.tags.add(tag.strip())

        self.case_file: str = os.path.join(suite.suite_path, case)
        (self.name, self.ext) = os.path.splitext(case)

        file_suffix = f".{os.getpid()}" if is_concurrent and args.test_runs > 1 else ""
        self.reference_file = self.get_reference_file(suite.suite_path, self.name)
        self.stdout_file = (
            os.path.join(suite.suite_tmp_path, self.name) + file_suffix + ".stdout"
        )
        self.stderr_file = (
            os.path.join(suite.suite_tmp_path, self.name) + file_suffix + ".stderr"
        )

        self.testcase_args = None
        self.runs_count = 0

        has_no_random_settings_tag = self.tags and "no-random-settings" in self.tags

        self.randomize_settings = not (
            args.no_random_settings or has_no_random_settings_tag
        )

        has_no_random_merge_tree_settings_tag = (
            self.tags and "no-random-merge-tree-settings" in self.tags
        )

        # If test contains SHOW CREATE TABLE do not
        # randomize merge tree settings, because
        # they will be added to table definition and test will fail
        self.randomize_merge_tree_settings = not (
            args.no_random_merge_tree_settings
            or has_no_random_settings_tag
            or has_no_random_merge_tree_settings_tag
            or self.has_show_create_table_in_test()
        )

        if self.randomize_settings:
            self.random_settings = SettingsRandomizer.get_random_settings(args)
            self.apply_random_settings_limits(self.random_settings)

        if self.randomize_merge_tree_settings:
            self.merge_tree_random_settings = (
                MergeTreeSettingsRandomizer.get_random_settings(args)
            )
            self.apply_random_settings_limits(self.merge_tree_random_settings)

        self.base_url_params = (
            os.environ["CLICKHOUSE_URL_PARAMS"]
            if "CLICKHOUSE_URL_PARAMS" in os.environ
            else ""
        )

        self.base_client_options = (
            os.environ["CLICKHOUSE_CLIENT_OPT"]
            if "CLICKHOUSE_CLIENT_OPT" in os.environ
            else ""
        )

        self.show_whitespaces_in_diff = args.show_whitespaces_in_diff

    # should skip test, should increment skipped_total, skip reason
    def should_skip_test(self, suite) -> Optional[FailureReason]:
        tags = self.tags

        if tags and ("disabled" in tags) and not args.disabled:
            return FailureReason.DISABLED

        if args.private and self.name in suite.private_skip_list:
            return FailureReason.NOT_SUPPORTED_IN_PRIVATE

        if args.cloud and ("no-replicated-database" in tags):
            return FailureReason.REPLICATED_DB

        if args.cloud and self.name in suite.cloud_skip_list:
            return FailureReason.NOT_SUPPORTED_IN_CLOUD

        if (
            os.path.exists(os.path.join(suite.suite_path, self.name) + ".disabled")
            and not args.disabled
        ):
            return FailureReason.DISABLED

        if "no-parallel-replicas" in tags and args.no_parallel_replicas:
            return FailureReason.NO_PARALLEL_REPLICAS

        if args.skip and any(s in self.name for s in args.skip):
            return FailureReason.SKIP

        if not USE_JINJA and self.ext.endswith("j2"):
            return FailureReason.NO_JINJA

        if (
            tags
            and (("zookeeper" in tags) or ("replica" in tags))
            and not args.zookeeper
        ):
            return FailureReason.NO_ZOOKEEPER

        if (
            tags
            and (("shard" in tags) or ("distributed" in tags) or ("global" in tags))
            and not args.shard
        ):
            return FailureReason.NO_SHARD

        if tags and ("no-fasttest" in tags) and args.fast_tests_only:
            return FailureReason.FAST_ONLY

        if (
            tags
            and (("long" in tags) or ("deadlock" in tags) or ("race" in tags))
            and args.no_long
        ):
            # Tests for races and deadlocks usually are run in a loop for a significant amount of time
            return FailureReason.NO_LONG

        if tags and ("no-replicated-database" in tags) and args.replicated_database:
            return FailureReason.REPLICATED_DB

        if tags and ("no-distributed-cache" in tags) and args.distributed_cache:
            return FailureReason.DISTRIBUTED_CACHE

        if (
            tags
            and ("atomic-database" in tags)
            and (args.replicated_database or args.db_engine not in (None, "Atomic"))
        ):
            return FailureReason.NON_ATOMIC_DB

        if (
            tags
            and ("no-shared-merge-tree" in tags)
            and args.replace_replicated_with_shared
        ):
            return FailureReason.SHARED_MERGE_TREE

        if tags and ("no-s3-storage" in tags) and args.s3_storage:
            return FailureReason.S3_STORAGE
        if tags and ("no-azure-blob-storage" in tags) and args.azure_blob_storage:
            return FailureReason.AZURE_BLOB_STORAGE
        if (
            tags
            and ("no-object-storage" in tags)
            and (args.azure_blob_storage or args.s3_storage)
        ):
            return FailureReason.OBJECT_STORAGE
        if (
            tags
            and "no-object-storage-with-slow-build" in tags
            and (args.s3_storage or args.azure_blob_storage)
            and BuildFlags.RELEASE not in args.build_flags
        ):
            return FailureReason.OBJECT_STORAGE

        if "no-batch" in tags and (
            args.run_by_hash_num is not None or args.run_by_hash_total is not None
        ):
            return FailureReason.SKIP

        if "no-flaky-check" in tags and (1 == int(os.environ.get("IS_FLAKY_CHECK", 0))):
            return FailureReason.SKIP

        if tags:
            for build_flag in args.build_flags:
                if "no-" + build_flag in tags:
                    return FailureReason.BUILD
            for tag in tags:
                tag = tag.replace("-", "_")
                if tag.startswith("use_") and tag not in args.build_flags:
                    return FailureReason.BUILD

        return None

    def process_result_impl(self, proc, total_time: float):
        kill_output = ""
        if proc:
            if proc.returncode is None:
                f = io.StringIO()
                with redirect_stdout(f):
                    kill_process_group(os.getpgid(proc.pid))
                kill_output = f.getvalue()

        description = ""

        debug_log = ""
        if os.path.exists(self.testcase_args.debug_log_file):
            with open(self.testcase_args.debug_log_file, "rb") as stream:
                debug_log += self.testcase_args.debug_log_file + ":\n"
                debug_log += str(stream.read(), errors="replace", encoding="utf-8")
                debug_log += "\n"

        stdout = ""
        if os.path.exists(self.stdout_file):
            with open(self.stdout_file, "rb") as stdfd:
                stdout = str(stdfd.read(), errors="replace", encoding="utf-8")

        stderr = kill_output
        if os.path.exists(self.stderr_file):
            with open(self.stderr_file, "rb") as stdfd:
                stderr += str(stdfd.read(), errors="replace", encoding="utf-8")

        if debug_log:
            debug_log = "\n".join(debug_log.splitlines()[:100])

        if proc:
            if proc.returncode is None:
                if stderr:
                    description += stderr
                if debug_log:
                    description += "\n"
                    description += debug_log
                return TestResult(
                    self.name,
                    TestStatus.FAIL,
                    FailureReason.TIMEOUT,
                    total_time,
                    description,
                )

            if proc.returncode != 0:
                reason = FailureReason.EXIT_CODE
                description += str(proc.returncode)

                if stderr:
                    description += "\n"
                    description += stderr
                if debug_log:
                    description += "\n"
                    description += debug_log

                # Stop on fatal errors like segmentation fault. They are sent to client via logs.
                if " <Fatal> " in stderr:
                    reason = FailureReason.SERVER_DIED

                if (
                    self.testcase_args.stop
                    and (
                        "Connection refused" in stderr
                        or "Attempt to read after eof" in stderr
                    )
                    and "Received exception from server" not in stderr
                ):
                    reason = FailureReason.SERVER_DIED

                if os.path.isfile(self.stdout_file):
                    description += ", result:\n\n"
                    with open(self.stdout_file, "rb") as f:
                        description += trim_for_log(
                            f.read().decode("utf-8", errors="ignore")
                        )
                    description += "\n"

                description += f"\nstdout:\n{stdout}\n"
                return TestResult(
                    self.name, TestStatus.FAIL, reason, total_time, description
                )

        if stderr:
            description += "\n"
            description += trim_for_log(stderr)
            description += "\n"
            description += "\nstdout:\n"
            description += trim_for_log(stdout)
            description += "\n"

            if debug_log:
                description += "\n"
                description += debug_log
            return TestResult(
                self.name,
                TestStatus.FAIL,
                FailureReason.STDERR,
                total_time,
                description,
            )

        if "Exception" in stdout:
            description += "\n{}\n".format("\n".join(stdout.splitlines()[:100]))
            if debug_log:
                description += "\n"
                description += debug_log
            return TestResult(
                self.name,
                TestStatus.FAIL,
                FailureReason.EXCEPTION,
                total_time,
                description,
            )

        if "@@SKIP@@" in stdout:
            skip_reason = stdout.replace("@@SKIP@@", "").rstrip("\n")
            description += " - "
            description += skip_reason
            return TestResult(
                self.name,
                TestStatus.SKIPPED,
                FailureReason.SKIP,
                total_time,
                description,
            )

        if self.reference_file is None:
            return TestResult(
                self.name,
                TestStatus.UNKNOWN,
                FailureReason.NO_REFERENCE,
                total_time,
                description,
            )

        result_is_different = subprocess.call(
            ["diff", "-q", self.reference_file, self.stdout_file], stdout=PIPE
        )

        if result_is_different:
            with Popen(
                [
                    "diff",
                    "-U",
                    str(self.testcase_args.unified),
                    self.reference_file,
                    self.stdout_file,
                ],
                stdout=PIPE,
                universal_newlines=True,
            ) as diff_proc:
                if self.show_whitespaces_in_diff:
                    with Popen(
                        ["sed", "-e", "s/[ \t]\\+$/&$/g"],
                        stdin=diff_proc.stdout,
                        stdout=PIPE,
                    ) as sed_proc:
                        diff = sed_proc.communicate()[0].decode(
                            "utf-8", errors="ignore"
                        )
                else:
                    diff = diff_proc.communicate()[0]

            if diff.startswith("Binary files "):
                diff += "Content of stdout:\n===================\n"
                with open(self.stdout_file, "rb") as file:
                    diff += str(file.read())
                diff += "==================="
            description += f"\n{diff}\n"
            if debug_log:
                description += "\n"
                description += debug_log
            return TestResult(
                self.name,
                TestStatus.FAIL,
                FailureReason.RESULT_DIFF,
                total_time,
                description,
            )

        if (
            self.testcase_args.test_runs > 1
            and total_time > TEST_MAX_RUN_TIME_IN_SECONDS
            and "long" not in self.tags
        ):
            if debug_log:
                description += "\n"
                description += debug_log
            # We're in Flaky Check mode, check the run time as well while we're at it.
            return TestResult(
                self.name,
                TestStatus.FAIL,
                FailureReason.TOO_LONG,
                total_time,
                description,
            )

        if os.path.exists(self.stdout_file):
            os.remove(self.stdout_file)
        if os.path.exists(self.stderr_file):
            os.remove(self.stderr_file)
        if os.path.exists(self.testcase_args.debug_log_file):
            os.remove(self.testcase_args.debug_log_file)

        return TestResult(self.name, TestStatus.OK, None, total_time, description)

    @staticmethod
    def print_test_time(test_time) -> str:
        if args.print_time:
            return f" {test_time:.2f} sec."
        return ""

    def process_result(self, result: TestResult, messages):
        description_full = messages[result.status]
        description_full += self.print_test_time(result.total_time)
        if result.reason is not None:
            description_full += f"\nReason: {result.reason.value} "

        description_full += result.description

        if (
            args.collect_per_test_coverage
            and BuildFlags.SANITIZE_COVERAGE in args.build_flags
        ):
            try:
                clickhouse_execute(
                    args,
                    f"INSERT INTO system.coverage_log SELECT now(), '{self.case}', coverageCurrent()",
                    retry_error_codes=True,
                )
            except Exception as e:
                print("Cannot insert coverage data: ", str(e))

            # Check for dumped coverage files
            file_pattern = "coverage.*"
            matching_files = glob.glob(file_pattern)
            for file_path in matching_files:
                try:
                    body = read_file_as_binary_string(file_path)
                    clickhouse_execute(
                        args,
                        "INSERT INTO system.coverage_log "
                        "SETTINGS async_insert=1, wait_for_async_insert=0, async_insert_busy_timeout_min_ms=200, async_insert_busy_timeout_max_ms=1000 "
                        f"SELECT now(), '{self.case}', groupArray(data) FROM input('data UInt64') FORMAT RowBinary",
                        body=body,
                        retry_error_codes=True,
                    )
                except Exception as e:
                    print("Cannot insert coverage data: ", str(e))
                # Remove the file even in case of exception to avoid accumulation and quadratic complexity.
                os.remove(file_path)

            _ = clickhouse_execute(args, "SYSTEM FLUSH ASYNC INSERT QUEUE")

            coverage = clickhouse_execute(
                args,
                "SELECT length(coverageCurrent())",
                retry_error_codes=True,
            ).decode()

            description_full += f" (coverage: {coverage})"

        description_full += "\n"

        if result.status == TestStatus.FAIL and self.testcase_args:
            description_full += "Database: " + self.testcase_args.testcase_database

        result.description = description_full
        return result

    @staticmethod
    def send_test_name_failed(suite: str, case: str):
        pid = os.getpid()
        clickhouse_execute(
            args,
            f"SELECT 'Running test {suite}/{case} from pid={pid}'",
            retry_error_codes=True,
        )

    def run_single_test(
        self, server_logs_level, client_options
    ) -> Tuple[Optional[Popen], float]:
        args = self.testcase_args
        client = args.testcase_client
        start_time = args.testcase_start_time
        database = args.testcase_database

        if args.client_log:
            log_opt = " --client_logs_file=" + args.client_log + " "
            client_options += log_opt

            for env_name in [
                "TSAN_OPTIONS",
                "ASAN_OPTIONS",
                "MSAN_OPTIONS",
                "UBSAN_OPTIONS",
            ]:
                current_options = os.environ.get(env_name, None)
                if current_options is None:
                    os.environ[env_name] = f"log_path={args.client_log}"
                elif "log_path=" not in current_options:
                    os.environ[env_name] += f":log_path={args.client_log}"

            os.environ["CLICKHOUSE_CLIENT_OPT"] = (
                os.environ["CLICKHOUSE_CLIENT_OPT"]
                if "CLICKHOUSE_CLIENT_OPT" in os.environ
                else ""
            ) + log_opt

        # This is for .sh tests
        os.environ["CLICKHOUSE_LOG_COMMENT"] = args.testcase_basename

        query_params = ""
        if "need-query-parameters" in self.tags:
            query_params = (
                " --param_CLICKHOUSE_DATABASE="
                + database
                + " --param_CLICKHOUSE_DATABASE_1="
                + database
                + "_1"
            )

        params = {
            "client": client + " --database=" + database + query_params,
            "logs_level": server_logs_level,
            "options": client_options,
            "test": self.case_file,
            "stdout": self.stdout_file,
            "stderr": self.stderr_file,
            "secure": "--secure" if args.secure else "",
        }

        # >> append to stderr (but not stdout since it is not used there),
        # because there are also output of per test database creation
        pattern = "{test} > {stdout} 2> {stderr}"

        if self.ext == ".sql" and args.cloud:
            # Get at least some logs, because we don't have access to system.text_log and pods...
            pattern = (
                "{client} --send_logs_level={logs_level} {secure} --multiquery {options}"
                " --send_logs_level=trace < {test} > {stdout}  2>> /test_output/some_logs_from_server.log"
            )
        elif self.ext == ".sql" and not args.cloud:
            pattern = (
                "{client} --send_logs_level={logs_level} {secure} --multiquery {options} < "
                + pattern
            )

        # We want to calculate per-test code coverage. That's why we reset it before each test.
        if (
            args.collect_per_test_coverage
            and args.reset_coverage_before_every_test
            and BuildFlags.SANITIZE_COVERAGE in args.build_flags
        ):
            clickhouse_execute(
                args,
                "SYSTEM RESET COVERAGE",
                retry_error_codes=True,
            )

        command = pattern.format(**params)

        # pylint:disable-next=consider-using-with; TODO: fix
        proc = Popen(command, shell=True, env=os.environ, start_new_session=True)

        try:
            proc.wait(args.timeout)
        except subprocess.TimeoutExpired:
            # Whether the test timed out will be decided later
            pass

        total_time = (datetime.now() - start_time).total_seconds()

        # Normalize randomized database names in stdout, stderr files.
        replace_in_file(self.stdout_file, database, "default")
        if args.hide_db_name:
            replace_in_file(self.stderr_file, database, "default")
        if args.replicated_database:
            replace_in_file(self.stdout_file, "/auto_{shard}", "")
            replace_in_file(self.stdout_file, "auto_{replica}", "")

        # Normalize hostname in stdout file.
        replace_in_file(self.stdout_file, socket.gethostname(), "localhost")

        if os.environ.get("CLICKHOUSE_PORT_TCP"):
            replace_in_file(
                self.stdout_file,
                f"PORT {os.environ['CLICKHOUSE_PORT_TCP']}",
                "PORT 9000",
            )
            replace_in_file(
                self.stdout_file,
                f"localhost	{os.environ['CLICKHOUSE_PORT_TCP']}",
                "localhost	9000",
            )

        if os.environ.get("CLICKHOUSE_PORT_TCP_SECURE"):
            replace_in_file(
                self.stdout_file,
                f"PORT {os.environ['CLICKHOUSE_PORT_TCP_SECURE']}",
                "PORT 9440",
            )
            replace_in_file(
                self.stdout_file,
                f"localhost	{os.environ['CLICKHOUSE_PORT_TCP_SECURE']}",
                "localhost	9440",
            )

        if os.environ.get("CLICKHOUSE_PATH"):
            replace_in_file(
                self.stdout_file,
                os.environ["CLICKHOUSE_PATH"],
                "/var/lib/clickhouse",
            )

        if os.environ.get("CLICKHOUSE_PORT_HTTPS"):
            replace_in_file(
                self.stdout_file,
                f"https://localhost:{os.environ['CLICKHOUSE_PORT_HTTPS']}/",
                "https://localhost:8443/",
            )

        return proc, total_time

    def run(self, args, suite, client_options, server_logs_level):
        start_time = datetime.now()

        try:
            skip_reason = self.should_skip_test(suite)
            if skip_reason is not None:
                return TestResult(self.name, TestStatus.SKIPPED, skip_reason, 0.0, "")

            if args.testname:
                try:
                    self.send_test_name_failed(suite.suite, self.case)
                except Exception:
                    return TestResult(
                        self.name,
                        TestStatus.FAIL,
                        FailureReason.SERVER_DIED,
                        0.0,
                        "\nServer does not respond to health check\n",
                    )

            self.runs_count += 1
            self.testcase_args = self.configure_testcase_args(
                args, self.case_file, suite.suite_tmp_path
            )

            client_options = self.add_random_settings(client_options)

            if not is_valid_utf_8(self.case_file) or (
                self.reference_file and not is_valid_utf_8(self.reference_file)
            ):
                proc, total_time = self.run_single_test(
                    server_logs_level, client_options
                )

                result = self.process_result_impl(proc, total_time)
                result.check_if_need_retry(
                    args, result.description, result.description, self.runs_count
                )
                # to avoid breaking CSV parser
                result.description = result.description.replace("\0", "")
            else:
                with SharedEngineReplacer(
                    self.case_file,
                    args.replace_replicated_with_shared,
                    args.replace_non_replicated_with_shared,
                    False,
                ):
                    with SharedEngineReplacer(
                        self.reference_file,
                        args.replace_replicated_with_shared,
                        args.replace_non_replicated_with_shared,
                        True,
                    ):
                        (
                            proc,
                            total_time,
                        ) = self.run_single_test(server_logs_level, client_options)

                        result = self.process_result_impl(proc, total_time)

                        result.check_if_need_retry(
                            args,
                            result.description,
                            result.description,
                            self.runs_count,
                        )
                        # to avoid breaking CSV parser
                        result.description = result.description.replace("\0", "")
            if result.status == TestStatus.FAIL:
                result.description = self.add_info_about_settings(result.description)

            self._cleanup(result.status == TestStatus.OK)

            return result
        except KeyboardInterrupt as e:
            raise e
        except HTTPError:
            total_time = (datetime.now() - start_time).total_seconds()
            return TestResult(
                self.name,
                TestStatus.FAIL,
                FailureReason.INTERNAL_QUERY_FAIL,
                total_time,
                self.add_info_about_settings(
                    self.get_description_from_exception_info(sys.exc_info())
                ),
            )
        except socket.timeout:
            total_time = (datetime.now() - start_time).total_seconds()
            return TestResult(
                self.name,
                TestStatus.FAIL,
                FailureReason.TIMEOUT,
                total_time,
                self.add_info_about_settings(
                    self.get_description_from_exception_info(sys.exc_info())
                ),
            )
        except (ConnectionError, http.client.ImproperConnectionState):
            total_time = (datetime.now() - start_time).total_seconds()
            return TestResult(
                self.name,
                TestStatus.FAIL,
                FailureReason.SERVER_DIED,
                total_time,
                self.add_info_about_settings(
                    self.get_description_from_exception_info(sys.exc_info())
                ),
            )
        except Exception:
            total_time = (datetime.now() - start_time).total_seconds()
            return TestResult(
                self.name,
                TestStatus.UNKNOWN,
                FailureReason.INTERNAL_ERROR,
                total_time,
                self.get_description_from_exception_info(sys.exc_info()),
            )
        finally:
            self.remove_random_settings_from_env()

    def _cleanup(self, passed):
        args = self.testcase_args

        need_cleanup = not args.database
        if need_cleanup and args.no_drop_if_fail:
            need_cleanup = passed

        if not need_cleanup:
            return

        time_passed = (datetime.now() - args.testcase_start_time).total_seconds()
        timeout = max(args.timeout - time_passed, 20)

        self._cleanup_database(args, timeout)
        shutil.rmtree(args.test_tmp_dir)

    def _cleanup_database(self, args, timeout):
        database = args.testcase_database

        # Check if the test does not cleanup its tables.
        # Only for newly added tests. Please extend this check to the old tests as well.
        if self.case_file >= "02800":
            leftover_tables = (
                clickhouse_execute(
                    args,
                    f"SHOW TABLES FROM {database}",
                    timeout=timeout,
                    settings={
                        "log_comment": args.testcase_basename,
                    },
                )
                .decode()
                .replace("\n", ", ")
            )

            if len(leftover_tables) != 0:
                raise TestException(
                    f"The test should cleanup its tables ({leftover_tables}), otherwise it is inconvenient for running it locally."
                )

        drop_database_query = f"DROP DATABASE IF EXISTS {database}"
        if args.replicated_database:
            drop_database_query += " ON CLUSTER test_cluster_database_replicated"

        # It's possible to get an error "New table appeared in database being dropped or detached. Try again."
        for _ in range(1, 60):
            try:
                clickhouse_execute(
                    args,
                    drop_database_query,
                    timeout=timeout,
                    settings={
                        "log_comment": args.testcase_basename,
                    },
                )
            except HTTPError as e:
                if need_retry(args, e.message, e.message, 0):
                    continue
                raise
            break


class TestSuite:
    @staticmethod
    def tests_in_suite_key_func(item: str) -> float:
        if args.order == "random":
            return random.random()

        reverse = 1 if args.order == "asc" else -1

        if -1 == item.find("_"):
            return 99998

        prefix, _ = item.split("_", 1)

        try:
            return reverse * int(prefix)
        except ValueError:
            return 99997

    @staticmethod
    def render_test_template(j2env, suite_dir, test_name):
        """
        Render template for test and reference file if needed
        """

        if j2env is None:
            return test_name

        test_base_name = removesuffix(test_name, ".sql.j2", ".sql")

        reference_file_name = test_base_name + ".reference.j2"
        reference_file_path = os.path.join(suite_dir, reference_file_name)
        if os.path.isfile(reference_file_path):
            tpl = j2env.get_template(reference_file_name)
            tpl.stream().dump(
                os.path.join(suite_dir, test_base_name) + ".gen.reference"
            )

        if test_name.endswith(".sql.j2"):
            tpl = j2env.get_template(test_name)
            generated_test_name = test_base_name + ".gen.sql"
            tpl.stream().dump(os.path.join(suite_dir, generated_test_name))
            return generated_test_name

        return test_name

    @staticmethod
    def read_test_tags_and_random_settings_limits(
        suite_dir: str, all_tests: List[str]
    ) -> (Dict[str, Set[str]], Dict[str, Dict[str, Tuple[int, int]]]):
        def get_comment_sign(filename):
            if filename.endswith(".sql") or filename.endswith(".sql.j2"):
                return "--"
            if (
                filename.endswith(".sh")
                or filename.endswith(".py")
                or filename.endswith(".expect")
            ):
                return "#"
            raise TestException(f"Unknown file_extension: {filename}")

        def parse_tags_from_line(line, comment_sign) -> Set[str]:
            if not line.startswith(comment_sign):
                return set()
            tags_str = line[len(comment_sign) :].lstrip()  # noqa: ignore E203
            tags_prefix = "Tags:"
            if not tags_str.startswith(tags_prefix):
                return set()
            tags_str = tags_str[len(tags_prefix) :]  # noqa: ignore E203
            tags = tags_str.split(",")
            tags = {tag.strip() for tag in tags}
            return tags

        def parse_random_settings_limits_from_line(
            line, comment_sign
        ) -> Dict[str, Tuple[int, int]]:
            if not line.startswith(comment_sign):
                return {}
            random_settings_limits_str = line[len(comment_sign) :].lstrip()
            random_settings_limits_prefix = "Random settings limits:"
            if not random_settings_limits_str.startswith(random_settings_limits_prefix):
                return {}
            random_settings_limits_str = random_settings_limits_str[
                len(random_settings_limits_prefix) :
            ]
            # limits are specified in a form 'setting1=(min, max); setting2=(min,max); ...'
            random_settings_limits = {}
            for setting_and_limit in random_settings_limits_str.split(";"):
                setting_and_limit = setting_and_limit.split("=")
                random_settings_limits[setting_and_limit[0].strip()] = make_tuple(
                    setting_and_limit[1]
                )
            return random_settings_limits

        def find_tag_line(lines, comment_sign):
            for line in lines:
                if line.startswith(comment_sign) and line[
                    len(comment_sign) :
                ].lstrip().startswith("Tags:"):
                    return line
            return ""

        def find_random_settings_limits_line(lines, comment_sign):
            for line in lines:
                if line.startswith(comment_sign) and line[
                    len(comment_sign) :
                ].lstrip().startswith("Random settings limits:"):
                    return line
            return ""

        def load_tags_and_random_settings_limits_from_file(filepath):
            comment_sign = get_comment_sign(filepath)
            need_query_params = False
            with open(filepath, "r", encoding="utf-8") as file:
                try:
                    lines = file.readlines()
                    tag_line = find_tag_line(lines, comment_sign)
                    random_settings_limits_line = find_random_settings_limits_line(
                        lines, comment_sign
                    )
                except UnicodeDecodeError:
                    return [], {}
                try:
                    if filepath.endswith(".sql"):
                        for line in lines:
                            if "{CLICKHOUSE_DATABASE" in line:
                                need_query_params = True
                except UnicodeDecodeError:
                    pass
            parsed_tags = parse_tags_from_line(tag_line, comment_sign)
            if need_query_params:
                parsed_tags.add("need-query-parameters")
            random_settings_limits = parse_random_settings_limits_from_line(
                random_settings_limits_line, comment_sign
            )
            return parsed_tags, random_settings_limits

        all_tags = {}
        all_random_settings_limits = {}
        start_time = datetime.now()
        for test_name in all_tests:
            (
                tags,
                random_settings_limits,
            ) = load_tags_and_random_settings_limits_from_file(
                os.path.join(suite_dir, test_name)
            )  # noqa: ignore E203
            if tags:
                all_tags[test_name] = tags
            if random_settings_limits:
                all_random_settings_limits[test_name] = random_settings_limits
        elapsed = (datetime.now() - start_time).total_seconds()
        if elapsed > 1:
            print(
                f"Tags and random settings limits for suite {suite_dir} read in {elapsed:.2f} seconds"
            )
        return all_tags, all_random_settings_limits

    def __init__(self, args, suite_path: str, suite_tmp_path: str, suite: str):
        self.args = args
        self.suite_path: str = suite_path
        self.suite_tmp_path: str = suite_tmp_path
        self.suite: str = suite
        self.cloud_skip_list: List[str] = []
        self.private_skip_list: List[str] = []

        if args.run_by_hash_num is not None and args.run_by_hash_total is not None:
            if args.run_by_hash_num > args.run_by_hash_total:
                raise TestException(
                    f"Incorrect run by hash, value {args.run_by_hash_num} bigger than total {args.run_by_hash_total}"
                )

            def filter_func(x: str) -> bool:
                return bool(
                    stringhash(x) % args.run_by_hash_total == args.run_by_hash_num
                )

        else:

            def filter_func(x: str) -> bool:
                _ = x
                return True

        self.all_tests: List[str] = self.get_tests_list(
            self.tests_in_suite_key_func, filter_func
        )

        all_tags_and_random_settings_limits = (
            self.read_test_tags_and_random_settings_limits(
                self.suite_path, self.all_tests
            )
        )
        self.all_tags: Dict[str, Set[str]] = all_tags_and_random_settings_limits[0]
        self.all_random_settings_limits: Dict[str, Dict[str, (int, int)]] = (
            all_tags_and_random_settings_limits[1]
        )
        self.sequential_tests = []
        self.parallel_tests = []
        for test_name in self.all_tests:
            if self.is_sequential_test(test_name):
                self.sequential_tests.append(test_name)
            else:
                self.parallel_tests.append(test_name)

    def is_sequential_test(self, test_name):
        if args.sequential:
            if any(s in test_name for s in args.sequential):
                return True

        if test_name not in self.all_tags:
            return False

        return ("no-parallel" in self.all_tags[test_name]) or (
            "sequential" in self.all_tags[test_name]
        )

    def get_tests_list(self, sort_key, filter_func):
        """
        Return list of tests file names to run
        """

        all_tests = list(self.get_selected_tests(filter_func))
        all_tests = all_tests * self.args.test_runs
        all_tests.sort(key=sort_key)
        return all_tests

    def get_selected_tests(self, filter_func):
        """
        Find all files with tests, filter, render templates
        """

        j2env = (
            jinja2.Environment(
                loader=jinja2.FileSystemLoader(self.suite_path),
                keep_trailing_newline=True,
            )
            if USE_JINJA
            else None
        )
        if j2env is not None:
            j2env.globals.update(product=itertools.product)

        for test_name in os.listdir(self.suite_path):
            if not is_test_from_dir(self.suite_path, test_name):
                continue
            if self.args.test and not any(
                re.search(pattern, test_name) for pattern in self.args.test
            ):
                continue
            if USE_JINJA and test_name.endswith(".gen.sql"):
                continue
            if not filter_func(test_name):
                continue
            test_name = self.render_test_template(j2env, self.suite_path, test_name)
            yield test_name

    @staticmethod
    def read_test_suite(args, suite_dir_name: str):
        def is_data_present():
            try:
                return int(clickhouse_execute(args, "EXISTS TABLE test.hits"))
            except Exception as e:
                print(
                    "Cannot check if dataset is available, assuming it's not: ", str(e)
                )
                return False

        base_dir = os.path.abspath(args.queries)
        tmp_dir = os.path.abspath(args.tmp)
        suite_path = os.path.join(base_dir, suite_dir_name)

        suite_re_obj = re.search("^[0-9]+_(.*)$", suite_dir_name)
        if not suite_re_obj:  # skip .gitignore and so on
            return None

        suite_tmp_path = os.path.join(tmp_dir, suite_dir_name)
        if not os.path.exists(suite_tmp_path):
            os.makedirs(suite_tmp_path)

        suite = suite_re_obj.group(1)

        if not os.path.isdir(suite_path):
            return None

        if "stateful" in suite and not args.no_stateful and not is_data_present():
            print("Won't run stateful tests because test data wasn't loaded.")
            return None
        if "stateless" in suite and args.no_stateless:
            print("Won't run stateless tests because they were manually disabled.")
            return None
        if "stateful" in suite and args.no_stateful:
            print("Won't run stateful tests because they were manually disabled.")
            return None

        return TestSuite(args, suite_path, suite_tmp_path, suite)


stop_time = None
exit_code = None
server_died = None
multiprocessing_manager = None
restarted_tests = None


class ServerDied(Exception):
    pass


class GlobalTimeout(Exception):
    pass


def run_tests_array(all_tests_with_params: Tuple[List[str], int, TestSuite, bool]):
    (
        all_tests,
        num_tests,
        test_suite,
        is_concurrent,
    ) = all_tests_with_params
    global stop_time
    global exit_code
    global server_died
    global restarted_tests

    OP_SQUARE_BRACKET = colored("[", args, attrs=["bold"])
    CL_SQUARE_BRACKET = colored("]", args, attrs=["bold"])

    MSG_FAIL = (
        OP_SQUARE_BRACKET
        + colored(" FAIL ", args, "red", attrs=["bold"])
        + CL_SQUARE_BRACKET
    )
    MSG_UNKNOWN = (
        OP_SQUARE_BRACKET
        + colored(" UNKNOWN ", args, "yellow", attrs=["bold"])
        + CL_SQUARE_BRACKET
    )
    MSG_OK = (
        OP_SQUARE_BRACKET
        + colored(" OK ", args, "green", attrs=["bold"])
        + CL_SQUARE_BRACKET
    )
    MSG_SKIPPED = (
        OP_SQUARE_BRACKET
        + colored(" SKIPPED ", args, "cyan", attrs=["bold"])
        + CL_SQUARE_BRACKET
    )

    MESSAGES = {
        TestStatus.FAIL: MSG_FAIL,
        TestStatus.UNKNOWN: MSG_UNKNOWN,
        TestStatus.OK: MSG_OK,
        TestStatus.SKIPPED: MSG_SKIPPED,
    }

    passed_total = 0
    skipped_total = 0
    failures_total = 0
    failures_chain = 0
    start_time = datetime.now()

    client_options = get_additional_client_options(args)

    if num_tests > 0:
        about = "about " if is_concurrent else ""
        proc_name = multiprocessing.current_process().name
        print(f"Running {about}{num_tests} {test_suite.suite} tests ({proc_name}).")

    while True:
        if all_tests:
            try:
                case = all_tests.pop(0)
            except IndexError:
                break
        else:
            break

        if server_died.is_set():
            stop_tests()
            raise ServerDied("Server died")

        if stop_time and time() > stop_time:
            print("\nStop tests run because global time limit is exceeded.\n")
            stop_tests()
            raise GlobalTimeout("Stop tests run because global time limit is exceeded")

        test_case = TestCase(test_suite, case, args, is_concurrent)

        try:
            description = ""
            test_case_name = removesuffix(test_case.name, ".gen", ".sql") + ": "

            if is_concurrent:
                description = f"{test_case_name:72}"
            else:
                sys.stdout.flush()
                sys.stdout.write(f"{test_case_name:72}")
                # This flush is needed so you can see the test name of the long
                # running test before it will finish. But don't do it in parallel
                # mode, so that the lines don't mix.
                sys.stdout.flush()

            while True:
                # This is the upper level timeout
                # It helps with completely frozen processes, like in case of gdb errors
                def timeout_handler(_signum, _frame):
                    stop_tests()
                    raise TimeoutError("Test execution timed out")

                signal.signal(signal.SIGALRM, timeout_handler)
                signal.alarm(int(args.timeout * 1.1))
                test_result = None
                try:
                    test_result = test_case.run(
                        args, test_suite, client_options, server_logs_level
                    )
                    test_result = test_case.process_result(test_result, MESSAGES)
                except TimeoutError:
                    break
                finally:
                    signal.alarm(0)

                if not test_result or not test_result.need_retry:
                    break
                restarted_tests.append(test_result)

            # First print the description, than invoke the check result logic
            description += test_result.description

            if description and not description.endswith("\n"):
                description += "\n"

            sys.stdout.write(description)
            sys.stdout.flush()

            if test_result.status == TestStatus.OK:
                passed_total += 1
                failures_chain = 0
            elif test_result.status == TestStatus.FAIL:
                failures_total += 1
                failures_chain += 1
                if test_result.reason == FailureReason.SERVER_DIED:
                    stop_tests()
                    server_died.set()
                    raise ServerDied("Server died")
            elif test_result.status == TestStatus.SKIPPED:
                skipped_total += 1

        except KeyboardInterrupt as e:
            print(colored("Break tests execution", args, "red"))
            stop_tests()
            raise e

        if failures_chain >= args.max_failures_chain:
            stop_tests()
            raise ServerDied("Max failures chain")

    if failures_total > 0:
        print(
            colored(
                f"\nHaving {failures_total} errors! {passed_total} tests passed."
                f" {skipped_total} tests skipped."
                f" {(datetime.now() - start_time).total_seconds():.2f} s elapsed"
                f" ({multiprocessing.current_process().name}).",
                args,
                "red",
                attrs=["bold"],
            )
        )
        exit_code.value = 1
    else:
        print(
            colored(
                f"\n{passed_total} tests passed. {skipped_total} tests skipped."
                f" {(datetime.now() - start_time).total_seconds():.2f} s elapsed"
                f" ({multiprocessing.current_process().name}).",
                args,
                "green",
                attrs=["bold"],
            )
        )

    sys.stdout.flush()


server_logs_level = "warning"


def check_server_started(args):
    print("Connecting to ClickHouse server...", end="")

    sys.stdout.flush()
    retry_count = args.server_check_retries
    query = "SELECT version(), arrayStringConcat(groupArray(value), ' ') FROM system.build_options WHERE name IN ('GIT_HASH', 'GIT_BRANCH')"
    while retry_count > 0:
        try:
            res = (
                str(clickhouse_execute(args, query).decode())
                .strip()
                .replace("\t", " @ ")
            )
            print(" OK")
            print(f"Connected to server {res}")
            sys.stdout.flush()
            return True
        except (ConnectionError, http.client.ImproperConnectionState) as e:
            if args.hung_check:
                print("Connection error, will retry: ", str(e))
            else:
                print(".", end="")
            sys.stdout.flush()
            retry_count -= 1
            sleep(0.5)
            continue
        except TimeoutError:
            print("\nConnection timeout, will not retry")
            break
        except Exception as e:
            print(
                "\nUexpected exception, will not retry: ",
                type(e).__name__,
                ": ",
                str(e),
            )
            break

    print("\nAll connection tries failed")
    sys.stdout.flush()
    return False


class BuildFlags:
    THREAD = "tsan"
    ADDRESS = "asan"
    UNDEFINED = "ubsan"
    MEMORY = "msan"
    DEBUG = "debug"
    SANITIZE_COVERAGE = "sanitize-coverage"
    RELEASE = "release"
    ORDINARY_DATABASE = "ordinary-database"
    POLYMORPHIC_PARTS = "polymorphic-parts"


# Release and non-sanitizer build
RELEASE_NON_SANITIZED = False


def collect_build_flags(args):
    global RELEASE_NON_SANITIZED

    result = []

    value = clickhouse_execute(
        args, "SELECT value FROM system.build_options WHERE name = 'CXX_FLAGS'"
    )
    if b"-fsanitize=thread" in value:
        result.append(BuildFlags.THREAD)
    elif b"-fsanitize=address" in value:
        result.append(BuildFlags.ADDRESS)
    elif b"-fsanitize=undefined" in value:
        result.append(BuildFlags.UNDEFINED)
    elif b"-fsanitize=memory" in value:
        result.append(BuildFlags.MEMORY)
    elif b"-DSANITIZE_COVERAGE=1" in value:
        result.append(BuildFlags.SANITIZE_COVERAGE)

    value = clickhouse_execute(
        args, "SELECT value FROM system.build_options WHERE name = 'BUILD_TYPE'"
    )
    if b"Debug" in value:
        result.append(BuildFlags.DEBUG)
    elif b"RelWithDebInfo" in value or b"Release" in value:
        result.append(BuildFlags.RELEASE)

    RELEASE_NON_SANITIZED = result == [BuildFlags.RELEASE]

    value = clickhouse_execute(
        args,
        "SELECT value FROM system.settings WHERE name = 'allow_deprecated_database_ordinary'",
    )
    if value == b"1" or args.db_engine == "Ordinary":
        result.append(BuildFlags.ORDINARY_DATABASE)

    value = int(
        clickhouse_execute(
            args,
            "SELECT value FROM system.merge_tree_settings WHERE name = 'min_bytes_for_wide_part'",
        )
    )
    if value == 0:
        result.append(BuildFlags.POLYMORPHIC_PARTS)

    use_flags = clickhouse_execute(
        args,
        "SELECT name FROM system.build_options WHERE name like 'USE_%' AND value in ('ON', '1')",
    )
    for use_flag in use_flags.strip().splitlines():
        use_flag = use_flag.decode().lower()
        result.append(use_flag)

    system_processor = clickhouse_execute(
        args,
        "SELECT value FROM system.build_options WHERE name = 'SYSTEM_PROCESSOR' LIMIT 1",
    ).strip()
    if system_processor:
        result.append(f"cpu-{system_processor.decode().lower()}")

    return result


def collect_changed_merge_tree_settings(args):
    changed_settings = (
        clickhouse_execute(
            args,
            "SELECT name FROM system.merge_tree_settings WHERE changed",
        )
        .strip()
        .splitlines()
    )

    return list(map(lambda s: s.decode(), changed_settings))


def check_table_column(args, database, table, column):
    return (
        int(
            clickhouse_execute(
                args,
                f"""
    SELECT count()
    FROM system.columns
    WHERE database = '{database}' AND table = '{table}' AND name = '{column}'
    """,
            )
        )
        > 0
    )


def suite_key_func(item: str) -> Union[float, Tuple[int, str]]:
    if args.order == "random":
        return random.random()

    if -1 == item.find("_"):
        return 99998, ""

    prefix, suffix = item.split("_", 1)

    try:
        return int(prefix), suffix
    except ValueError:
        return 99997, ""


def extract_key(key: str) -> str:
    return subprocess.getstatusoutput(
        args.extract_from_config + " --try --config " + args.configserver + key
    )[1]


def run_tests_process(*args, **kwargs):
    return run_tests_array(*args, **kwargs)


def do_run_tests(jobs, test_suite: TestSuite):
    if jobs > 1 and len(test_suite.parallel_tests) > 0:
        print(
            "Found",
            len(test_suite.parallel_tests),
            "parallel tests and",
            len(test_suite.sequential_tests),
            "sequential tests",
        )
        tests_n = len(test_suite.parallel_tests)
        jobs = min(jobs, tests_n)

        # If we don't do random shuffling then there will be always
        # nearly the same groups of test suites running concurrently.
        # Thus, if there is a test within group which appears to be broken
        # then it will affect all other tests in a non-random form.
        # So each time a bad test fails - other tests from the group will also fail
        # and this process will be more or less stable.
        # It makes it more difficult to detect real flaky tests,
        # because the distribution and the amount
        # of failures will be nearly the same for all tests from the group.
        random.shuffle(test_suite.parallel_tests)

        batch_size = len(test_suite.parallel_tests) // jobs
        manager = multiprocessing.Manager()
        parallel_tests = manager.list()
        parallel_tests.extend(test_suite.parallel_tests)

        processes = []
        for _ in range(jobs):
            process = multiprocessing.Process(
                target=run_tests_process,
                args=((parallel_tests, batch_size, test_suite, True),),
            )
            processes.append(process)
            process.start()

        while processes:
            sys.stdout.flush()
            # Periodically check the server for hangs
            # and stop all processes in this case
            try:
                clickhouse_execute(
                    args,
                    query="SELECT 1 /*hung check*/",
                    max_http_retries=20,
                    timeout=10,
                )
            except Exception as e:
                print(f"Hung check failed: {str(e)}")
                server_died.set()

            if server_died.is_set():
                print("Server died, terminating all processes...")
                kill_gdb_if_any()
                # Wait for test results
                sleep(args.timeout)
                for p in processes:
                    if p.is_alive():
                        p.terminate()
                break

            for p in processes[:]:
                if not p.is_alive():
                    processes.remove(p)

        run_tests_array(
            (
                test_suite.sequential_tests,
                len(test_suite.sequential_tests),
                test_suite,
                False,
            )
        )

        return len(test_suite.sequential_tests) + len(test_suite.parallel_tests)
    num_tests = len(test_suite.all_tests)
    run_tests_array(
        (
            test_suite.all_tests,
            num_tests,
            test_suite,
            False,
        )
    )
    return num_tests


def is_test_from_dir(suite_dir, case):
    case_file = os.path.join(suite_dir, case)
    # We could also test for executable files (os.access(case_file, os.X_OK),
    # but it interferes with 01610_client_spawn_editor.editor, which is invoked
    # as a query editor in the test, and must be marked as executable.
    return os.path.isfile(case_file) and any(
        case_file.endswith(suppotred_ext) for suppotred_ext in TEST_FILE_EXTENSIONS
    )


def removesuffix(text, *suffixes):
    """
    Added in python 3.9
    https://www.python.org/dev/peps/pep-0616/

    This version can work with several possible suffixes
    """
    for suffix in suffixes:
        if suffix and text.endswith(suffix):
            return text[: -len(suffix)]
    return text


def reportCoverageFor(args, what, query, permissive=False):
    value = clickhouse_execute(args, query).decode()

    if value != "":
        print(f"\nThe following {what} were not covered by tests:\n")
        print(value)
        print("\n")
        return permissive

    return True


# This is high-level coverage on per-component basis (functions, data types, etc.)
# Don't be confused with the code coverage.
def reportCoverage(args):
    clickhouse_execute(args, "SYSTEM FLUSH LOGS")

    return (
        reportCoverageFor(
            args,
            "functions",
            """
            SELECT name
            FROM system.functions
            WHERE NOT is_aggregate AND origin = 'System' AND alias_to = ''
                AND name NOT IN
                (
                    SELECT arrayJoin(used_functions) FROM system.query_log WHERE event_date >= yesterday()
                )
            ORDER BY name
        """,
            True,
        )
        and reportCoverageFor(
            args,
            "aggregate functions",
            """
            SELECT name
            FROM system.functions
            WHERE is_aggregate AND origin = 'System' AND alias_to = ''
                AND name NOT IN
                (
                    SELECT arrayJoin(used_aggregate_functions) FROM system.query_log WHERE event_date >= yesterday()
                )
            ORDER BY name
        """,
        )
        and reportCoverageFor(
            args,
            "aggregate function combinators",
            """
            SELECT name
            FROM system.aggregate_function_combinators
            WHERE NOT is_internal
                AND name NOT IN
                (
                    SELECT arrayJoin(used_aggregate_function_combinators) FROM system.query_log WHERE event_date >= yesterday()
                )
            ORDER BY name
        """,
        )
        and reportCoverageFor(
            args,
            "data type families",
            """
            SELECT name
            FROM system.data_type_families
            WHERE alias_to = '' AND name NOT LIKE 'Interval%'
                AND name NOT IN
                (
                    SELECT arrayJoin(used_data_type_families) FROM system.query_log WHERE event_date >= yesterday()
                )
            ORDER BY name
        """,
        )
    )


def reportLogStats(args):
    clickhouse_execute(args, "SYSTEM FLUSH LOGS")

    query = """
        WITH
            240 AS mins,
            (
                SELECT (count(), sum(length(toValidUTF8(message))))
                FROM system.text_log
                WHERE (now() - toIntervalMinute(mins)) < event_time
            ) AS total
        SELECT
            count() AS count,
            round(count / (total.1), 3) AS `count_%`,
            formatReadableSize(sum(length(toValidUTF8(message)))) AS size,
            round(sum(length(toValidUTF8(message))) / (total.2), 3) AS `size_%`,
            countDistinct(logger_name) AS uniq_loggers,
            countDistinct(thread_id) AS uniq_threads,
            groupArrayDistinct(toString(level)) AS levels,
            round(sum(query_id = '') / count, 3) AS `background_%`,
            message_format_string
        FROM system.text_log
        WHERE (now() - toIntervalMinute(mins)) < event_time
        GROUP BY message_format_string
        ORDER BY count DESC
        LIMIT 100
        FORMAT PrettySpaceNoEscapes
    """
    value = clickhouse_execute(args, query).decode(errors="replace")
    print("\nTop patterns of log messages:\n")
    print(value)
    print("\n")

    query = """
        WITH
            240 AS mins
        SELECT
            count() AS count,
            substr(replaceRegexpAll(toValidUTF8(message), '[^A-Za-z]+', ''), 1, 32) AS pattern,
            substr(any(toValidUTF8(message)), 1, 256) as runtime_message,
            any((extract(source_file, '/[a-zA-Z0-9_]+\\.[a-z]+'), source_line)) as line
        FROM system.text_log
        WHERE (now() - toIntervalMinute(mins)) < event_time AND message_format_string = ''
        GROUP BY pattern
        ORDER BY count DESC
        LIMIT 30
        FORMAT PrettySpaceNoEscapes
    """
    value = clickhouse_execute(args, query).decode(errors="replace")
    print("\nTop messages without format string (fmt::runtime):\n")
    print(value)
    print("\n")

    query = """
        SELECT message_format_string, count(), any(toValidUTF8(message)) AS any_message
        FROM system.text_log
        WHERE (now() - toIntervalMinute(240)) < event_time
        AND (message NOT LIKE (replaceRegexpAll(message_format_string, '{[:.0-9dfx]*}', '%') AS s))
        AND (message NOT LIKE concat('%Exception: ', s, '%'))
        GROUP BY message_format_string ORDER BY count() DESC LIMIT 20 FORMAT PrettySpaceNoEscapes
    """
    value = clickhouse_execute(args, query).decode(errors="replace")
    print("\nTop messages not matching their format strings:\n")
    print(value)
    print("\n")

    query = """
        WITH ('', '({}) Keys: {}', '({}) {}', 'Aggregating', 'Became leader', 'Cleaning queue',
              'Creating set.', 'Cyclic aliases', 'Detaching {}', 'Executing {}', 'Fire events: {}',
              'Found part {}', 'Loaded queue', 'No sharding key', 'No tables', 'Query: {}',
              'Removed', 'Removed part {}', 'Removing parts.', 'Request URI: {}', 'Sending part {}',
              'Sent handshake', 'Starting {}', 'Will mimic {}', 'Writing to {}', 'dropIfEmpty',
              'loadAll {}', '{} ({}:{})', '{} -> {}', '{} {}', '{}: {}', '{}%', 'Read object: {}',
              'New segment: {}', 'Convert overflow', 'Division by zero', 'Files set to {}',
              'Bytes set to {}', 'Numeric overflow', 'Invalid mode: {}',
              'Write file: {}', 'Unable to parse JSONPath', 'Host is empty in S3 URI.', 'Expected end of line',
              'inflate failed: {}{}', 'Center is not valid', 'Column ''{}'' is ambiguous', 'Cannot parse object', 'Invalid date: {}',
              'There is no cache by name: {}', 'No part {} in table', '`{}` should be a String', 'There are duplicate id {}',
              'Invalid replica name: {}', 'Unexpected value {} in enum', 'Unknown BSON type: {}', 'Point is not valid',
              'Invalid qualified name: {}', 'INTO OUTFILE is not allowed', 'Arguments must not be NaN', 'Cell is not valid',
              'brotli decode error{}', 'Invalid H3 index: {}', 'Too large node state size', 'No additional keys found.',
              'Attempt to read after EOF.', 'Replication was stopped', '{}	building file infos', 'Cannot parse uuid {}',
              'Query was cancelled', 'Cancelled merging parts', 'Cancelled mutating parts', 'Log pulling is cancelled',
              'Transaction was cancelled', 'Could not find table: {}', 'Table {} doesn''t exist',
              'Database {} doesn''t exist', 'Dictionary ({}) not found', 'Unknown table function {}',
              'Unknown format {}', 'Unknown explain kind ''{}''', 'Unknown setting {}', 'Unknown input format {}',
              'Unknown identifier: ''{}''', 'User name is empty', 'Expected function, got: {}',
              'Attempt to read after eof', 'String size is too big ({}), maximum: {}'
        ) AS known_short_messages
        SELECT count() AS c, message_format_string, substr(any(toValidUTF8(message)), 1, 120),
            min(if(length(regexpExtract(toValidUTF8(message), '(.*)\\([A-Z0-9_]+\\)')) as prefix_len > 0, prefix_len, length(toValidUTF8(message))) - 26 AS length_without_exception_boilerplate) AS min_length_without_exception_boilerplate
        FROM system.text_log
        WHERE (now() - toIntervalMinute(240)) < event_time
            AND (length(message_format_string) < 16
                OR (message ILIKE '%DB::Exception%' AND length_without_exception_boilerplate < 30))
            AND message_format_string NOT IN known_short_messages
        GROUP BY message_format_string ORDER BY c DESC LIMIT 50 FORMAT PrettySpaceNoEscapes
    """
    value = clickhouse_execute(args, query).decode(errors="replace")
    print("\nTop short messages:\n")
    print(value)
    print("\n")

    query = """
        SELECT max((freq, message_format_string)), level
        FROM (SELECT count() / (SELECT count() FROM system.text_log
              WHERE (now() - toIntervalMinute(240)) < event_time) AS freq,
              min(level) AS level, message_format_string FROM system.text_log
              WHERE (now() - toIntervalMinute(120)) < event_time
              GROUP BY message_format_string ORDER BY freq DESC)
        GROUP BY level
    """
    value = clickhouse_execute(args, query).decode(errors="replace")
    print("\nTop messages by level:\n")
    print(value)
    print("\n")


def try_get_skip_list(base_dir, name):
    test_names_to_skip = []
    skip_list_path = os.path.join(base_dir, name)
    if not os.path.exists(skip_list_path):
        return test_names_to_skip

    with open(skip_list_path, "r", encoding="utf-8") as fd:
        for line in fd.read().split("\n"):
            if line == "" or line[0] == " ":
                continue
            test_name = line.split()[0].strip()
            if test_name != "":
                test_names_to_skip.append(test_name)

    return test_names_to_skip


def main(args):
    global server_died
    global stop_time
    global exit_code
    global server_logs_level
    global restarted_tests

    if not check_server_started(args):
        msg = "Server is not responding. Cannot execute 'SELECT 1' query."
        if args.hung_check:
            print(msg)
            pid = get_server_pid()
            print("Got server pid", pid)
            print_stacktraces()
        raise TestException(msg)

    args.build_flags = collect_build_flags(args)
    args.changed_merge_tree_settings = collect_changed_merge_tree_settings(args)

    if args.s3_storage and (BuildFlags.RELEASE not in args.build_flags):
        args.no_random_settings = True

    if args.skip:
        args.skip = set(args.skip)

    if args.replace_replicated_with_shared:
        if not args.skip:
            args.skip = set([])
        args.skip = set(args.skip)

    base_dir = os.path.abspath(args.queries)

    # Keep same default values as in queries/shell_config.sh
    os.environ.setdefault("CLICKHOUSE_BINARY", args.binary)
    # os.environ.setdefault("CLICKHOUSE_CLIENT", args.client)
    os.environ.setdefault("CLICKHOUSE_CONFIG", args.configserver)

    if args.configclient:
        os.environ.setdefault("CLICKHOUSE_CONFIG_CLIENT", args.configclient)

    # Force to print server warnings in stderr
    # Shell scripts could change logging level
    os.environ.setdefault("CLICKHOUSE_CLIENT_SERVER_LOGS_LEVEL", server_logs_level)

    # This code is bad as the time is not monotonic
    if args.global_time_limit:
        stop_time = time() + args.global_time_limit

    if args.zookeeper is None:
        args.zookeeper = True

    if args.shard is None:
        args.shard = bool(extract_key(' --key listen_host | grep -E "127.0.0.2|::"'))

    def create_common_database(args, db_name):
        create_database_retries = 0
        while create_database_retries < MAX_RETRIES:
            start_time = datetime.now()
            try:
                clickhouse_execute(
                    args,
                    f"CREATE DATABASE IF NOT EXISTS {db_name} "
                    f"{get_db_engine(args, db_name)}",
                    settings=get_create_database_settings(args, None),
                )
                break
            except HTTPError as e:
                total_time = (datetime.now() - start_time).total_seconds()
                if not need_retry(args, e.message, e.message, total_time):
                    break
            create_database_retries += 1

    try:
        if args.database and args.database != "test":
            create_common_database(args, args.database)

        create_common_database(args, "test")
    except Exception as e:
        print(f"Failed to create databases for tests: {e}")
        server_died.set()

    if (
        args.collect_per_test_coverage
        and BuildFlags.SANITIZE_COVERAGE in args.build_flags
    ):
        clickhouse_execute(
            args,
            """
                CREATE TABLE IF NOT EXISTS system.coverage_log
                (
                    time DateTime,
                    test_name String,
                    coverage Array(UInt64)
                ) ENGINE = MergeTree ORDER BY test_name
                COMMENT 'Contains information about per-test coverage from the CI, but used only for exporting to the CI cluster';
            """,
        )

        # Coverage collected at the system startup before running any tests:
        clickhouse_execute(
            args,
            "INSERT INTO system.coverage_log SELECT now(), '', coverageCurrent()",
        )

    total_tests_run = 0
    cloud_skip_list = try_get_skip_list(base_dir, "../queries-no-cloud-tests.txt")
    private_skip_list = try_get_skip_list(base_dir, "../queries-no-private-tests.txt")

    for suite in sorted(os.listdir(base_dir), key=suite_key_func):
        if server_died.is_set():
            break

        test_suite = TestSuite.read_test_suite(args, suite)
        if test_suite is None:
            continue

        test_suite.cloud_skip_list = cloud_skip_list
        test_suite.private_skip_list = private_skip_list
        total_tests_run += do_run_tests(args.jobs, test_suite)

    if server_died.is_set():
        exit_code.value = 1

    if args.hung_check:
        # Some queries may execute in background for some time after test was finished. This is normal.
        print("Checking the hung queries: ", end="")
        hung_count = 0
        try:
            deadline = datetime.now() + timedelta(seconds=90)
            while datetime.now() < deadline:
                hung_count = get_processlist_size(args)
                if hung_count == 0:
                    print(" done")
                    break
                print(". ", end="")
        except Exception as e:
            print(
                colored(
                    "\nHung check failed. Failed to get processlist size: " + str(e),
                    args,
                    "red",
                    attrs=["bold"],
                )
            )
            exit_code.value = 1

        processlist = ""
        if hung_count > 0:
            try:
                processlist = get_processlist_with_stacktraces(args)
            except Exception as e:
                print(
                    colored(
                        "\nHung check failed. Failed to get processlist with stacktraces: "
                        + str(e),
                        args,
                        "red",
                        attrs=["bold"],
                    )
                )
                exit_code.value = 1

        if processlist:
            print(
                colored(
                    "\nFound hung queries in processlist:", args, "red", attrs=["bold"]
                )
            )
            print(processlist.decode())
            print(get_transactions_list(args))

            print_stacktraces()
            exit_code.value = 1
        else:
            print(colored("\nNo queries hung.", args, "green", attrs=["bold"]))

    if args.client_log:
        for log_file in [args.client_log, *glob.glob(f"{args.client_log}.*")]:
            if not os.path.exists(log_file):
                continue
            with open(log_file, "rb") as stream:
                content = stream.read().decode()
                if len(content):
                    print(f"Has fatal logs from client in '{log_file}':\n")
                    print(content)
            os.remove(log_file)

    if len(restarted_tests) > 0:
        print("\nSome tests were restarted:\n")

        for test_result in restarted_tests:
            print(f"\n{test_result.case_name:72}: ")
            # replace it with lowercase to avoid parsing retried tests as failed
            for status in TestStatus:
                test_result.description = test_result.description.replace(
                    status.value, status.value.lower()
                )
            print(test_result.description)

    if total_tests_run == 0:
        print("No tests were run.")
        sys.exit(1)
    else:
        print("All tests have finished.")

    if args.report_logs_stats:
        try:
            reportLogStats(args)
        except Exception as e:
            print(f"Failed to get stats about log messages: {e}")

    if args.report_coverage and not reportCoverage(args):
        exit_code.value = 1

    sys.exit(exit_code.value)


def find_binary(name):
    if os.access(name, os.X_OK):
        return name
    paths = os.environ.get("PATH").split(":")
    for path in paths:
        bin_path = os.path.join(path, name)
        if os.access(bin_path, os.X_OK):
            return bin_path

    # maybe it wasn't in PATH
    bin_path = os.path.join("/usr/local/bin", name)
    if os.access(bin_path, os.X_OK):
        return bin_path
    bin_path = os.path.join("/usr/bin", name)
    if os.access(bin_path, os.X_OK):
        return bin_path

    raise TestException(f"{name} was not found in PATH")


def find_clickhouse_command(binary, command):
    symlink = binary + "-" + command
    if os.access(symlink, os.X_OK):
        return symlink

    # To avoid requiring symlinks (in case you download binary from CI)
    return binary + " " + command


def get_additional_client_options(args):
    if args.client_option:
        client_options = " ".join("--" + option for option in args.client_option)
        if "CLICKHOUSE_CLIENT_OPT" in os.environ:
            return os.environ["CLICKHOUSE_CLIENT_OPT"] + " " + client_options
        return client_options
    if "CLICKHOUSE_CLIENT_OPT" in os.environ:
        return os.environ["CLICKHOUSE_CLIENT_OPT"]
    return ""


def get_additional_client_options_url(args):
    if args.client_option:
        return "&".join(args.client_option)
    return ""


def parse_args():
    parser = ArgumentParser(description="ClickHouse functional tests")
    parser.add_argument("-q", "--queries", help="Path to queries dir")
    parser.add_argument("--tmp", help="Path to tmp dir")

    parser.add_argument(
        "-b",
        "--binary",
        default="clickhouse",
        type=find_binary,
        help="Path to clickhouse binary or name of binary in PATH",
    )
    parser.add_argument(
        "-c",
        "--client",
        help="Path to clickhouse-client, this option is useless"
        "name of binary in PATH",
    )

    parser.add_argument("--extract_from_config", help="extract-from-config program")
    parser.add_argument(
        "--configclient", help="Client config (if you do not use default ports)"
    )
    parser.add_argument(
        "--configserver",
        default="/etc/clickhouse-server/config.xml",
        help="Preprocessed server config",
    )
    parser.add_argument(
        "-o", "--output", help="Output xUnit compliant test report directory"
    )
    parser.add_argument(
        "-t",
        "--timeout",
        type=int,
        default=600,
        help="Timeout for each test case in seconds",
    )
    parser.add_argument(
        "--global_time_limit",
        type=int,
        help="Stop if executing more than specified time (after current test is finished)",
    )
    parser.add_argument("test", nargs="*", help="Optional test case name regex")
    parser.add_argument(
        "-d",
        "--disabled",
        action="store_true",
        default=False,
        help="Also run disabled tests",
    )
    parser.add_argument(
        "--stop",
        action="store_true",
        default=None,
        dest="stop",
        help="Stop on network errors",
    )
    parser.add_argument(
        "--order", default="desc", choices=["asc", "desc", "random"], help="Run order"
    )
    parser.add_argument(
        "--testname",
        action="store_true",
        default=None,
        dest="testname",
        help="Make query with test name before test run",
    )
    parser.add_argument("--hung-check", action="store_true", default=False)
    parser.add_argument("--no-left-queries-check", action="store_true", default=False)
    parser.add_argument("--force-color", action="store_true", default=False)
    parser.add_argument(
        "--database", help="Database for tests (random name test_XXXXXX by default)"
    )
    parser.add_argument(
        "--no-drop-if-fail",
        action="store_true",
        help="Do not drop database for test if test has failed",
    )
    parser.add_argument(
        "--hide-db-name",
        action="store_true",
        help='Replace random database name with "default" in stderr',
    )
    parser.add_argument(
        "--parallel", default="1/1", help="One parallel test run number/total"
    )
    parser.add_argument(
        "-j", "--jobs", default=1, nargs="?", type=int, help="Run all tests in parallel"
    )
    parser.add_argument(
        "--test-runs",
        default=1,
        nargs="?",
        type=int,
        help="Run each test many times (useful for e.g. flaky check)",
    )
    parser.add_argument(
        "-U",
        "--unified",
        default=3,
        type=int,
        help="output NUM lines of unified context",
    )
    parser.add_argument(
        "-r",
        "--server-check-retries",
        default=180,
        type=int,
        help="Num of tries to execute SELECT 1 before tests started",
    )
    parser.add_argument("--db-engine", help="Database engine name")
    parser.add_argument(
        "--replicated-database",
        action="store_true",
        default=False,
        help="Run tests with Replicated database engine",
    )
    parser.add_argument(
        "--fast-tests-only",
        action="store_true",
        default=False,
        help='Run only fast tests (the tests without the "no-fasttest" tag)',
    )
    parser.add_argument(
        "--no-stateless", action="store_true", help="Disable all stateless tests"
    )
    parser.add_argument(
        "--no-stateful", action="store_true", help="Disable all stateful tests"
    )
    parser.add_argument("--skip", nargs="+", help="Skip these tests")
    parser.add_argument(
        "--sequential",
        nargs="+",
        help="Run these tests sequentially even if --parallel specified",
    )
    parser.add_argument(
        "--no-long", action="store_true", dest="no_long", help="Do not run long tests"
    )
    parser.add_argument(
        "--client-option", nargs="+", help="Specify additional client argument"
    )
    parser.add_argument(
        "--print-time", action="store_true", dest="print_time", help="Print test time"
    )
    parser.add_argument(
        "--check-zookeeper-session",
        action="store_true",
        help="Check ZooKeeper session uptime to determine if failed test should be retried",
    )
    parser.add_argument(
        "--s3-storage",
        action="store_true",
        default=False,
        help="Run tests over s3 storage",
    )
    parser.add_argument(
        "--distributed-cache",
        action="store_true",
        default=False,
        help="Run tests with enabled distributed cache",
    )
    parser.add_argument(
        "--azure-blob-storage",
        action="store_true",
        default=False,
        help="Run tests over azure blob storage",
    )
    parser.add_argument(
        "--no-random-settings",
        action="store_true",
        default=False,
        help="Disable settings randomization",
    )
    parser.add_argument(
        "--no-random-merge-tree-settings",
        action="store_true",
        default=False,
        help="Disable MergeTree settings randomization",
    )
    parser.add_argument(
        "--run-by-hash-num",
        type=int,
        help="Run tests matching crc32(test_name) % run_by_hash_total == run_by_hash_num",
    )
    parser.add_argument(
        "--run-by-hash-total",
        type=int,
        help="Total test groups for crc32(test_name) % run_by_hash_total == run_by_hash_num",
    )

    parser.add_argument(
        "--show-whitespaces-in-diff",
        action="store_true",
        help="Display $ characters after line with trailing whitespaces in diff output",
    )

    group = parser.add_mutually_exclusive_group(required=False)
    group.add_argument(
        "--cloud",
        action="store_true",
        default=None,
        dest="cloud",
        help="Run only tests that are supported in ClickHouse Cloud environment",
    )

    group.add_argument(
        "--no-cloud",
        action="store_false",
        default=None,
        dest="cloud",
        help="Run all the tests, including the ones not supported in ClickHouse Cloud environment",
    )
    parser.set_defaults(cloud=False)

    group = parser.add_mutually_exclusive_group(required=False)
    group.add_argument(
        "--private",
        action="store_true",
        default=None,
        dest="private",
        help="Run only tests that are supported in the private build",
    )

    group.add_argument(
        "--no-private",
        action="store_false",
        default=None,
        dest="private",
        help="Run all the tests, including the ones not supported in the private build",
    )
    # Only used to skip tests via "../queries-no-private-tests.txt", so it's fine to keep it enabled by default
    parser.set_defaults(private=True)

    group = parser.add_mutually_exclusive_group(required=False)
    group.add_argument(
        "--zookeeper",
        action="store_true",
        default=None,
        dest="zookeeper",
        help="Run zookeeper related tests",
    )
    group.add_argument(
        "--no-zookeeper",
        action="store_false",
        default=None,
        dest="zookeeper",
        help="Do not run zookeeper related tests",
    )

    group = parser.add_mutually_exclusive_group(required=False)
    group.add_argument(
        "--shard",
        action="store_true",
        default=None,
        dest="shard",
        help="Run sharding related tests "
        "(required to clickhouse-server listen 127.0.0.2 127.0.0.3)",
    )
    group.add_argument(
        "--no-shard",
        action="store_false",
        default=None,
        dest="shard",
        help="Do not run shard related tests",
    )

    # TODO: Remove upgrade-check option after release 24.3 and use
    #       ignore_drop_queries_probability option in stress.py as in stress tests
    group.add_argument(
        "--upgrade-check",
        action="store_true",
        help="Run tests for further server upgrade testing by ignoring all"
        "drop queries in tests for collecting data from new version of server",
    )
    parser.add_argument(
        "--secure",
        action="store_true",
        default=False,
        help="Use secure connection to connect to clickhouse-server",
    )
    parser.add_argument(
        "--max-failures-chain",
        default=20,
        type=int,
        help="Max number of failed tests in a row (stop tests if higher)",
    )
    parser.add_argument(
        "--report-coverage",
        action="store_true",
        default=False,
        help="Check what high-level server components were covered by tests",
    )
    parser.add_argument(
        "--collect-per-test-coverage",
        action="store_true",
        default=True,
        help="Create `system.coverage_log` table on the server and collect information about low-level code coverage on a per test basis there",
    )
    parser.add_argument(
        "--reset-coverage-before-every-test",
        action="store_true",
        default=True,
        help="Collect isolated test coverage for every test instead of a cumulative. Useful only when tests are run sequentially.",
    )
    parser.add_argument(
        "--report-logs-stats",
        action="store_true",
        default=False,
        help="Report statistics about log messages",
    )
    parser.add_argument(
        "--no-parallel-replicas",
        action="store_true",
        default=False,
        help="Do not include tests that are not supported with parallel replicas feature",
    )
    parser.add_argument(
        "--replace-replicated-with-shared",
        action="store_true",
        default=os.environ.get("REPLACE_RMT_WITH_SMT", False),
        help="Replace ReplicatedMergeTree engine with SharedMergeTree",
    )
    parser.add_argument(
        "--replace-non-replicated-with-shared",
        action="store_true",
        default=os.environ.get("REPLACE_MT_WITH_SMT", False),
        help="Replace ordinary MergeTree engine with SharedMergeTree",
    )
    parser.add_argument(
        "--client-log",
        default="./client.fatal.log",
        help="Path to file for fatal logs from client",
    )
    parser.add_argument(
        "--capture-client-stacktrace",
        action="store_true",
        help="Capture stacktraces from clickhouse-client/local on errors",
    )

    return parser.parse_args()


class Terminated(KeyboardInterrupt):
    def __init__(self, signal):
        self.signal = signal


def signal_handler(signal, frame):
    raise Terminated(signal)


if __name__ == "__main__":
    # Move to a new process group and kill it at exit so that we don't have any
    # infinite tests processes left
    # (new process group is required to avoid killing some parent processes)
    os.setpgid(0, 0)

    stop_time = None
    exit_code = multiprocessing.Value("i", 0)
    server_died = multiprocessing.Event()
    multiprocessing_manager = multiprocessing.Manager()
    restarted_tests = multiprocessing_manager.list()

    signal.signal(signal.SIGTERM, signal_handler)
    signal.signal(signal.SIGINT, signal_handler)
    signal.signal(signal.SIGHUP, signal_handler)

    try:
        args = parse_args()
    except Exception as e:
        print(e, file=sys.stderr)
        sys.exit(1)

    if args.queries and not os.path.isdir(args.queries):
        print(
            f"Cannot access the specified directory with queries ({args.queries})",
            file=sys.stderr,
        )
        assert False, "No --queries provided"

    CAPTURE_CLIENT_STACKTRACE = args.capture_client_stacktrace

    # Autodetect the directory with queries if not specified
    if args.queries is None:
        args.queries = "queries"

    if not os.path.isdir(args.queries):
        # If we're running from the repo
        args.queries = os.path.join(
            os.path.dirname(os.path.abspath(__file__)), "queries"
        )

    if not os.path.isdir(args.queries):
        # Next we're going to try some system directories, don't write 'stdout' files into them.
        if args.tmp is None:
            args.tmp = "/tmp/clickhouse-test"

        args.queries = "/usr/local/share/clickhouse-test/queries"

    if not os.path.isdir(args.queries):
        args.queries = "/usr/share/clickhouse-test/queries"

    if not os.path.isdir(args.queries):
        print(
            "Failed to detect path to the queries directory. Please specify it with "
            "'--queries' option.",
            file=sys.stderr,
        )
        sys.exit(1)

    print("Using queries from '" + args.queries + "' directory")

    if args.tmp is None:
        args.tmp = args.queries

    if args.client:
        print(
            "WARNING: --client option is deprecated and will be removed the the future, use --binary instead",
            file=sys.stderr,
        )

    args.client = find_clickhouse_command(args.binary, "client")

    if args.extract_from_config:
        print(
            "WARNING: --extract_from_config option is deprecated and will be removed the the future",
            file=sys.stderr,
        )
    args.extract_from_config = find_clickhouse_command(
        args.binary, "extract-from-config"
    )

    if args.configclient:
        args.client += " --config-file=" + args.configclient

    tcp_host = os.getenv("CLICKHOUSE_HOST")
    if tcp_host is not None:
        args.tcp_host = tcp_host
        args.client += f" --host={tcp_host}"
    else:
        args.tcp_host = "localhost"

    tcp_port = os.getenv("CLICKHOUSE_PORT_TCP")
    if tcp_port is not None:
        args.tcp_port = int(tcp_port)
        args.client += f" --port={tcp_port}"
    else:
        args.tcp_port = 9440 if args.secure else 9000
        if args.secure:
            os.environ["CLICKHOUSE_PORT_TCP"] = str(args.tcp_port)

    http_port = os.getenv("CLICKHOUSE_PORT_HTTP")
    if http_port is not None:
        args.http_port = int(http_port)
    else:
        args.http_port = 8443 if args.secure else 8123
        os.environ["CLICKHOUSE_PORT_HTTP"] = str(args.http_port)
        if args.secure and os.getenv("CLICKHOUSE_PORT_HTTP_PROTO") is None:
            os.environ["CLICKHOUSE_PORT_HTTP_PROTO"] = "https"

    client_database = os.getenv("CLICKHOUSE_DATABASE")
    if client_database is not None:
        args.client += f" --database={client_database}"
        args.client_database = client_database
    else:
        args.client_database = "default"

    if args.upgrade_check:
        args.client += " --fake-drop"

    if args.client_option or args.secure:
        # Set options for client
        if "CLICKHOUSE_CLIENT_OPT" in os.environ:
            os.environ["CLICKHOUSE_CLIENT_OPT"] += " "
        else:
            os.environ["CLICKHOUSE_CLIENT_OPT"] = ""
        os.environ["CLICKHOUSE_CLIENT_OPT"] += get_additional_client_options(args)

        if args.secure:
            os.environ["CLICKHOUSE_CLIENT_OPT"] += " --secure "

        # Set options for curl
        if "CLICKHOUSE_URL_PARAMS" in os.environ:
            os.environ["CLICKHOUSE_URL_PARAMS"] += "&"
        else:
            os.environ["CLICKHOUSE_URL_PARAMS"] = ""

        client_options_query_str = get_additional_client_options_url(args)
        args.client_options_query_str = client_options_query_str + "&"
        args.client_options_query_str += os.environ["CLICKHOUSE_URL_PARAMS"]
        os.environ["CLICKHOUSE_URL_PARAMS"] += client_options_query_str
    else:
        args.client_options_query_str = ""

    if args.jobs is None:
        args.jobs = multiprocessing.cpu_count()

    if args.db_engine and args.db_engine == "Ordinary":
        MESSAGES_TO_RETRY.append(" locking attempt on ")

    if args.replace_replicated_with_shared:
        args.s3_storage = True

    try:
        main(args)
    except ServerDied as e:
        print(f"{e}", file=sys.stderr)
        sys.exit(1)
    except Terminated as e:
        print(f"Terminated with {e.signal} signal", file=sys.stderr)
        sys.exit(128 + e.signal)
    except KeyboardInterrupt:
        print("Interrupted")
        sys.exit(128 + signal.SIGINT)<|MERGE_RESOLUTION|>--- conflicted
+++ resolved
@@ -981,12 +981,9 @@
         "cache_populated_by_fetch": lambda: random.randint(0, 1),
         "concurrent_part_removal_threshold": threshold_generator(0.2, 0.3, 0, 100),
         "old_parts_lifetime": threshold_generator(0.2, 0.3, 10, 8 * 60),
-<<<<<<< HEAD
         "prewarm_mark_cache": lambda: random.randint(0, 1),
-=======
         "use_const_adaptive_granularity": lambda: random.randint(0, 1),
         "enable_index_granularity_compression": lambda: random.randint(0, 1),
->>>>>>> 5445f55e
     }
 
     @staticmethod
