1
1
1
1
1
1
1
- ON NULL -
- inner -
- left -
1	0
2	0
- right -
0	2
0	3
- full -
0	2
0	3
1	0
2	0
- inner -
- left -
1	\N
2	\N
- right -
\N	2
\N	3
- full -
\N	2
\N	3
1	\N
2	\N
2	2
2	2
-- { echoOn }
<<<<<<< HEAD
SELECT * FROM t1 LEFT JOIN t2 ON t1.id = t2.id AND 1 = 1 ORDER BY 1 SETTINGS enable_analyzer = 1;
1	0
2	2
SELECT * FROM t1 RIGHT JOIN t2 ON t1.id = t2.id AND 1 = 1 ORDER BY 1 SETTINGS enable_analyzer = 1;
0	3
2	2
SELECT * FROM t1 FULL JOIN t2 ON t1.id = t2.id AND 1 = 1 ORDER BY 2, 1 SETTINGS enable_analyzer = 1;
1	0
2	2
0	3
SELECT * FROM t1 LEFT JOIN t2 ON t1.id = t2.id AND 1 = 2 ORDER BY 1 SETTINGS enable_analyzer = 1;
1	0
2	0
SELECT * FROM t1 RIGHT JOIN t2 ON t1.id = t2.id AND 1 = 2 ORDER BY 2 SETTINGS enable_analyzer = 1;
0	2
0	3
SELECT * FROM t1 FULL JOIN t2 ON t1.id = t2.id AND 1 = 2 ORDER BY 2, 1 SETTINGS enable_analyzer = 1;
1	0
2	0
=======
SELECT * FROM t1 LEFT JOIN t2 ON t1.id = t2.id AND 1 = 1 order by all SETTINGS enable_analyzer = 1;
1	0
2	2
SELECT * FROM t1 RIGHT JOIN t2 ON t1.id = t2.id AND 1 = 1 order by all SETTINGS enable_analyzer = 1;
0	3
2	2
SELECT * FROM t1 FULL JOIN t2 ON t1.id = t2.id AND 1 = 1 order by all SETTINGS enable_analyzer = 1;
0	3
1	0
2	2
SELECT * FROM t1 LEFT JOIN t2 ON t1.id = t2.id AND 1 = 2 order by all SETTINGS enable_analyzer = 1;
1	0
2	0
SELECT * FROM t1 RIGHT JOIN t2 ON t1.id = t2.id AND 1 = 2 order by all SETTINGS enable_analyzer = 1;
0	2
0	3
SELECT * FROM t1 FULL JOIN t2 ON t1.id = t2.id AND 1 = 2 order by all SETTINGS enable_analyzer = 1;
>>>>>>> d59fe5fd
0	2
0	3
1	0
2	0
SELECT * FROM (SELECT 1 as a) as t1 INNER JOIN  ( SELECT ('b', 256) as b ) AS t2 ON NULL;
SELECT * FROM (SELECT 1 as a) as t1 LEFT JOIN  ( SELECT ('b', 256) as b ) AS t2 ON NULL;
1	('',0)
SELECT * FROM (SELECT 1 as a) as t1 RIGHT JOIN  ( SELECT ('b', 256) as b ) AS t2 ON NULL;
0	('b',256)
SELECT * FROM (SELECT 1 as a) as t1 FULL JOIN  ( SELECT ('b', 256) as b ) AS t2 ON NULL ORDER BY 2;
1	('',0)
0	('b',256)
SELECT * FROM (SELECT 1 as a) as t1 SEMI JOIN  ( SELECT ('b', 256) as b ) AS t2 ON NULL;
SELECT * FROM (SELECT 1 as a) as t1 ANTI JOIN  ( SELECT ('b', 256) as b ) AS t2 ON NULL ORDER BY 2;
1	('',0)
2
4	2	Nullable(UInt64)	UInt8
4	2	UInt64	Nullable(UInt8)
4	2	Nullable(UInt64)	Nullable(UInt8)<|MERGE_RESOLUTION|>--- conflicted
+++ resolved
@@ -33,7 +33,6 @@
 2	2
 2	2
 -- { echoOn }
-<<<<<<< HEAD
 SELECT * FROM t1 LEFT JOIN t2 ON t1.id = t2.id AND 1 = 1 ORDER BY 1 SETTINGS enable_analyzer = 1;
 1	0
 2	2
@@ -53,25 +52,6 @@
 SELECT * FROM t1 FULL JOIN t2 ON t1.id = t2.id AND 1 = 2 ORDER BY 2, 1 SETTINGS enable_analyzer = 1;
 1	0
 2	0
-=======
-SELECT * FROM t1 LEFT JOIN t2 ON t1.id = t2.id AND 1 = 1 order by all SETTINGS enable_analyzer = 1;
-1	0
-2	2
-SELECT * FROM t1 RIGHT JOIN t2 ON t1.id = t2.id AND 1 = 1 order by all SETTINGS enable_analyzer = 1;
-0	3
-2	2
-SELECT * FROM t1 FULL JOIN t2 ON t1.id = t2.id AND 1 = 1 order by all SETTINGS enable_analyzer = 1;
-0	3
-1	0
-2	2
-SELECT * FROM t1 LEFT JOIN t2 ON t1.id = t2.id AND 1 = 2 order by all SETTINGS enable_analyzer = 1;
-1	0
-2	0
-SELECT * FROM t1 RIGHT JOIN t2 ON t1.id = t2.id AND 1 = 2 order by all SETTINGS enable_analyzer = 1;
-0	2
-0	3
-SELECT * FROM t1 FULL JOIN t2 ON t1.id = t2.id AND 1 = 2 order by all SETTINGS enable_analyzer = 1;
->>>>>>> d59fe5fd
 0	2
 0	3
 1	0
