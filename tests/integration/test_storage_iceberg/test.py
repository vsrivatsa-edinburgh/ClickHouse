import glob
import json
import logging
import os
import time
import uuid
from datetime import datetime, timezone

import pyspark
import pytest
from azure.storage.blob import BlobServiceClient
from minio.deleteobjects import DeleteObject
from pyspark.sql.functions import (
    current_timestamp,
    monotonically_increasing_id,
    row_number,
)
from pyspark.sql.readwriter import DataFrameWriter, DataFrameWriterV2
from pyspark.sql.types import (
    ArrayType,
    BooleanType,
    DateType,
    IntegerType,
    StringType,
    StructField,
    StructType,
    TimestampType,
)
from pyspark.sql.window import Window

import helpers.client
from helpers.cluster import ClickHouseCluster, ClickHouseInstance, is_arm
from helpers.s3_tools import (
    AzureUploader,
    LocalUploader,
    S3Uploader,
    get_file_contents,
    list_s3_objects,
    prepare_s3_bucket,
)
from helpers.test_tools import TSV

SCRIPT_DIR = os.path.dirname(os.path.realpath(__file__))


def get_spark():
    builder = (
        pyspark.sql.SparkSession.builder.appName("spark_test")
        .config(
            "spark.sql.catalog.spark_catalog",
            "org.apache.iceberg.spark.SparkSessionCatalog",
        )
        .config("spark.sql.catalog.local", "org.apache.iceberg.spark.SparkCatalog")
        .config("spark.sql.catalog.spark_catalog.type", "hadoop")
        .config("spark.sql.catalog.spark_catalog.warehouse", "/iceberg_data")
        .config(
            "spark.sql.extensions",
            "org.apache.iceberg.spark.extensions.IcebergSparkSessionExtensions",
        )
        .master("local")
    )
    return builder.master("local").getOrCreate()


@pytest.fixture(scope="module")
def started_cluster():
    try:
        cluster = ClickHouseCluster(__file__, with_spark=True)
        cluster.add_instance(
            "node1",
            main_configs=[
                "configs/config.d/query_log.xml",
                "configs/config.d/cluster.xml",
                "configs/config.d/named_collections.xml",
                "configs/config.d/filesystem_caches.xml",
            ],
            user_configs=["configs/users.d/users.xml"],
            with_minio=True,
            with_azurite=True,
            stay_alive=True,
        )
        cluster.add_instance(
            "node2",
            main_configs=[
                "configs/config.d/query_log.xml",
                "configs/config.d/cluster.xml",
                "configs/config.d/named_collections.xml",
                "configs/config.d/filesystem_caches.xml",
            ],
            user_configs=["configs/users.d/users.xml"],
            stay_alive=True,
        )
        cluster.add_instance(
            "node3",
            main_configs=[
                "configs/config.d/query_log.xml",
                "configs/config.d/cluster.xml",
                "configs/config.d/named_collections.xml",
                "configs/config.d/filesystem_caches.xml",
            ],
            user_configs=["configs/users.d/users.xml"],
            stay_alive=True,
        )

        logging.info("Starting cluster...")
        cluster.start()

        prepare_s3_bucket(cluster)
        logging.info("S3 bucket created")

        cluster.spark_session = get_spark()
        cluster.default_s3_uploader = S3Uploader(
            cluster.minio_client, cluster.minio_bucket
        )

        cluster.azure_container_name = "mycontainer"

        cluster.blob_service_client = cluster.blob_service_client

        container_client = cluster.blob_service_client.create_container(
            cluster.azure_container_name
        )

        cluster.container_client = container_client

        cluster.default_azure_uploader = AzureUploader(
            cluster.blob_service_client, cluster.azure_container_name
        )

        cluster.default_local_uploader = LocalUploader(cluster.instances["node1"])

        yield cluster

    finally:
        cluster.shutdown()


def run_query(instance, query, stdin=None, settings=None):
    # type: (ClickHouseInstance, str, object, dict) -> str

    logging.info("Running query '{}'...".format(query))
    result = instance.query(query, stdin=stdin, settings=settings)
    logging.info("Query finished")

    return result


def write_iceberg_from_file(
    spark, path, table_name, mode="overwrite", format_version="1", partition_by=None
):
    if mode == "overwrite":
        if partition_by is None:
            spark.read.load(f"file://{path}").writeTo(table_name).tableProperty(
                "format-version", format_version
            ).using("iceberg").create()
        else:
            spark.read.load(f"file://{path}").writeTo(table_name).partitionedBy(
                partition_by
            ).tableProperty("format-version", format_version).using("iceberg").create()
    else:
        spark.read.load(f"file://{path}").writeTo(table_name).append()


def write_iceberg_from_df(
    spark, df, table_name, mode="overwrite", format_version="1", partition_by=None
):
    if mode == "overwrite":
        if partition_by is None:
            df.writeTo(table_name).tableProperty(
                "format-version", format_version
            ).using("iceberg").create()
        else:
            df.writeTo(table_name).tableProperty(
                "format-version", format_version
            ).partitionedBy(partition_by).using("iceberg").create()
    else:
        df.writeTo(table_name).append()


def generate_data(spark, start, end):
    a = spark.range(start, end, 1).toDF("a")
    b = spark.range(start + 1, end + 1, 1).toDF("b")
    b = b.withColumn("b", b["b"].cast(StringType()))

    a = a.withColumn(
        "row_index", row_number().over(Window.orderBy(monotonically_increasing_id()))
    )
    b = b.withColumn(
        "row_index", row_number().over(Window.orderBy(monotonically_increasing_id()))
    )

    df = a.join(b, on=["row_index"]).drop("row_index")
    return df


def get_creation_expression(
    storage_type,
    table_name,
    cluster,
    format="Parquet",
    table_function=False,
    allow_dynamic_metadata_for_data_lakes=False,
    run_on_cluster=False,
    **kwargs,
):
    allow_dynamic_metadata_for_datalakes_suffix = (
        " SETTINGS allow_dynamic_metadata_for_data_lakes = 1"
        if allow_dynamic_metadata_for_data_lakes
        else ""
    )

    if storage_type == "s3":
        if "bucket" in kwargs:
            bucket = kwargs["bucket"]
        else:
            bucket = cluster.minio_bucket

        if run_on_cluster:
            assert table_function
            return f"icebergS3Cluster('cluster_simple', s3, filename = 'iceberg_data/default/{table_name}/', format={format}, url = 'http://minio1:9001/{bucket}/')"
        else:
            if table_function:
                return f"icebergS3(s3, filename = 'iceberg_data/default/{table_name}/', format={format}, url = 'http://minio1:9001/{bucket}/')"
            else:
                return (
                    f"""
                    DROP TABLE IF EXISTS {table_name};
                    CREATE TABLE {table_name}
                    ENGINE=IcebergS3(s3, filename = 'iceberg_data/default/{table_name}/', format={format}, url = 'http://minio1:9001/{bucket}/')"""
                    + allow_dynamic_metadata_for_datalakes_suffix
                )

    elif storage_type == "azure":
        if run_on_cluster:
            assert table_function
            return f"""
                icebergAzureCluster('cluster_simple', azure, container = '{cluster.azure_container_name}', storage_account_url = '{cluster.env_variables["AZURITE_STORAGE_ACCOUNT_URL"]}', blob_path = '/iceberg_data/default/{table_name}/', format={format})
            """
        else:
            if table_function:
                return f"""
                    icebergAzure(azure, container = '{cluster.azure_container_name}', storage_account_url = '{cluster.env_variables["AZURITE_STORAGE_ACCOUNT_URL"]}', blob_path = '/iceberg_data/default/{table_name}/', format={format})
                """
            else:
                return (
                    f"""
                    DROP TABLE IF EXISTS {table_name};
                    CREATE TABLE {table_name}
                    ENGINE=IcebergAzure(azure, container = {cluster.azure_container_name}, storage_account_url = '{cluster.env_variables["AZURITE_STORAGE_ACCOUNT_URL"]}', blob_path = '/iceberg_data/default/{table_name}/', format={format})"""
                    + allow_dynamic_metadata_for_datalakes_suffix
                )

    elif storage_type == "local":
        assert not run_on_cluster

        if table_function:
            return f"""
                icebergLocal(local, path = '/iceberg_data/default/{table_name}/', format={format})
            """
        else:
            return (
                f"""
                DROP TABLE IF EXISTS {table_name};
                CREATE TABLE {table_name}
                ENGINE=IcebergLocal(local, path = '/iceberg_data/default/{table_name}/', format={format})"""
                + allow_dynamic_metadata_for_datalakes_suffix
            )

    else:
        raise Exception(f"Unknown iceberg storage type: {storage_type}")


def check_schema_and_data(instance, table_expression, expected_schema, expected_data, timestamp_ms=None):
    if timestamp_ms:
        schema = instance.query(f"DESC {table_expression} SETTINGS iceberg_timestamp_ms = {timestamp_ms}")
        data = instance.query(f"SELECT * FROM {table_expression} ORDER BY ALL SETTINGS iceberg_timestamp_ms = {timestamp_ms}")
    else:
        schema = instance.query(f"DESC {table_expression}")
        data = instance.query(f"SELECT * FROM {table_expression} ORDER BY ALL")
    schema = list(
        map(
            lambda x: x.split("\t")[:2],
            filter(lambda x: len(x) > 0, schema.strip().split("\n")),
        )
    )
    data = list(
        map(
            lambda x: x.split("\t"),
            filter(lambda x: len(x) > 0, data.strip().split("\n")),
        )
    )
    assert expected_schema == schema
    assert expected_data == data

def get_uuid_str():
    return str(uuid.uuid4()).replace("-", "_")


def create_iceberg_table(
    storage_type,
    node,
    table_name,
    cluster,
    format="Parquet",
    **kwargs,
):
    node.query(
        get_creation_expression(storage_type, table_name, cluster, format, **kwargs)
    )


def create_initial_data_file(
    cluster, node, query, table_name, compression_method="none"
):
    node.query(
        f"""
        INSERT INTO TABLE FUNCTION
            file('{table_name}.parquet')
        SETTINGS
            output_format_parquet_compression_method='{compression_method}',
            s3_truncate_on_insert=1 {query}
        FORMAT Parquet"""
    )
    user_files_path = os.path.join(
        SCRIPT_DIR, f"{cluster.instances_dir_name}/node1/database/user_files"
    )
    result_path = f"{user_files_path}/{table_name}.parquet"
    return result_path


def default_upload_directory(
    started_cluster, storage_type, local_path, remote_path, **kwargs
):
    if storage_type == "local":
        return started_cluster.default_local_uploader.upload_directory(
            local_path, remote_path, **kwargs
        )
    elif storage_type == "s3":
        print(kwargs)
        return started_cluster.default_s3_uploader.upload_directory(
            local_path, remote_path, **kwargs
        )
    elif storage_type == "azure":
        return started_cluster.default_azure_uploader.upload_directory(
            local_path, remote_path, **kwargs
        )
    else:
        raise Exception(f"Unknown iceberg storage type: {storage_type}")


@pytest.mark.parametrize("format_version", ["1", "2"])
@pytest.mark.parametrize("storage_type", ["s3", "azure", "local"])
def test_single_iceberg_file(started_cluster, format_version, storage_type):
    instance = started_cluster.instances["node1"]
    spark = started_cluster.spark_session
    TABLE_NAME = (
        "test_single_iceberg_file_"
        + format_version
        + "_"
        + storage_type
        + "_"
        + get_uuid_str()
    )

    write_iceberg_from_df(spark, generate_data(spark, 0, 100), TABLE_NAME)

    default_upload_directory(
        started_cluster,
        storage_type,
        f"/iceberg_data/default/{TABLE_NAME}/",
        f"/iceberg_data/default/{TABLE_NAME}/",
    )

    create_iceberg_table(storage_type, instance, TABLE_NAME, started_cluster)

    assert instance.query(f"SELECT * FROM {TABLE_NAME}") == instance.query(
        "SELECT number, toString(number + 1) FROM numbers(100)"
    )


@pytest.mark.parametrize("format_version", ["1", "2"])
@pytest.mark.parametrize("storage_type", ["s3", "azure", "local"])
def test_partition_by(started_cluster, format_version, storage_type):
    instance = started_cluster.instances["node1"]
    spark = started_cluster.spark_session
    TABLE_NAME = (
        "test_partition_by_"
        + format_version
        + "_"
        + storage_type
        + "_"
        + get_uuid_str()
    )

    write_iceberg_from_df(
        spark,
        generate_data(spark, 0, 10),
        TABLE_NAME,
        mode="overwrite",
        format_version=format_version,
        partition_by="a",
    )

    files = default_upload_directory(
        started_cluster,
        storage_type,
        f"/iceberg_data/default/{TABLE_NAME}/",
        f"/iceberg_data/default/{TABLE_NAME}/",
    )
    assert len(files) == 14  # 10 partitions + 4 metadata files

    create_iceberg_table(storage_type, instance, TABLE_NAME, started_cluster)
    assert int(instance.query(f"SELECT count() FROM {TABLE_NAME}")) == 10
    assert int(instance.query(f"SELECT count() FROM system.iceberg_history WHERE table_name = '{TABLE_NAME}'")) == 1


@pytest.mark.parametrize("format_version", ["1", "2"])
@pytest.mark.parametrize("storage_type", ["s3", "azure", "local"])
def test_multiple_iceberg_files(started_cluster, format_version, storage_type):
    instance = started_cluster.instances["node1"]
    spark = started_cluster.spark_session
    TABLE_NAME = (
        "test_multiple_iceberg_files_"
        + format_version
        + "_"
        + storage_type
        + "_"
        + get_uuid_str()
    )

    write_iceberg_from_df(
        spark,
        generate_data(spark, 0, 100),
        TABLE_NAME,
        mode="overwrite",
        format_version=format_version,
    )

    files = default_upload_directory(
        started_cluster,
        storage_type,
        f"/iceberg_data/default/{TABLE_NAME}/",
        f"/iceberg_data/default/{TABLE_NAME}/",
    )

    # ['/iceberg_data/default/test_multiple_iceberg_files/data/00000-1-35302d56-f1ed-494e-a85b-fbf85c05ab39-00001.parquet',
    # '/iceberg_data/default/test_multiple_iceberg_files/metadata/version-hint.text',
    # '/iceberg_data/default/test_multiple_iceberg_files/metadata/3127466b-299d-48ca-a367-6b9b1df1e78c-m0.avro',
    # '/iceberg_data/default/test_multiple_iceberg_files/metadata/snap-5220855582621066285-1-3127466b-299d-48ca-a367-6b9b1df1e78c.avro',
    # '/iceberg_data/default/test_multiple_iceberg_files/metadata/v1.metadata.json']
    assert len(files) == 5

    create_iceberg_table(storage_type, instance, TABLE_NAME, started_cluster)
    assert int(instance.query(f"SELECT count() FROM {TABLE_NAME}")) == 100

    write_iceberg_from_df(
        spark,
        generate_data(spark, 100, 200),
        TABLE_NAME,
        mode="append",
        format_version=format_version,
    )
    files = default_upload_directory(
        started_cluster,
        storage_type,
        f"/iceberg_data/default/{TABLE_NAME}/",
        "",
    )
    assert len(files) == 9

    assert int(instance.query(f"SELECT count() FROM {TABLE_NAME}")) == 200
    assert instance.query(f"SELECT * FROM {TABLE_NAME} ORDER BY 1") == instance.query(
        "SELECT number, toString(number + 1) FROM numbers(200)"
    )


@pytest.mark.parametrize("format_version", ["1", "2"])
@pytest.mark.parametrize("storage_type", ["s3", "azure", "local"])
def test_types(started_cluster, format_version, storage_type):
    instance = started_cluster.instances["node1"]
    spark = started_cluster.spark_session
    TABLE_NAME = (
        "test_types_" + format_version + "_" + storage_type + "_" + get_uuid_str()
    )

    data = [
        (
            123,
            "string",
            datetime.strptime("2000-01-01", "%Y-%m-%d"),
            ["str1", "str2"],
            True,
        )
    ]
    schema = StructType(
        [
            StructField("a", IntegerType()),
            StructField("b", StringType()),
            StructField("c", DateType()),
            StructField("d", ArrayType(StringType())),
            StructField("e", BooleanType()),
        ]
    )
    df = spark.createDataFrame(data=data, schema=schema)
    df.printSchema()
    write_iceberg_from_df(
        spark, df, TABLE_NAME, mode="overwrite", format_version=format_version
    )

    default_upload_directory(
        started_cluster,
        storage_type,
        f"/iceberg_data/default/{TABLE_NAME}/",
        f"/iceberg_data/default/{TABLE_NAME}/",
    )

    create_iceberg_table(storage_type, instance, TABLE_NAME, started_cluster)
    assert int(instance.query(f"SELECT count() FROM {TABLE_NAME}")) == 1
    assert (
        instance.query(f"SELECT a, b, c, d, e FROM {TABLE_NAME}").strip()
        == "123\tstring\t2000-01-01\t['str1','str2']\ttrue"
    )

    table_function_expr = get_creation_expression(
        storage_type, TABLE_NAME, started_cluster, table_function=True
    )
    assert (
        instance.query(f"SELECT a, b, c, d, e FROM {table_function_expr}").strip()
        == "123\tstring\t2000-01-01\t['str1','str2']\ttrue"
    )

    assert instance.query(f"DESCRIBE {table_function_expr} FORMAT TSV") == TSV(
        [
            ["a", "Nullable(Int32)"],
            ["b", "Nullable(String)"],
            ["c", "Nullable(Date)"],
            ["d", "Array(Nullable(String))"],
            ["e", "Nullable(Bool)"],
        ]
    )


@pytest.mark.parametrize("format_version", ["1", "2"])
@pytest.mark.parametrize("storage_type", ["s3", "azure"])
def test_cluster_table_function(started_cluster, format_version, storage_type):

    instance = started_cluster.instances["node1"]
    spark = started_cluster.spark_session

    TABLE_NAME = (
        "test_iceberg_cluster_"
        + format_version
        + "_"
        + storage_type
        + "_"
        + get_uuid_str()
    )

    def add_df(mode):
        write_iceberg_from_df(
            spark,
            generate_data(spark, 0, 100),
            TABLE_NAME,
            mode=mode,
            format_version=format_version,
        )

        files = default_upload_directory(
            started_cluster,
            storage_type,
            f"/iceberg_data/default/{TABLE_NAME}/",
            f"/iceberg_data/default/{TABLE_NAME}/",
        )

        logging.info(f"Adding another dataframe. result files: {files}")

        return files

    files = add_df(mode="overwrite")
    for i in range(1, len(started_cluster.instances)):
        files = add_df(mode="append")

    logging.info(f"Setup complete. files: {files}")
    assert len(files) == 5 + 4 * (len(started_cluster.instances) - 1)

    clusters = instance.query(f"SELECT * FROM system.clusters")
    logging.info(f"Clusters setup: {clusters}")

    # Regular Query only node1
    table_function_expr = get_creation_expression(
        storage_type, TABLE_NAME, started_cluster, table_function=True
    )
    select_regular = (
        instance.query(f"SELECT * FROM {table_function_expr}").strip().split()
    )

    # Cluster Query with node1 as coordinator
    table_function_expr_cluster = get_creation_expression(
        storage_type,
        TABLE_NAME,
        started_cluster,
        table_function=True,
        run_on_cluster=True,
    )
    select_cluster = (
        instance.query(f"SELECT * FROM {table_function_expr_cluster}").strip().split()
    )

    # Simple size check
    assert len(select_regular) == 600
    assert len(select_cluster) == 600

    # Actual check
    assert select_cluster == select_regular

    # Check query_log
    for replica in started_cluster.instances.values():
        replica.query("SYSTEM FLUSH LOGS")

    for node_name, replica in started_cluster.instances.items():
        cluster_secondary_queries = (
            replica.query(
                f"""
                SELECT query, type, is_initial_query, read_rows, read_bytes FROM system.query_log
                WHERE
                    type = 'QueryStart' AND
                    positionCaseInsensitive(query, '{storage_type}Cluster') != 0 AND
                    position(query, '{TABLE_NAME}') != 0 AND
                    position(query, 'system.query_log') = 0 AND
                    NOT is_initial_query
            """
            )
            .strip()
            .split("\n")
        )

        logging.info(
            f"[{node_name}] cluster_secondary_queries: {cluster_secondary_queries}"
        )
        assert len(cluster_secondary_queries) == 1


@pytest.mark.parametrize("format_version", ["1", "2"])
@pytest.mark.parametrize("storage_type", ["s3", "azure", "local"])
def test_delete_files(started_cluster, format_version, storage_type):
    instance = started_cluster.instances["node1"]
    spark = started_cluster.spark_session
    TABLE_NAME = (
        "test_delete_files_"
        + format_version
        + "_"
        + storage_type
        + "_"
        + get_uuid_str()
    )

    write_iceberg_from_df(
        spark,
        generate_data(spark, 0, 100),
        TABLE_NAME,
        mode="overwrite",
        format_version=format_version,
    )

    default_upload_directory(
        started_cluster,
        storage_type,
        f"/iceberg_data/default/{TABLE_NAME}/",
        f"/iceberg_data/default/{TABLE_NAME}/",
    )
    create_iceberg_table(storage_type, instance, TABLE_NAME, started_cluster)

    # Test trivial count with deleted files
    query_id = "test_trivial_count_" + get_uuid_str()
    assert int(instance.query(f"SELECT count() FROM {TABLE_NAME}", query_id=query_id)) == 100
    instance.query("SYSTEM FLUSH LOGS")
    assert instance.query(f"SELECT ProfileEvents['IcebergTrivialCountOptimizationApplied'] FROM system.query_log where query_id = '{query_id}' and type = 'QueryFinish'") == "1\n"

    spark.sql(f"DELETE FROM {TABLE_NAME} WHERE a >= 0")
    default_upload_directory(
        started_cluster,
        storage_type,
        f"/iceberg_data/default/{TABLE_NAME}/",
        "",
    )

    query_id = "test_trivial_count_" + get_uuid_str()
    assert int(instance.query(f"SELECT count() FROM {TABLE_NAME}", query_id=query_id)) == 0

    instance.query("SYSTEM FLUSH LOGS")
    assert instance.query(f"SELECT ProfileEvents['IcebergTrivialCountOptimizationApplied'] FROM system.query_log where query_id = '{query_id}' and type = 'QueryFinish'") == "1\n"

    write_iceberg_from_df(
        spark,
        generate_data(spark, 100, 200),
        TABLE_NAME,
        mode="upsert",
        format_version=format_version,
    )

    default_upload_directory(
        started_cluster,
        storage_type,
        f"/iceberg_data/default/{TABLE_NAME}/",
        "",
    )

    query_id = "test_trivial_count_" + get_uuid_str()
    assert int(instance.query(f"SELECT count() FROM {TABLE_NAME}", query_id=query_id)) == 100

    instance.query("SYSTEM FLUSH LOGS")
    assert instance.query(f"SELECT ProfileEvents['IcebergTrivialCountOptimizationApplied'] FROM system.query_log where query_id = '{query_id}' and type = 'QueryFinish'") == "1\n"

    spark.sql(f"DELETE FROM {TABLE_NAME} WHERE a >= 150")
    default_upload_directory(
        started_cluster,
        storage_type,
        f"/iceberg_data/default/{TABLE_NAME}/",
        "",
    )

    query_id = "test_trivial_count_" + get_uuid_str()
    assert int(instance.query(f"SELECT count() FROM {TABLE_NAME}", query_id=query_id)) == 50

    instance.query("SYSTEM FLUSH LOGS")
    assert instance.query(f"SELECT ProfileEvents['IcebergTrivialCountOptimizationApplied'] FROM system.query_log where query_id = '{query_id}' and type = 'QueryFinish'") == "1\n"


@pytest.mark.parametrize("format_version", ["1", "2"])
@pytest.mark.parametrize("storage_type", ["s3", "azure", "local"])
@pytest.mark.parametrize("is_table_function", [False, True])
def test_evolved_schema_simple(
    started_cluster, format_version, storage_type, is_table_function
):
    instance = started_cluster.instances["node1"]
    spark = started_cluster.spark_session
    TABLE_NAME = (
        "test_evolved_schema_simple_"
        + format_version
        + "_"
        + storage_type
        + "_"
        + get_uuid_str()
    )

    def execute_spark_query(query: str):
        spark.sql(query)
        default_upload_directory(
            started_cluster,
            storage_type,
            f"/iceberg_data/default/{TABLE_NAME}/",
            f"/iceberg_data/default/{TABLE_NAME}/",
        )
        return

    execute_spark_query(
        f"""
            DROP TABLE IF EXISTS {TABLE_NAME};
        """
    )

    execute_spark_query(
        f"""
            CREATE TABLE IF NOT EXISTS {TABLE_NAME} (
                a int NOT NULL,
                b float,
                c decimal(9,2) NOT NULL,
                d array<int>
            )
            USING iceberg
            OPTIONS ('format-version'='{format_version}')
        """
    )

    table_creation_expression = get_creation_expression(
        storage_type,
        TABLE_NAME,
        started_cluster,
        table_function=is_table_function,
        allow_dynamic_metadata_for_data_lakes=True,
    )

    table_select_expression = (
        TABLE_NAME if not is_table_function else table_creation_expression
    )

    if not is_table_function:
        instance.query(table_creation_expression)

    check_schema_and_data(
        instance,
        table_select_expression,
        [
            ["a", "Int32"],
            ["b", "Nullable(Float32)"],
            ["c", "Decimal(9, 2)"],
            ["d", "Array(Nullable(Int32))"],
        ],
        [],
    )

    execute_spark_query(
        f"""
            INSERT INTO {TABLE_NAME} VALUES (4, NULL, 7.12, ARRAY(5, 6, 7));
        """
    )

    check_schema_and_data(
        instance,
        table_select_expression,
        [
            ["a", "Int32"],
            ["b", "Nullable(Float32)"],
            ["c", "Decimal(9, 2)"],
            ["d", "Array(Nullable(Int32))"],
        ],
        [["4", "\\N", "7.12", "[5,6,7]"]],
    )

    execute_spark_query(
        f"""
            ALTER TABLE {TABLE_NAME} ALTER COLUMN b TYPE double;
        """
    )

    check_schema_and_data(
        instance,
        table_select_expression,
        [
            ["a", "Int32"],
            ["b", "Nullable(Float64)"],
            ["c", "Decimal(9, 2)"],
            ["d", "Array(Nullable(Int32))"],
        ],
        [["4", "\\N", "7.12", "[5,6,7]"]],
    )

    execute_spark_query(
        f"""
            INSERT INTO {TABLE_NAME} VALUES (7, 5.0, 18.1, ARRAY(6, 7, 9));
        """
    )

    check_schema_and_data(
        instance,
        table_select_expression,
        [
            ["a", "Int32"],
            ["b", "Nullable(Float64)"],
            ["c", "Decimal(9, 2)"],
            ["d", "Array(Nullable(Int32))"],
        ],
        [["4", "\\N", "7.12", "[5,6,7]"], ["7", "5", "18.1", "[6,7,9]"]],
    )

    execute_spark_query(
        f"""
            ALTER TABLE {TABLE_NAME} ALTER COLUMN d FIRST;
        """
    )

    check_schema_and_data(
        instance,
        table_select_expression,
        [
            ["d", "Array(Nullable(Int32))"],
            ["a", "Int32"],
            ["b", "Nullable(Float64)"],
            ["c", "Decimal(9, 2)"],
        ],
        [["[5,6,7]", "4", "\\N", "7.12"], ["[6,7,9]", "7", "5", "18.1"]],
    )

    execute_spark_query(
        f"""
            ALTER TABLE {TABLE_NAME} ALTER COLUMN b AFTER d;
        """
    )

    check_schema_and_data(
        instance,
        table_select_expression,
        [
            ["d", "Array(Nullable(Int32))"],
            ["b", "Nullable(Float64)"],
            ["a", "Int32"],
            ["c", "Decimal(9, 2)"],
        ],
        [["[5,6,7]", "\\N", "4", "7.12"], ["[6,7,9]", "5", "7", "18.1"]],
    )

    execute_spark_query(
        f"""
            ALTER TABLE {TABLE_NAME}
            ADD COLUMNS (
                e string
            );
        """
    )

    check_schema_and_data(
        instance,
        table_select_expression,
        [
            ["d", "Array(Nullable(Int32))"],
            ["b", "Nullable(Float64)"],
            ["a", "Int32"],
            ["c", "Decimal(9, 2)"],
            ["e", "Nullable(String)"],
        ],
        [
            ["[5,6,7]", "\\N", "4", "7.12", "\\N"],
            ["[6,7,9]", "5", "7", "18.1", "\\N"],
        ],
    )

    execute_spark_query(
        f"""
            ALTER TABLE {TABLE_NAME} ALTER COLUMN c TYPE decimal(12, 2);
        """
    )

    check_schema_and_data(
        instance,
        table_select_expression,
        [
            ["d", "Array(Nullable(Int32))"],
            ["b", "Nullable(Float64)"],
            ["a", "Int32"],
            ["c", "Decimal(12, 2)"],
            ["e", "Nullable(String)"],
        ],
        [
            ["[5,6,7]", "\\N", "4", "7.12", "\\N"],
            ["[6,7,9]", "5", "7", "18.1", "\\N"],
        ],
    )

    execute_spark_query(
        f"""
            INSERT INTO {TABLE_NAME} VALUES (ARRAY(5, 6, 7), 3, -30, 7.12, 'AAA');
        """
    )

    check_schema_and_data(
        instance,
        table_select_expression,
        [
            ["d", "Array(Nullable(Int32))"],
            ["b", "Nullable(Float64)"],
            ["a", "Int32"],
            ["c", "Decimal(12, 2)"],
            ["e", "Nullable(String)"],
        ],
        [
            ["[5,6,7]", "3", "-30", "7.12", "AAA"],
            ["[5,6,7]", "\\N", "4", "7.12", "\\N"],
            ["[6,7,9]", "5", "7", "18.1", "\\N"],
        ],
    )

    execute_spark_query(
        f"""
            ALTER TABLE {TABLE_NAME} ALTER COLUMN a TYPE BIGINT;
        """
    )

    check_schema_and_data(
        instance,
        table_select_expression,
        [
            ["d", "Array(Nullable(Int32))"],
            ["b", "Nullable(Float64)"],
            ["a", "Int64"],
            ["c", "Decimal(12, 2)"],
            ["e", "Nullable(String)"],
        ],
        [
            ["[5,6,7]", "3", "-30", "7.12", "AAA"],
            ["[5,6,7]", "\\N", "4", "7.12", "\\N"],
            ["[6,7,9]", "5", "7", "18.1", "\\N"],
        ],
    )

    execute_spark_query(
        f"""
            INSERT INTO {TABLE_NAME} VALUES (ARRAY(), 3.0, 12, -9.13, 'BBB');
        """
    )

    check_schema_and_data(
        instance,
        table_select_expression,
        [
            ["d", "Array(Nullable(Int32))"],
            ["b", "Nullable(Float64)"],
            ["a", "Int64"],
            ["c", "Decimal(12, 2)"],
            ["e", "Nullable(String)"],
        ],
        [
            ["[]", "3", "12", "-9.13", "BBB"],
            ["[5,6,7]", "3", "-30", "7.12", "AAA"],
            ["[5,6,7]", "\\N", "4", "7.12", "\\N"],
            ["[6,7,9]", "5", "7", "18.1", "\\N"],
        ],
    )

    execute_spark_query(
        f"""
            ALTER TABLE {TABLE_NAME} ALTER COLUMN a DROP NOT NULL;
        """
    )

    check_schema_and_data(
        instance,
        table_select_expression,
        [
            ["d", "Array(Nullable(Int32))"],
            ["b", "Nullable(Float64)"],
            ["a", "Nullable(Int64)"],
            ["c", "Decimal(12, 2)"],
            ["e", "Nullable(String)"],
        ],
        [
            ["[]", "3", "12", "-9.13", "BBB"],
            ["[5,6,7]", "3", "-30", "7.12", "AAA"],
            ["[5,6,7]", "\\N", "4", "7.12", "\\N"],
            ["[6,7,9]", "5", "7", "18.1", "\\N"],
        ],
    )

    execute_spark_query(
        f"""
            INSERT INTO {TABLE_NAME} VALUES (NULL, 3.4, NULL, -9.13, NULL);
        """
    )

    check_schema_and_data(
        instance,
        table_select_expression,
        [
            ["d", "Array(Nullable(Int32))"],
            ["b", "Nullable(Float64)"],
            ["a", "Nullable(Int64)"],
            ["c", "Decimal(12, 2)"],
            ["e", "Nullable(String)"],
        ],
        [
            ["[]", "3", "12", "-9.13", "BBB"],
            ["[]", "3.4", "\\N", "-9.13", "\\N"],
            ["[5,6,7]", "3", "-30", "7.12", "AAA"],
            ["[5,6,7]", "\\N", "4", "7.12", "\\N"],
            ["[6,7,9]", "5", "7", "18.1", "\\N"],
        ],
    )

    execute_spark_query(
        f"""
            ALTER TABLE {TABLE_NAME} DROP COLUMN d;
        """
    )

    check_schema_and_data(
        instance,
        table_select_expression,
        [
            ["b", "Nullable(Float64)"],
            ["a", "Nullable(Int64)"],
            ["c", "Decimal(12, 2)"],
            ["e", "Nullable(String)"],
        ],
        [
            ["3", "-30", "7.12", "AAA"],
            ["3", "12", "-9.13", "BBB"],
            ["3.4", "\\N", "-9.13", "\\N"],
            ["5", "7", "18.1", "\\N"],
            ["\\N", "4", "7.12", "\\N"],
        ],
    )

    execute_spark_query(
        f"""
            ALTER TABLE {TABLE_NAME} RENAME COLUMN a TO f;
        """
    )

    check_schema_and_data(
        instance,
        table_select_expression,
        [
            ["b", "Nullable(Float64)"],
            ["f", "Nullable(Int64)"],
            ["c", "Decimal(12, 2)"],
            ["e", "Nullable(String)"],
        ],
        [
            ["3", "-30", "7.12", "AAA"],
            ["3", "12", "-9.13", "BBB"],
            ["3.4", "\\N", "-9.13", "\\N"],
            ["5", "7", "18.1", "\\N"],
            ["\\N", "4", "7.12", "\\N"],
        ],
    )
    if not is_table_function :
        print (instance.query("SELECT * FROM system.iceberg_history"))
        assert int(instance.query(f"SELECT count() FROM system.iceberg_history WHERE table_name = '{TABLE_NAME}'")) == 5


@pytest.mark.parametrize("format_version", ["1", "2"])
@pytest.mark.parametrize("storage_type", ["s3", "azure", "local"])
def test_not_evolved_schema(started_cluster, format_version, storage_type):
    instance = started_cluster.instances["node1"]
    spark = started_cluster.spark_session
    TABLE_NAME = (
        "test_evolved_schema_simple_"
        + format_version
        + "_"
        + storage_type
        + "_"
        + get_uuid_str()
    )

    def execute_spark_query(query: str):
        spark.sql(query)
        default_upload_directory(
            started_cluster,
            storage_type,
            f"/iceberg_data/default/{TABLE_NAME}/",
            f"/iceberg_data/default/{TABLE_NAME}/",
        )
        return

    execute_spark_query(
        f"""
            DROP TABLE IF EXISTS {TABLE_NAME};
        """
    )

    execute_spark_query(
        f"""
            CREATE TABLE IF NOT EXISTS {TABLE_NAME} (
                a int NOT NULL,
                b float,
                c decimal(9,2) NOT NULL,
                d array<int>
            )
            USING iceberg
            OPTIONS ('format-version'='{format_version}')
        """
    )

    instance.query(
        get_creation_expression(
            storage_type,
            TABLE_NAME,
            started_cluster,
            table_function=False,
            allow_dynamic_metadata_for_data_lakes=False,
        )
    )

    check_schema_and_data(
        instance,
        TABLE_NAME,
        [
            ["a", "Int32"],
            ["b", "Nullable(Float32)"],
            ["c", "Decimal(9, 2)"],
            ["d", "Array(Nullable(Int32))"],
        ],
        [],
    )

    execute_spark_query(
        f"""
            INSERT INTO {TABLE_NAME} VALUES (4, 3.0, 7.12, ARRAY(5, 6, 7));
        """
    )

    check_schema_and_data(
        instance,
        TABLE_NAME,
        [
            ["a", "Int32"],
            ["b", "Nullable(Float32)"],
            ["c", "Decimal(9, 2)"],
            ["d", "Array(Nullable(Int32))"],
        ],
        [["4", "3", "7.12", "[5,6,7]"]],
    )

    execute_spark_query(
        f"""
            ALTER TABLE {TABLE_NAME} ALTER COLUMN b TYPE double;
        """
    )

    check_schema_and_data(
        instance,
        TABLE_NAME,
        [
            ["a", "Int32"],
            ["b", "Nullable(Float32)"],
            ["c", "Decimal(9, 2)"],
            ["d", "Array(Nullable(Int32))"],
        ],
        [["4", "3", "7.12", "[5,6,7]"]],
    )

    execute_spark_query(
        f"""
            INSERT INTO {TABLE_NAME} VALUES (7, 5.0, 18.1, ARRAY(6, 7, 9));
        """
    )

    check_schema_and_data(
        instance,
        TABLE_NAME,
        [
            ["a", "Int32"],
            ["b", "Nullable(Float32)"],
            ["c", "Decimal(9, 2)"],
            ["d", "Array(Nullable(Int32))"],
        ],
        [["4", "3", "7.12", "[5,6,7]"], ["7", "5", "18.1", "[6,7,9]"]],
    )

    execute_spark_query(
        f"""
            ALTER TABLE {TABLE_NAME} ALTER COLUMN d FIRST;
        """
    )

    check_schema_and_data(
        instance,
        TABLE_NAME,
        [
            ["a", "Int32"],
            ["b", "Nullable(Float32)"],
            ["c", "Decimal(9, 2)"],
            ["d", "Array(Nullable(Int32))"],
        ],
        [["4", "3", "7.12", "[5,6,7]"], ["7", "5", "18.1", "[6,7,9]"]],
    )

    execute_spark_query(
        f"""
            ALTER TABLE {TABLE_NAME} ALTER COLUMN b AFTER d;
        """
    )

    check_schema_and_data(
        instance,
        TABLE_NAME,
        [
            ["a", "Int32"],
            ["b", "Nullable(Float32)"],
            ["c", "Decimal(9, 2)"],
            ["d", "Array(Nullable(Int32))"],
        ],
        [["4", "3", "7.12", "[5,6,7]"], ["7", "5", "18.1", "[6,7,9]"]],
    )

    execute_spark_query(
        f"""
            ALTER TABLE {TABLE_NAME}
            ADD COLUMNS (
                e string
            );
        """
    )

    check_schema_and_data(
        instance,
        TABLE_NAME,
        [
            ["a", "Int32"],
            ["b", "Nullable(Float32)"],
            ["c", "Decimal(9, 2)"],
            ["d", "Array(Nullable(Int32))"],
        ],
        [["4", "3", "7.12", "[5,6,7]"], ["7", "5", "18.1", "[6,7,9]"]],
    )

    execute_spark_query(
        f"""
            ALTER TABLE {TABLE_NAME} ALTER COLUMN c TYPE decimal(12, 2);
        """
    )

    check_schema_and_data(
        instance,
        TABLE_NAME,
        [
            ["a", "Int32"],
            ["b", "Nullable(Float32)"],
            ["c", "Decimal(9, 2)"],
            ["d", "Array(Nullable(Int32))"],
        ],
        [["4", "3", "7.12", "[5,6,7]"], ["7", "5", "18.1", "[6,7,9]"]],
    )

    execute_spark_query(
        f"""
            INSERT INTO {TABLE_NAME} VALUES (ARRAY(5, 6, 7), 3, -30, 7.12, 'AAA');
        """
    )

    check_schema_and_data(
        instance,
        TABLE_NAME,
        [
            ["a", "Int32"],
            ["b", "Nullable(Float32)"],
            ["c", "Decimal(9, 2)"],
            ["d", "Array(Nullable(Int32))"],
        ],
        [
            ["-30", "3", "7.12", "[5,6,7]"],
            ["4", "3", "7.12", "[5,6,7]"],
            ["7", "5", "18.1", "[6,7,9]"],
        ],
    )

    execute_spark_query(
        f"""
            ALTER TABLE {TABLE_NAME} ALTER COLUMN a TYPE BIGINT;
        """
    )

    check_schema_and_data(
        instance,
        TABLE_NAME,
        [
            ["a", "Int32"],
            ["b", "Nullable(Float32)"],
            ["c", "Decimal(9, 2)"],
            ["d", "Array(Nullable(Int32))"],
        ],
        [
            ["-30", "3", "7.12", "[5,6,7]"],
            ["4", "3", "7.12", "[5,6,7]"],
            ["7", "5", "18.1", "[6,7,9]"],
        ],
    )

    execute_spark_query(
        f"""
            INSERT INTO {TABLE_NAME} VALUES (ARRAY(), 3.0, 12, -9.13, 'BBB');
        """
    )

    check_schema_and_data(
        instance,
        TABLE_NAME,
        [
            ["a", "Int32"],
            ["b", "Nullable(Float32)"],
            ["c", "Decimal(9, 2)"],
            ["d", "Array(Nullable(Int32))"],
        ],
        [
            ["-30", "3", "7.12", "[5,6,7]"],
            ["4", "3", "7.12", "[5,6,7]"],
            ["7", "5", "18.1", "[6,7,9]"],
            ["12", "3", "-9.13", "[]"],
        ],
    )

    execute_spark_query(
        f"""
            ALTER TABLE {TABLE_NAME} ALTER COLUMN a DROP NOT NULL;
        """
    )

    check_schema_and_data(
        instance,
        TABLE_NAME,
        [
            ["a", "Int32"],
            ["b", "Nullable(Float32)"],
            ["c", "Decimal(9, 2)"],
            ["d", "Array(Nullable(Int32))"],
        ],
        [
            ["-30", "3", "7.12", "[5,6,7]"],
            ["4", "3", "7.12", "[5,6,7]"],
            ["7", "5", "18.1", "[6,7,9]"],
            ["12", "3", "-9.13", "[]"],
        ],
    )

    execute_spark_query(
        f"""
            INSERT INTO {TABLE_NAME} VALUES (NULL, 3.4, NULL, -9.13, NULL);
        """
    )

    check_schema_and_data(
        instance,
        TABLE_NAME,
        [
            ["a", "Int32"],
            ["b", "Nullable(Float32)"],
            ["c", "Decimal(9, 2)"],
            ["d", "Array(Nullable(Int32))"],
        ],
        [
            ["-30", "3", "7.12", "[5,6,7]"],
            ["0", "3.4", "-9.13", "[]"],
            ["4", "3", "7.12", "[5,6,7]"],
            ["7", "5", "18.1", "[6,7,9]"],
            ["12", "3", "-9.13", "[]"],
        ],
    )

    execute_spark_query(
        f"""
            ALTER TABLE {TABLE_NAME} DROP COLUMN d;
        """
    )

    error = instance.query_and_get_error(f"SELECT * FROM {TABLE_NAME} ORDER BY ALL")

    assert "Not found column" in error


@pytest.mark.parametrize("format_version", ["1", "2"])
@pytest.mark.parametrize("storage_type", ["s3", "azure", "local"])
def test_evolved_schema_complex(started_cluster, format_version, storage_type):
    instance = started_cluster.instances["node1"]
    spark = started_cluster.spark_session
    TABLE_NAME = (
        "test_evolved_schema_complex_"
        + format_version
        + "_"
        + storage_type
        + "_"
        + get_uuid_str()
    )

    def execute_spark_query(query: str):
        spark.sql(query)
        default_upload_directory(
            started_cluster,
            storage_type,
            f"/iceberg_data/default/{TABLE_NAME}/",
            f"/iceberg_data/default/{TABLE_NAME}/",
        )
        return

    execute_spark_query(
        f"""
            DROP TABLE IF EXISTS {TABLE_NAME};
        """
    )

    execute_spark_query(
        f"""
            CREATE TABLE {TABLE_NAME}   (
                address STRUCT<
                    house_number : DOUBLE,
                    city: STRING,
                    zip: INT
                >,
                animals ARRAY<INT>
            )
            USING iceberg
            OPTIONS ('format-version'='{format_version}')
        """
    )

    execute_spark_query(
        f"""
            INSERT INTO {TABLE_NAME} VALUES (named_struct('house_number', 3, 'city', 'Singapore', 'zip', 12345), ARRAY(4, 7));
        """
    )

    table_function = get_creation_expression(
        storage_type, TABLE_NAME, started_cluster, table_function=True
    )
    execute_spark_query(
        f"""
            ALTER TABLE {TABLE_NAME} ADD COLUMNS ( address.appartment INT );
        """
    )

    error = instance.query_and_get_error(f"SELECT * FROM {table_function} ORDER BY ALL")

    assert "UNSUPPORTED_METHOD" in error

    execute_spark_query(
        f"""
            ALTER TABLE {TABLE_NAME} DROP COLUMN address.appartment;
        """
    )

    check_schema_and_data(
        instance,
        table_function,
        [
            [
                "address",
                "Tuple(\\n    house_number Nullable(Float64),\\n    city Nullable(String),\\n    zip Nullable(Int32))",
            ],
            ["animals", "Array(Nullable(Int32))"],
        ],
        [["(3,'Singapore',12345)", "[4,7]"]],
    )

    execute_spark_query(
        f"""
            ALTER TABLE {TABLE_NAME} ALTER COLUMN animals.element TYPE BIGINT
        """
    )

    error = instance.query_and_get_error(f"SELECT * FROM {table_function} ORDER BY ALL")

    assert "UNSUPPORTED_METHOD" in error


@pytest.mark.parametrize("storage_type", ["s3", "azure", "local"])
def test_row_based_deletes(started_cluster, storage_type):
    instance = started_cluster.instances["node1"]
    spark = started_cluster.spark_session
    TABLE_NAME = "test_row_based_deletes_" + storage_type + "_" + get_uuid_str()

    spark.sql(
        f"CREATE TABLE {TABLE_NAME} (id bigint, data string) USING iceberg TBLPROPERTIES ('format-version' = '2', 'write.update.mode'='merge-on-read', 'write.delete.mode'='merge-on-read', 'write.merge.mode'='merge-on-read')"
    )
    spark.sql(
        f"INSERT INTO {TABLE_NAME} select id, char(id + ascii('a')) from range(100)"
    )

    default_upload_directory(
        started_cluster,
        storage_type,
        f"/iceberg_data/default/{TABLE_NAME}/",
        f"/iceberg_data/default/{TABLE_NAME}/",
    )

    create_iceberg_table(storage_type, instance, TABLE_NAME, started_cluster)

    assert int(instance.query(f"SELECT count() FROM {TABLE_NAME}")) == 100

    spark.sql(f"DELETE FROM {TABLE_NAME} WHERE id < 10")
    default_upload_directory(
        started_cluster,
        storage_type,
        f"/iceberg_data/default/{TABLE_NAME}/",
        "",
    )

    error = instance.query_and_get_error(f"SELECT * FROM {TABLE_NAME}")
    assert "UNSUPPORTED_METHOD" in error
    instance.query(f"DROP TABLE {TABLE_NAME}")



@pytest.mark.parametrize("format_version", ["1", "2"])
@pytest.mark.parametrize("storage_type", ["s3", "azure", "local"])
def test_schema_inference(started_cluster, format_version, storage_type):
    instance = started_cluster.instances["node1"]
    spark = started_cluster.spark_session
    for format in ["Parquet", "ORC", "Avro"]:
        TABLE_NAME = (
            "test_schema_inference_"
            + format
            + "_"
            + format_version
            + "_"
            + storage_type
            + "_"
            + get_uuid_str()
        )

        # Types time, timestamptz, fixed are not supported in Spark.
        spark.sql(
            f"CREATE TABLE {TABLE_NAME} (intC int, longC long, floatC float, doubleC double, decimalC1 decimal(10, 3), decimalC2 decimal(20, 10), decimalC3 decimal(38, 30), dateC date,  timestampC timestamp, stringC string, binaryC binary, arrayC1 array<int>, mapC1 map<string, string>, structC1 struct<field1: int, field2: string>, complexC array<struct<field1: map<string, array<map<string, int>>>, field2: struct<field3: int, field4: string>>>) USING iceberg TBLPROPERTIES ('format-version' = '{format_version}', 'write.format.default' = '{format}')"
        )

        spark.sql(
            f"insert into {TABLE_NAME} select 42, 4242, 42.42, 4242.4242, decimal(42.42), decimal(42.42), decimal(42.42), date('2020-01-01'), timestamp('2020-01-01 20:00:00'), 'hello', binary('hello'), array(1,2,3), map('key', 'value'), struct(42, 'hello'), array(struct(map('key', array(map('key', 42))), struct(42, 'hello')))"
        )
        default_upload_directory(
            started_cluster,
            storage_type,
            f"/iceberg_data/default/{TABLE_NAME}/",
            f"/iceberg_data/default/{TABLE_NAME}/",
        )

        create_iceberg_table(
            storage_type, instance, TABLE_NAME, started_cluster, format=format
        )

        res = instance.query(
            f"DESC {TABLE_NAME} FORMAT TSVRaw", settings={"print_pretty_type_names": 0}
        )
        expected = TSV(
            [
                ["intC", "Nullable(Int32)"],
                ["longC", "Nullable(Int64)"],
                ["floatC", "Nullable(Float32)"],
                ["doubleC", "Nullable(Float64)"],
                ["decimalC1", "Nullable(Decimal(10, 3))"],
                ["decimalC2", "Nullable(Decimal(20, 10))"],
                ["decimalC3", "Nullable(Decimal(38, 30))"],
                ["dateC", "Nullable(Date)"],
                ["timestampC", "Nullable(DateTime64(6, 'UTC'))"],
                ["stringC", "Nullable(String)"],
                ["binaryC", "Nullable(String)"],
                ["arrayC1", "Array(Nullable(Int32))"],
                ["mapC1", "Map(String, Nullable(String))"],
                ["structC1", "Tuple(field1 Nullable(Int32), field2 Nullable(String))"],
                [
                    "complexC",
                    "Array(Tuple(field1 Map(String, Array(Map(String, Nullable(Int32)))), field2 Tuple(field3 Nullable(Int32), field4 Nullable(String))))",
                ],
            ]
        )

        assert res == expected

        # Check that we can parse data
        instance.query(f"SELECT * FROM {TABLE_NAME}")


@pytest.mark.parametrize("format_version", ["1", "2"])
@pytest.mark.parametrize("storage_type", ["s3", "azure", "local"])
def test_explanation(started_cluster, format_version, storage_type):
    instance = started_cluster.instances["node1"]
    spark = started_cluster.spark_session
    for format in ["Parquet", "ORC", "Avro"]:
        TABLE_NAME = (
            "test_explanation_"
            + format
            + "_"
            + format_version
            + "_"
            + storage_type
            + "_"
            + get_uuid_str()
        )

        # Types time, timestamptz, fixed are not supported in Spark.
        spark.sql(
            f"CREATE TABLE {TABLE_NAME} (x int) USING iceberg TBLPROPERTIES ('format-version' = '{format_version}', 'write.format.default' = '{format}')"
        )

        spark.sql(f"insert into {TABLE_NAME} select 42")
        default_upload_directory(
            started_cluster,
            storage_type,
            f"/iceberg_data/default/{TABLE_NAME}/",
            f"/iceberg_data/default/{TABLE_NAME}/",
        )

        create_iceberg_table(
            storage_type, instance, TABLE_NAME, started_cluster, format=format
        )

        res = instance.query(f"EXPLAIN SELECT * FROM {TABLE_NAME}")
        res = list(
            map(
                lambda x: x.split("\t"),
                filter(lambda x: len(x) > 0, res.strip().split("\n")),
            )
        )

        expected = [
            [
                "Expression ((Project names + (Projection + Change column names to column identifiers)))"
            ],
            [f"  Iceberg{storage_type.title()}(default.{TABLE_NAME})Source"],
        ]

        assert res == expected

        # Check that we can parse data
        instance.query(f"SELECT * FROM {TABLE_NAME}")


@pytest.mark.parametrize("format_version", ["1", "2"])
@pytest.mark.parametrize("storage_type", ["s3", "azure", "local"])
def test_metadata_file_selection(started_cluster, format_version, storage_type):
    instance = started_cluster.instances["node1"]
    spark = started_cluster.spark_session
    TABLE_NAME = (
        "test_metadata_selection_"
        + format_version
        + "_"
        + storage_type
        + "_"
        + get_uuid_str()
    )

    spark.sql(
        f"CREATE TABLE {TABLE_NAME} (id bigint, data string) USING iceberg TBLPROPERTIES ('format-version' = '2', 'write.update.mode'='merge-on-read', 'write.delete.mode'='merge-on-read', 'write.merge.mode'='merge-on-read')"
    )

    for i in range(50):
        spark.sql(
            f"INSERT INTO {TABLE_NAME} select id, char(id + ascii('a')) from range(10)"
        )

    default_upload_directory(
        started_cluster,
        storage_type,
        f"/iceberg_data/default/{TABLE_NAME}/",
        f"/iceberg_data/default/{TABLE_NAME}/",
    )

    create_iceberg_table(storage_type, instance, TABLE_NAME, started_cluster)

    assert int(instance.query(f"SELECT count() FROM {TABLE_NAME}")) == 500


@pytest.mark.parametrize("format_version", ["1", "2"])
@pytest.mark.parametrize("storage_type", ["s3", "azure", "local"])
def test_metadata_file_format_with_uuid(started_cluster, format_version, storage_type):
    instance = started_cluster.instances["node1"]
    spark = started_cluster.spark_session
    TABLE_NAME = (
        "test_metadata_selection_with_uuid_"
        + format_version
        + "_"
        + storage_type
        + "_"
        + get_uuid_str()
    )

    spark.sql(
        f"CREATE TABLE {TABLE_NAME} (id bigint, data string) USING iceberg TBLPROPERTIES ('format-version' = '2', 'write.update.mode'='merge-on-read', 'write.delete.mode'='merge-on-read', 'write.merge.mode'='merge-on-read')"
    )

    for i in range(50):
        spark.sql(
            f"INSERT INTO {TABLE_NAME} select id, char(id + ascii('a')) from range(10)"
        )

    for i in range(50):
        os.rename(
            f"/iceberg_data/default/{TABLE_NAME}/metadata/v{i + 1}.metadata.json",
            f"/iceberg_data/default/{TABLE_NAME}/metadata/{str(i).zfill(5)}-{get_uuid_str()}.metadata.json",
        )

    default_upload_directory(
        started_cluster,
        storage_type,
        f"/iceberg_data/default/{TABLE_NAME}/",
        f"/iceberg_data/default/{TABLE_NAME}/",
    )

    create_iceberg_table(storage_type, instance, TABLE_NAME, started_cluster)

    assert int(instance.query(f"SELECT count() FROM {TABLE_NAME}")) == 500


def test_restart_broken_s3(started_cluster):
    instance = started_cluster.instances["node1"]
    spark = started_cluster.spark_session
    TABLE_NAME = "test_restart_broken_table_function_s3" + "_" + get_uuid_str()

    minio_client = started_cluster.minio_client
    bucket = "broken2"

    if not minio_client.bucket_exists(bucket):
        minio_client.make_bucket(bucket)

    write_iceberg_from_df(
        spark,
        generate_data(spark, 0, 100),
        TABLE_NAME,
        mode="overwrite",
        format_version="1",
    )

    files = default_upload_directory(
        started_cluster,
        "s3",
        f"/iceberg_data/default/{TABLE_NAME}/",
        f"/iceberg_data/default/{TABLE_NAME}/",
        bucket=bucket,
    )
    create_iceberg_table("s3", instance, TABLE_NAME, started_cluster, bucket=bucket)
    assert int(instance.query(f"SELECT count() FROM {TABLE_NAME}")) == 100

    s3_objects = list_s3_objects(minio_client, bucket, prefix="")
    assert (
        len(
            list(
                minio_client.remove_objects(
                    bucket,
                    [DeleteObject(obj) for obj in s3_objects],
                )
            )
        )
        == 0
    )
    minio_client.remove_bucket(bucket)

    instance.restart_clickhouse()

    assert "NoSuchBucket" in instance.query_and_get_error(
        f"SELECT count() FROM {TABLE_NAME}"
    )

    minio_client.make_bucket(bucket)

    files = default_upload_directory(
        started_cluster,
        "s3",
        f"/iceberg_data/default/{TABLE_NAME}/",
        f"/iceberg_data/default/{TABLE_NAME}/",
        bucket=bucket,
    )

    assert int(instance.query(f"SELECT count() FROM {TABLE_NAME}")) == 100
    instance.query(f"DROP TABLE {TABLE_NAME}")


@pytest.mark.parametrize("storage_type", ["s3"])
def test_filesystem_cache(started_cluster, storage_type):
    instance = started_cluster.instances["node1"]
    spark = started_cluster.spark_session
    TABLE_NAME = "test_filesystem_cache_" + storage_type + "_" + get_uuid_str()

    write_iceberg_from_df(
        spark,
        generate_data(spark, 0, 10),
        TABLE_NAME,
        mode="overwrite",
        format_version="1",
        partition_by="a",
    )

    default_upload_directory(
        started_cluster,
        storage_type,
        f"/iceberg_data/default/{TABLE_NAME}/",
        f"/iceberg_data/default/{TABLE_NAME}/",
    )

    create_iceberg_table(storage_type, instance, TABLE_NAME, started_cluster)

    query_id = f"{TABLE_NAME}-{uuid.uuid4()}"
    instance.query(
        f"SELECT * FROM {TABLE_NAME} SETTINGS filesystem_cache_name = 'cache1'",
        query_id=query_id,
    )

    instance.query("SYSTEM FLUSH LOGS")

    written_to_cache_first_select = int(
        instance.query(
            f"SELECT ProfileEvents['CachedReadBufferCacheWriteBytes'] FROM system.query_log WHERE query_id = '{query_id}' AND type = 'QueryFinish'"
        )
    )

    read_from_cache_first_select = int(
        instance.query(
            f"SELECT ProfileEvents['CachedReadBufferReadFromCacheBytes'] FROM system.query_log WHERE query_id = '{query_id}' AND type = 'QueryFinish'"
        )
    )

    assert 0 < int(
        instance.query(
            f"SELECT ProfileEvents['S3GetObject'] FROM system.query_log WHERE query_id = '{query_id}' AND type = 'QueryFinish'"
        )
    )

    query_id = f"{TABLE_NAME}-{uuid.uuid4()}"
    instance.query(
        f"SELECT * FROM {TABLE_NAME} SETTINGS filesystem_cache_name = 'cache1'",
        query_id=query_id,
    )

    instance.query("SYSTEM FLUSH LOGS")

    read_from_cache_second_select = int(
        instance.query(
            f"SELECT ProfileEvents['CachedReadBufferReadFromCacheBytes'] FROM system.query_log WHERE query_id = '{query_id}' AND type = 'QueryFinish'"
        )
    )

    assert (
        read_from_cache_second_select
        == read_from_cache_first_select + written_to_cache_first_select
    )

    assert 0 == int(
        instance.query(
            f"SELECT ProfileEvents['S3GetObject'] FROM system.query_log WHERE query_id = '{query_id}' AND type = 'QueryFinish'"
        )
    )


@pytest.mark.parametrize("storage_type", ["s3", "azure", "local"])
def test_partition_pruning(started_cluster, storage_type):
    instance = started_cluster.instances["node1"]
    spark = started_cluster.spark_session
    TABLE_NAME = "test_partition_pruning_" + storage_type + "_" + get_uuid_str()

    def execute_spark_query(query: str):
        spark.sql(query)
        default_upload_directory(
            started_cluster,
            storage_type,
            f"/iceberg_data/default/{TABLE_NAME}/",
            f"/iceberg_data/default/{TABLE_NAME}/",
        )
        return

    execute_spark_query(
        f"""
            CREATE TABLE {TABLE_NAME} (
                tag INT,
                date DATE,
                date2 DATE,
                ts TIMESTAMP,
                ts2 TIMESTAMP,
                time_struct struct<a : DATE, b : TIMESTAMP>,
                name VARCHAR(50),
                number BIGINT
            )
            USING iceberg
            PARTITIONED BY (identity(tag), days(date), years(date2), hours(ts), months(ts2), TRUNCATE(3, name), TRUNCATE(3, number))
            OPTIONS('format-version'='2')
        """
    )

    execute_spark_query(
        f"""
        INSERT INTO {TABLE_NAME} VALUES
        (1, DATE '2024-01-20', DATE '2024-01-20',
        TIMESTAMP '2024-02-20 10:00:00', TIMESTAMP '2024-02-20 10:00:00', named_struct('a', DATE '2024-01-20', 'b', TIMESTAMP '2024-02-20 10:00:00'), 'vasya', 5),
        (2, DATE '2024-01-30', DATE '2024-01-30',
        TIMESTAMP '2024-03-20 15:00:00', TIMESTAMP '2024-03-20 15:00:00', named_struct('a', DATE '2024-03-20', 'b', TIMESTAMP '2024-03-20 14:00:00'), 'vasilisa', 6),
        (1, DATE '2024-02-20', DATE '2024-02-20',
        TIMESTAMP '2024-03-20 20:00:00', TIMESTAMP '2024-03-20 20:00:00', named_struct('a', DATE '2024-02-20', 'b', TIMESTAMP '2024-02-20 10:00:00'), 'iceberg', 7),
        (2, DATE '2025-01-20', DATE '2025-01-20',
        TIMESTAMP '2024-04-30 14:00:00', TIMESTAMP '2024-04-30 14:00:00', named_struct('a', DATE '2024-04-30', 'b', TIMESTAMP '2024-04-30 14:00:00'), 'icebreaker', 8);
    """
    )

    creation_expression = get_creation_expression(
        storage_type, TABLE_NAME, started_cluster, table_function=True
    )

    def check_validity_and_get_prunned_files(select_expression):
        query_id1 = f"{TABLE_NAME}-{uuid.uuid4()}"
        query_id2 = f"{TABLE_NAME}-{uuid.uuid4()}"

        data1 = instance.query(
            select_expression,
            query_id=query_id1,
            settings={"use_iceberg_partition_pruning": 0},
        )
        data1 = list(
            map(
                lambda x: x.split("\t"),
                filter(lambda x: len(x) > 0, data1.strip().split("\n")),
            )
        )

        data2 = instance.query(
            select_expression,
            query_id=query_id2,
            settings={"use_iceberg_partition_pruning": 1},
        )
        data2 = list(
            map(
                lambda x: x.split("\t"),
                filter(lambda x: len(x) > 0, data2.strip().split("\n")),
            )
        )

        assert data1 == data2

        instance.query("SYSTEM FLUSH LOGS")

        print(
            "Unprunned: ",
            instance.query(
                f"SELECT ProfileEvents['IcebergPartitionPrunnedFiles'] FROM system.query_log WHERE query_id = '{query_id1}' AND type = 'QueryFinish'"
            ),
        )
        print(
            "Prunned: ",
            instance.query(
                f"SELECT ProfileEvents['IcebergPartitionPrunnedFiles'] FROM system.query_log WHERE query_id = '{query_id2}' AND type = 'QueryFinish'"
            ),
        )

        assert 0 == int(
            instance.query(
                f"SELECT ProfileEvents['IcebergPartitionPrunnedFiles'] FROM system.query_log WHERE query_id = '{query_id1}' AND type = 'QueryFinish'"
            )
        )
        return int(
            instance.query(
                f"SELECT ProfileEvents['IcebergPartitionPrunnedFiles'] FROM system.query_log WHERE query_id = '{query_id2}' AND type = 'QueryFinish'"
            )
        )

    assert (
        check_validity_and_get_prunned_files(
            f"SELECT * FROM {creation_expression} ORDER BY ALL"
        )
        == 0
    )
    assert (
        check_validity_and_get_prunned_files(
            f"SELECT * FROM {creation_expression} WHERE date <= '2024-01-25' ORDER BY ALL"
        )
        == 3
    )
    assert (
        check_validity_and_get_prunned_files(
            f"SELECT * FROM {creation_expression} WHERE date2 <= '2024-01-25' ORDER BY ALL"
        )
        == 1
    )
    assert (
        check_validity_and_get_prunned_files(
            f"SELECT * FROM {creation_expression} WHERE ts <= timestamp('2024-03-20 14:00:00.000000') ORDER BY ALL"
        )
        == 3
    )
    assert (
        check_validity_and_get_prunned_files(
            f"SELECT * FROM {creation_expression} WHERE ts2 <= timestamp('2024-03-20 14:00:00.000000') ORDER BY ALL"
        )
        == 1
    )

    assert (
        check_validity_and_get_prunned_files(
            f"SELECT * FROM {creation_expression} WHERE tag == 1 ORDER BY ALL"
        )
        == 2
    )

    assert (
        check_validity_and_get_prunned_files(
            f"SELECT * FROM {creation_expression} WHERE tag <= 1 ORDER BY ALL"
        )
        == 2
    )

    assert (
        check_validity_and_get_prunned_files(
            f"SELECT * FROM {creation_expression} WHERE name == 'vasilisa' ORDER BY ALL"
        )
        == 2
    )

    assert (
        check_validity_and_get_prunned_files(
            f"SELECT * FROM {creation_expression} WHERE name < 'kek' ORDER BY ALL"
        )
        == 2
    )

    assert (
        check_validity_and_get_prunned_files(
            f"SELECT * FROM {creation_expression} WHERE number == 8 ORDER BY ALL"
        )
        == 1
    )

    assert (
        check_validity_and_get_prunned_files(
            f"SELECT * FROM {creation_expression} WHERE number <= 5 ORDER BY ALL"
        )
        == 3
    )

    execute_spark_query(f"ALTER TABLE {TABLE_NAME} RENAME COLUMN date TO date3")

    assert (
        check_validity_and_get_prunned_files(
            f"SELECT * FROM {creation_expression} WHERE date3 <= '2024-01-25' ORDER BY ALL"
        )
        == 3
    )

    execute_spark_query(f"ALTER TABLE {TABLE_NAME} ALTER COLUMN tag TYPE BIGINT")

    assert (
        check_validity_and_get_prunned_files(
            f"SELECT * FROM {creation_expression} WHERE tag <= 1 ORDER BY ALL"
        )
        == 2
    )

    execute_spark_query(f"ALTER TABLE {TABLE_NAME} ADD PARTITION FIELD time_struct.a")

    assert (
        check_validity_and_get_prunned_files(
            f"SELECT * FROM {creation_expression} WHERE time_struct.a <= '2024-02-01' ORDER BY ALL"
        )
        == 0
    )

    execute_spark_query(
        f"INSERT INTO {TABLE_NAME} VALUES (1, DATE '2024-01-20', DATE '2024-01-20', TIMESTAMP '2024-02-20 10:00:00', TIMESTAMP '2024-02-20 10:00:00', named_struct('a', DATE '2024-03-15', 'b', TIMESTAMP '2024-02-20 10:00:00'), 'kek', 10)"
    )

    assert (
        check_validity_and_get_prunned_files(
            f"SELECT * FROM {creation_expression} WHERE time_struct.a <= '2024-02-01' ORDER BY ALL"
        )
        == 1
    )


@pytest.mark.parametrize("format_version", ["1", "2"])
@pytest.mark.parametrize("storage_type", ["s3", "azure", "local"])
def test_schema_evolution_with_time_travel(
    started_cluster, format_version, storage_type
):
    instance = started_cluster.instances["node1"]
    spark = started_cluster.spark_session
    TABLE_NAME = (
        "test_schema_evolution_with_time_travel_"
        + format_version
        + "_"
        + storage_type
        + "_"
        + get_uuid_str()
    )

    def execute_spark_query(query: str):
        spark.sql(query)
        default_upload_directory(
            started_cluster,
            storage_type,
            f"/iceberg_data/default/{TABLE_NAME}/",
            f"/iceberg_data/default/{TABLE_NAME}/",
        )
        return

    execute_spark_query(
        f"""
            DROP TABLE IF EXISTS {TABLE_NAME};
        """
    )

    execute_spark_query(
        f"""
            CREATE TABLE IF NOT EXISTS {TABLE_NAME} (
                a int NOT NULL
            )
            USING iceberg
            OPTIONS ('format-version'='{format_version}')
        """
    )

    table_creation_expression = get_creation_expression(
        storage_type,
        TABLE_NAME,
        started_cluster,
        table_function=True,
        allow_dynamic_metadata_for_data_lakes=True,
    )

    table_select_expression =  table_creation_expression

    check_schema_and_data(
        instance,
        table_select_expression,
        [
            ["a", "Int32"]
        ],
        [],
    )

    first_timestamp_ms = int(datetime.now().timestamp() * 1000)

    time.sleep(0.5)

    execute_spark_query(
        f"""
            INSERT INTO {TABLE_NAME} VALUES (4);
        """
    )

    check_schema_and_data(
        instance,
        table_select_expression,
        [
            ["a", "Int32"],
        ],
        [["4"]],
    )

    error_message = instance.query_and_get_error(f"SELECT * FROM {table_select_expression} ORDER BY ALL SETTINGS iceberg_timestamp_ms = {first_timestamp_ms}")
    assert "No snapshot found in snapshot log before requested timestamp" in error_message


    second_timestamp_ms = int(datetime.now().timestamp() * 1000)

    time.sleep(0.5)

    execute_spark_query(
        f"""
            ALTER TABLE {TABLE_NAME} ADD COLUMNS (
                b double
            );
        """
    )

    check_schema_and_data(
        instance,
        table_select_expression,
        [
            ["a", "Int32"],
            ["b", "Nullable(Float64)"]
        ],
        [["4", "\\N"]],
    )

    check_schema_and_data(
        instance,
        table_select_expression,
        [
            ["a", "Int32"],
        ],
        [["4"]],
        timestamp_ms=second_timestamp_ms,
    )

    third_timestamp_ms = int(datetime.now().timestamp() * 1000)

    time.sleep(0.5)


    execute_spark_query(
        f"""
            INSERT INTO {TABLE_NAME} VALUES (7, 5.0);
        """
    )

    check_schema_and_data(
        instance,
        table_select_expression,
        [
            ["a", "Int32"],
            ["b", "Nullable(Float64)"]
        ],
        [["4", "\\N"], ["7", "5"]],
    )

    check_schema_and_data(
        instance,
        table_select_expression,
        [
            ["a", "Int32"],
        ],
        [["4"]],
        timestamp_ms=second_timestamp_ms,
    )

    check_schema_and_data(
        instance,
        table_select_expression,
        [
            ["a", "Int32"],        ],
        [["4"]],
        timestamp_ms=third_timestamp_ms,
    )

    execute_spark_query(
        f"""
            ALTER TABLE {TABLE_NAME} ADD COLUMNS (
                c double
            );
        """
    )

    time.sleep(0.5)
    fourth_timestamp_ms = int(datetime.now().timestamp() * 1000)

    check_schema_and_data(
        instance,
        table_select_expression,
        [
            ["a", "Int32"],
            ["b", "Nullable(Float64)"]
        ],
        [["4", "\\N"], ["7", "5"]],
        timestamp_ms=fourth_timestamp_ms,
    )

    check_schema_and_data(
        instance,
        table_select_expression,
        [
            ["a", "Int32"],
            ["b", "Nullable(Float64)"],
            ["c", "Nullable(Float64)"]
        ],
        [["4", "\\N", "\\N"], ["7", "5", "\\N"]],
    )

def get_last_snapshot(path_to_table):
    import json
    import os

    metadata_dir = f"{path_to_table}/metadata/"
    last_timestamp = 0
    last_snapshot_id = -1
    for filename in os.listdir(metadata_dir):
        if filename.endswith('.json'):
            filepath = os.path.join(metadata_dir, filename)
            with open(filepath, 'r') as f:
                data = json.load(f)
                print(data)
                timestamp = data.get('last-updated-ms')
                if (timestamp > last_timestamp):
                    last_timestamp = timestamp
                    last_snapshot_id = data.get('current-snapshot-id')
    return last_snapshot_id


@pytest.mark.parametrize("format_version", ["1", "2"])
@pytest.mark.parametrize("storage_type", ["s3", "azure", "local"])
def test_iceberg_snapshot_reads(started_cluster, format_version, storage_type):
    instance = started_cluster.instances["node1"]
    spark = started_cluster.spark_session
    TABLE_NAME = (
        "test_iceberg_snapshot_reads"
        + format_version
        + "_"
        + storage_type
        + "_"
        + get_uuid_str()
    )

    write_iceberg_from_df(
        spark,
        generate_data(spark, 0, 100),
        TABLE_NAME,
        mode="overwrite",
        format_version=format_version,
    )
    default_upload_directory(
        started_cluster,
        storage_type,
        f"/iceberg_data/default/{TABLE_NAME}/",
        "",
    )

    create_iceberg_table(storage_type, instance, TABLE_NAME, started_cluster)
    assert int(instance.query(f"SELECT count() FROM {TABLE_NAME}")) == 100
    snapshot1_timestamp = datetime.now(timezone.utc)
    snapshot1_id = get_last_snapshot(f"/iceberg_data/default/{TABLE_NAME}/")
    time.sleep(0.1)

    write_iceberg_from_df(
        spark,
        generate_data(spark, 100, 200),
        TABLE_NAME,
        mode="append",
        format_version=format_version,
    )
    default_upload_directory(
        started_cluster,
        storage_type,
        f"/iceberg_data/default/{TABLE_NAME}/",
        "",
    )
    snapshot2_timestamp = datetime.now(timezone.utc)
    snapshot2_id = get_last_snapshot(f"/iceberg_data/default/{TABLE_NAME}/")
    time.sleep(0.1)

    write_iceberg_from_df(
        spark,
        generate_data(spark, 200, 300),
        TABLE_NAME,
        mode="append",
        format_version=format_version,
    )
    default_upload_directory(
        started_cluster,
        storage_type,
        f"/iceberg_data/default/{TABLE_NAME}/",
        "",
    )
    snapshot3_timestamp = datetime.now(timezone.utc)
    snapshot3_id = get_last_snapshot(f"/iceberg_data/default/{TABLE_NAME}/")
    assert int(instance.query(f"SELECT count() FROM {TABLE_NAME}")) == 300
    assert instance.query(f"SELECT * FROM {TABLE_NAME} ORDER BY 1") == instance.query(
        "SELECT number, toString(number + 1) FROM numbers(300)"
    )

    # Validate that each snapshot timestamp only sees the data inserted by that time.
    assert (
        instance.query(
            f"""
                          SELECT * FROM {TABLE_NAME} ORDER BY 1
                          SETTINGS iceberg_timestamp_ms = {int(snapshot1_timestamp.timestamp() * 1000)}"""
        )
        == instance.query("SELECT number, toString(number + 1) FROM numbers(100)")
    )

    assert (
        instance.query(
            f"""
                          SELECT * FROM {TABLE_NAME} ORDER BY 1
                          SETTINGS iceberg_snapshot_id = {snapshot1_id}"""
        )
        == instance.query("SELECT number, toString(number + 1) FROM numbers(100)")
    )


    assert (
        instance.query(
            f"""
                          SELECT * FROM {TABLE_NAME} ORDER BY 1
                          SETTINGS iceberg_timestamp_ms = {int(snapshot2_timestamp.timestamp() * 1000)}"""
        )
        == instance.query("SELECT number, toString(number + 1) FROM numbers(200)")
    )

    assert (
        instance.query(
            f"""
                          SELECT * FROM {TABLE_NAME} ORDER BY 1
                          SETTINGS iceberg_snapshot_id = {snapshot2_id}"""
        )
        == instance.query("SELECT number, toString(number + 1) FROM numbers(200)")
    )


    assert (
        instance.query(
            f"""SELECT * FROM {TABLE_NAME} ORDER BY 1
                          SETTINGS iceberg_timestamp_ms = {int(snapshot3_timestamp.timestamp() * 1000)}"""
        )
        == instance.query("SELECT number, toString(number + 1) FROM numbers(300)")
    )

    assert (
        instance.query(
            f"""
                          SELECT * FROM {TABLE_NAME} ORDER BY 1
                          SETTINGS iceberg_snapshot_id = {snapshot3_id}"""
        )
        == instance.query("SELECT number, toString(number + 1) FROM numbers(300)")
<<<<<<< HEAD
=======
    )

@pytest.mark.parametrize("storage_type", ["s3", "azure", "local"])
def test_minmax_pruning(started_cluster, storage_type):
    instance = started_cluster.instances["node1"]
    spark = started_cluster.spark_session
    TABLE_NAME = "test_minmax_pruning_" + storage_type + "_" + get_uuid_str()

    def execute_spark_query(query: str):
        spark.sql(query)
        default_upload_directory(
            started_cluster,
            storage_type,
            f"/iceberg_data/default/{TABLE_NAME}/",
            f"/iceberg_data/default/{TABLE_NAME}/",
        )
        return

    execute_spark_query(
        f"""
            CREATE TABLE {TABLE_NAME} (
                tag INT,
                date DATE,
                ts TIMESTAMP,
                time_struct struct<a : DATE, b : TIMESTAMP>,
                name VARCHAR(50),
                number BIGINT
            )
            USING iceberg
            OPTIONS('format-version'='2')
        """
    )

    execute_spark_query(
        f"""
        INSERT INTO {TABLE_NAME} VALUES
        (1, DATE '2024-01-20',
        TIMESTAMP '2024-02-20 10:00:00', named_struct('a', DATE '2024-01-20', 'b', TIMESTAMP '2024-02-20 10:00:00'), 'vasya', 5)
    """
    )

    execute_spark_query(
        f"""
        INSERT INTO {TABLE_NAME} VALUES
        (2, DATE '2024-02-20',
        TIMESTAMP '2024-03-20 15:00:00', named_struct('a', DATE '2024-02-20', 'b', TIMESTAMP '2024-03-20 14:00:00'), 'vasilisa', 6)
    """
    )

    execute_spark_query(
        f"""
        INSERT INTO {TABLE_NAME} VALUES
        (3, DATE '2025-03-20',
        TIMESTAMP '2024-04-30 14:00:00', named_struct('a', DATE '2024-03-20', 'b', TIMESTAMP '2024-04-30 14:00:00'), 'icebreaker', 7)
    """
    )
    execute_spark_query(
        f"""
        INSERT INTO {TABLE_NAME} VALUES
        (4, DATE '2025-04-20',
        TIMESTAMP '2024-05-30 14:00:00', named_struct('a', DATE '2024-04-20', 'b', TIMESTAMP '2024-05-30 14:00:00'), 'iceberg', 8)
    """
    )

    creation_expression = get_creation_expression(
        storage_type, TABLE_NAME, started_cluster, table_function=True
    )

    def check_validity_and_get_prunned_files(select_expression):
        query_id1 = f"{TABLE_NAME}-{uuid.uuid4()}"
        query_id2 = f"{TABLE_NAME}-{uuid.uuid4()}"

        data1 = instance.query(
            select_expression,
            query_id=query_id1,
            settings={"use_iceberg_partition_pruning": 0, "input_format_parquet_bloom_filter_push_down": 0, "input_format_parquet_filter_push_down": 0},
        )
        data1 = list(
            map(
                lambda x: x.split("\t"),
                filter(lambda x: len(x) > 0, data1.strip().split("\n")),
            )
        )

        data2 = instance.query(
            select_expression,
            query_id=query_id2,
            settings={"use_iceberg_partition_pruning": 1, "input_format_parquet_bloom_filter_push_down": 0, "input_format_parquet_filter_push_down": 0},
        )
        data2 = list(
            map(
                lambda x: x.split("\t"),
                filter(lambda x: len(x) > 0, data2.strip().split("\n")),
            )
        )

        assert data1 == data2

        instance.query("SYSTEM FLUSH LOGS")

        print(
            "Unprunned: ",
            instance.query(
                f"SELECT ProfileEvents['IcebergMinMaxIndexPrunnedFiles'] FROM system.query_log WHERE query_id = '{query_id1}' AND type = 'QueryFinish'"
            ),
        )
        print(
            "Prunned: ",
            instance.query(
                f"SELECT ProfileEvents['IcebergMinMaxIndexPrunnedFiles'] FROM system.query_log WHERE query_id = '{query_id2}' AND type = 'QueryFinish'"
            ),
        )

        assert 0 == int(
            instance.query(
                f"SELECT ProfileEvents['IcebergMinMaxIndexPrunnedFiles'] FROM system.query_log WHERE query_id = '{query_id1}' AND type = 'QueryFinish'"
            )
        )
        return int(
            instance.query(
                f"SELECT ProfileEvents['IcebergMinMaxIndexPrunnedFiles'] FROM system.query_log WHERE query_id = '{query_id2}' AND type = 'QueryFinish'"
            )
        )

    assert (
        check_validity_and_get_prunned_files(
            f"SELECT * FROM {creation_expression} ORDER BY ALL"
        )
        == 0
    )
    assert (
        check_validity_and_get_prunned_files(
            f"SELECT * FROM {creation_expression} WHERE date <= '2024-01-25' ORDER BY ALL"
        )
        == 3
    )
    assert (
        check_validity_and_get_prunned_files(
            f"SELECT * FROM {creation_expression} WHERE ts <= timestamp('2024-03-20 14:00:00.000000') ORDER BY ALL"
        )
        == 3
    )

    assert (
        check_validity_and_get_prunned_files(
            f"SELECT * FROM {creation_expression} WHERE tag == 1 ORDER BY ALL"
        )
        == 3
    )

    assert (
        check_validity_and_get_prunned_files(
            f"SELECT * FROM {creation_expression} WHERE tag <= 1 ORDER BY ALL"
        )
        == 3
    )

    assert (
        check_validity_and_get_prunned_files(
            f"SELECT * FROM {creation_expression} WHERE name == 'vasilisa' ORDER BY ALL"
        )
        == 3
    )

    assert (
        check_validity_and_get_prunned_files(
            f"SELECT * FROM {creation_expression} WHERE name < 'kek' ORDER BY ALL"
        )
        == 2
    )

    assert (
        check_validity_and_get_prunned_files(
            f"SELECT * FROM {creation_expression} WHERE number == 8 ORDER BY ALL"
        )
        == 3
    )

    assert (
        check_validity_and_get_prunned_files(
            f"SELECT * FROM {creation_expression} WHERE number <= 5 ORDER BY ALL"
        )
        == 3
    )

    execute_spark_query(f"ALTER TABLE {TABLE_NAME} RENAME COLUMN date TO date3")

    assert (
        check_validity_and_get_prunned_files(
            f"SELECT * FROM {creation_expression} WHERE date3 <= '2024-01-25' ORDER BY ALL"
        )
        == 3
    )

    execute_spark_query(f"ALTER TABLE {TABLE_NAME} ALTER COLUMN tag TYPE BIGINT")

    assert (
        check_validity_and_get_prunned_files(
            f"SELECT * FROM {creation_expression} WHERE tag <= 1 ORDER BY ALL"
        )
        == 3
    )

    assert (
        check_validity_and_get_prunned_files(
            f"SELECT * FROM {creation_expression} WHERE time_struct.a <= '2024-02-01' ORDER BY ALL"
        )
        == 3
    )

    execute_spark_query(
        f"INSERT INTO {TABLE_NAME} VALUES (1, DATE '2024-01-20', TIMESTAMP '2024-02-20 10:00:00', named_struct('a', DATE '2024-03-15', 'b', TIMESTAMP '2024-02-20 10:00:00'), 'kek', 10)"
    )

    assert (
        check_validity_and_get_prunned_files(
            f"SELECT * FROM {creation_expression} WHERE time_struct.a <= '2024-02-01' ORDER BY ALL"
        )
        == 4
    )

    execute_spark_query(f"ALTER TABLE {TABLE_NAME} ADD COLUMNS (ddd decimal(10, 3))")

    execute_spark_query(
        f"INSERT INTO {TABLE_NAME} VALUES (1, DATE '2024-01-20', TIMESTAMP '2024-02-20 10:00:00', named_struct('a', DATE '2024-03-15', 'b', TIMESTAMP '2024-02-20 10:00:00'), 'kek', 30, decimal(17.22))"
    )

    execute_spark_query(
        f"INSERT INTO {TABLE_NAME} VALUES (1, DATE '2024-01-20', TIMESTAMP '2024-02-20 10:00:00', named_struct('a', DATE '2024-03-15', 'b', TIMESTAMP '2024-02-20 10:00:00'), 'kek', 10, decimal(14311.772))"
    )

    execute_spark_query(
        f"INSERT INTO {TABLE_NAME} VALUES (1, DATE '2024-01-20', TIMESTAMP '2024-02-20 10:00:00', named_struct('a', DATE '2024-03-15', 'b', TIMESTAMP '2024-02-20 10:00:00'), 'kek', 10, decimal(-8888.999))"
    )


    assert (
        check_validity_and_get_prunned_files(
            f"SELECT * FROM {creation_expression} WHERE ddd >= 100 ORDER BY ALL"
        )
        == 2
    )
    # Spark store rounded values of decimals, this query checks that we work it around.
    # Please check the code where we parse lower bounds and upper bounds
    assert (
        check_validity_and_get_prunned_files(
            f"SELECT * FROM {creation_expression} WHERE ddd >= toDecimal64('17.21', 3) ORDER BY ALL"
        )
        == 1
>>>>>>> 99c3dbbf
    )<|MERGE_RESOLUTION|>--- conflicted
+++ resolved
@@ -2450,8 +2450,6 @@
                           SETTINGS iceberg_snapshot_id = {snapshot3_id}"""
         )
         == instance.query("SELECT number, toString(number + 1) FROM numbers(300)")
-<<<<<<< HEAD
-=======
     )
 
 @pytest.mark.parametrize("storage_type", ["s3", "azure", "local"])
@@ -2701,5 +2699,4 @@
             f"SELECT * FROM {creation_expression} WHERE ddd >= toDecimal64('17.21', 3) ORDER BY ALL"
         )
         == 1
->>>>>>> 99c3dbbf
     )