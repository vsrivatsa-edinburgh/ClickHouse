import glob
import json
import logging
import os
import subprocess
import time
import uuid
from datetime import datetime, timezone

import pyspark
import pytest
from azure.storage.blob import BlobServiceClient
from minio.deleteobjects import DeleteObject
from pyspark.sql.functions import (
    monotonically_increasing_id,
    row_number,
)
from pyspark.sql.readwriter import DataFrameWriter, DataFrameWriterV2
from pyspark.sql.types import (
    ArrayType,
    BooleanType,
    DateType,
    IntegerType,
    StringType,
    StructField,
    StructType,
)
from pyspark.sql.window import Window

from helpers.cluster import ClickHouseCluster, ClickHouseInstance
from helpers.s3_tools import (
    AzureUploader,
    LocalUploader,
    S3Uploader,
    LocalDownloader,
    list_s3_objects,
    prepare_s3_bucket,
)
from helpers.test_tools import TSV

from helpers.iceberg_utils import (
    default_upload_directory,
    default_download_directory,
    execute_spark_query_general,
    get_creation_expression,
    write_iceberg_from_df,
    generate_data,
    create_iceberg_table,
    check_schema_and_data,
    get_uuid_str,
    check_validity_and_get_prunned_files_general,
    get_last_snapshot
)

SCRIPT_DIR = os.path.dirname(os.path.realpath(__file__))


def get_spark():
    builder = (
        pyspark.sql.SparkSession.builder.appName("spark_test")
        .config(
            "spark.sql.catalog.spark_catalog",
            "org.apache.iceberg.spark.SparkSessionCatalog",
        )
        .config("spark.sql.catalog.local", "org.apache.iceberg.spark.SparkCatalog")
        .config("spark.sql.catalog.spark_catalog.type", "hadoop")
        .config("spark.sql.catalog.spark_catalog.warehouse", "/iceberg_data")
        .config(
            "spark.sql.extensions",
            "org.apache.iceberg.spark.extensions.IcebergSparkSessionExtensions",
        )
        .master("local")
    )
    return builder.master("local").getOrCreate()


@pytest.fixture(scope="module")
def started_cluster():
    try:
        cluster = ClickHouseCluster(__file__, with_spark=True)
        cluster.add_instance(
            "node1",
            main_configs=[
                "configs/config.d/query_log.xml",
                "configs/config.d/cluster.xml",
                "configs/config.d/named_collections.xml",
                "configs/config.d/filesystem_caches.xml",
            ],
            user_configs=["configs/users.d/users.xml"],
            with_minio=True,
            with_azurite=True,
            stay_alive=True,
        )
        cluster.add_instance(
            "node2",
            main_configs=[
                "configs/config.d/query_log.xml",
                "configs/config.d/cluster.xml",
                "configs/config.d/named_collections.xml",
                "configs/config.d/filesystem_caches.xml",
            ],
            user_configs=["configs/users.d/users.xml"],
            stay_alive=True,
        )
        cluster.add_instance(
            "node3",
            main_configs=[
                "configs/config.d/query_log.xml",
                "configs/config.d/cluster.xml",
                "configs/config.d/named_collections.xml",
                "configs/config.d/filesystem_caches.xml",
            ],
            user_configs=["configs/users.d/users.xml"],
            stay_alive=True,
        )

        logging.info("Starting cluster...")
        cluster.start()

        prepare_s3_bucket(cluster)
        logging.info("S3 bucket created")

        cluster.spark_session = get_spark()
        cluster.default_s3_uploader = S3Uploader(
            cluster.minio_client, cluster.minio_bucket
        )

        cluster.azure_container_name = "mycontainer"

        cluster.blob_service_client = cluster.blob_service_client

        container_client = cluster.blob_service_client.create_container(
            cluster.azure_container_name
        )

        cluster.container_client = container_client

        cluster.default_azure_uploader = AzureUploader(
            cluster.blob_service_client, cluster.azure_container_name
        )

        cluster.default_local_uploader = LocalUploader(cluster.instances["node1"])
        cluster.default_local_downloader = LocalDownloader(cluster.instances["node1"])

        yield cluster

    finally:
        cluster.shutdown()


@pytest.mark.parametrize("format_version", ["1", "2"])
@pytest.mark.parametrize("storage_type", ["s3", "azure", "local"])
def test_single_iceberg_file(started_cluster, format_version, storage_type):
    instance = started_cluster.instances["node1"]
    spark = started_cluster.spark_session
    TABLE_NAME = (
        "test_single_iceberg_file_"
        + format_version
        + "_"
        + storage_type
        + "_"
        + get_uuid_str()
    )

    write_iceberg_from_df(spark, generate_data(spark, 0, 100), TABLE_NAME)

    default_upload_directory(
        started_cluster,
        storage_type,
        f"/iceberg_data/default/{TABLE_NAME}/",
        f"/iceberg_data/default/{TABLE_NAME}/",
    )

    create_iceberg_table(storage_type, instance, TABLE_NAME, started_cluster)

    assert instance.query(f"SELECT * FROM {TABLE_NAME}") == instance.query(
        "SELECT number, toString(number + 1) FROM numbers(100)"
    )


@pytest.mark.parametrize("format_version", ["1", "2"])
@pytest.mark.parametrize("storage_type", ["s3", "azure", "local"])
def test_partition_by(started_cluster, format_version, storage_type):
    instance = started_cluster.instances["node1"]
    spark = started_cluster.spark_session
    TABLE_NAME = (
        "test_partition_by_"
        + format_version
        + "_"
        + storage_type
        + "_"
        + get_uuid_str()
    )

    write_iceberg_from_df(
        spark,
        generate_data(spark, 0, 10),
        TABLE_NAME,
        mode="overwrite",
        format_version=format_version,
        partition_by="a",
    )

    files = default_upload_directory(
        started_cluster,
        storage_type,
        f"/iceberg_data/default/{TABLE_NAME}/",
        f"/iceberg_data/default/{TABLE_NAME}/",
    )
    assert len(files) == 14  # 10 partitions + 4 metadata files

    create_iceberg_table(storage_type, instance, TABLE_NAME, started_cluster)
    assert int(instance.query(f"SELECT count() FROM {TABLE_NAME}")) == 10
    assert int(instance.query(f"SELECT count() FROM system.iceberg_history WHERE table = '{TABLE_NAME}'")) == 1


@pytest.mark.parametrize("format_version", ["1", "2"])
@pytest.mark.parametrize("storage_type", ["s3", "azure", "local"])
def test_multiple_iceberg_files(started_cluster, format_version, storage_type):
    instance = started_cluster.instances["node1"]
    spark = started_cluster.spark_session
    TABLE_NAME = (
        "test_multiple_iceberg_files_"
        + format_version
        + "_"
        + storage_type
        + "_"
        + get_uuid_str()
    )

    write_iceberg_from_df(
        spark,
        generate_data(spark, 0, 100),
        TABLE_NAME,
        mode="overwrite",
        format_version=format_version,
    )

    files = default_upload_directory(
        started_cluster,
        storage_type,
        f"/iceberg_data/default/{TABLE_NAME}/",
        f"/iceberg_data/default/{TABLE_NAME}/",
    )

    # ['/iceberg_data/default/test_multiple_iceberg_files/data/00000-1-35302d56-f1ed-494e-a85b-fbf85c05ab39-00001.parquet',
    # '/iceberg_data/default/test_multiple_iceberg_files/metadata/version-hint.text',
    # '/iceberg_data/default/test_multiple_iceberg_files/metadata/3127466b-299d-48ca-a367-6b9b1df1e78c-m0.avro',
    # '/iceberg_data/default/test_multiple_iceberg_files/metadata/snap-5220855582621066285-1-3127466b-299d-48ca-a367-6b9b1df1e78c.avro',
    # '/iceberg_data/default/test_multiple_iceberg_files/metadata/v1.metadata.json']
    assert len(files) == 5

    create_iceberg_table(storage_type, instance, TABLE_NAME, started_cluster)
    assert int(instance.query(f"SELECT count() FROM {TABLE_NAME}")) == 100

    write_iceberg_from_df(
        spark,
        generate_data(spark, 100, 200),
        TABLE_NAME,
        mode="append",
        format_version=format_version,
    )
    files = default_upload_directory(
        started_cluster,
        storage_type,
        f"/iceberg_data/default/{TABLE_NAME}/",
        "",
    )
    assert len(files) == 9

    assert int(instance.query(f"SELECT count() FROM {TABLE_NAME}")) == 200
    assert instance.query(f"SELECT * FROM {TABLE_NAME} ORDER BY 1") == instance.query(
        "SELECT number, toString(number + 1) FROM numbers(200)"
    )


@pytest.mark.parametrize("format_version", ["1", "2"])
@pytest.mark.parametrize("storage_type", ["s3", "azure", "local"])
def test_types(started_cluster, format_version, storage_type):
    instance = started_cluster.instances["node1"]
    spark = started_cluster.spark_session
    TABLE_NAME = (
        "test_types_" + format_version + "_" + storage_type + "_" + get_uuid_str()
    )

    data = [
        (
            123,
            "string",
            datetime.strptime("2000-01-01", "%Y-%m-%d"),
            ["str1", "str2"],
            True,
        )
    ]
    schema = StructType(
        [
            StructField("a", IntegerType()),
            StructField("b", StringType()),
            StructField("c", DateType()),
            StructField("d", ArrayType(StringType())),
            StructField("e", BooleanType()),
        ]
    )
    df = spark.createDataFrame(data=data, schema=schema)
    df.printSchema()
    write_iceberg_from_df(
        spark, df, TABLE_NAME, mode="overwrite", format_version=format_version
    )

    default_upload_directory(
        started_cluster,
        storage_type,
        f"/iceberg_data/default/{TABLE_NAME}/",
        f"/iceberg_data/default/{TABLE_NAME}/",
    )

    create_iceberg_table(storage_type, instance, TABLE_NAME, started_cluster)
    assert int(instance.query(f"SELECT count() FROM {TABLE_NAME}")) == 1
    assert (
        instance.query(f"SELECT a, b, c, d, e FROM {TABLE_NAME}").strip()
        == "123\tstring\t2000-01-01\t['str1','str2']\ttrue"
    )

    table_function_expr = get_creation_expression(
        storage_type, TABLE_NAME, started_cluster, table_function=True
    )
    assert (
        instance.query(f"SELECT a, b, c, d, e FROM {table_function_expr}").strip()
        == "123\tstring\t2000-01-01\t['str1','str2']\ttrue"
    )

    assert instance.query(f"DESCRIBE {table_function_expr} FORMAT TSV") == TSV(
        [
            ["a", "Nullable(Int32)"],
            ["b", "Nullable(String)"],
            ["c", "Nullable(Date)"],
            ["d", "Array(Nullable(String))"],
            ["e", "Nullable(Bool)"],
        ]
    )


@pytest.mark.parametrize("format_version", ["1", "2"])
@pytest.mark.parametrize("storage_type", ["s3", "azure"])
def test_cluster_table_function(started_cluster, format_version, storage_type):

    instance = started_cluster.instances["node1"]
    spark = started_cluster.spark_session

    TABLE_NAME = (
        "test_iceberg_cluster_"
        + format_version
        + "_"
        + storage_type
        + "_"
        + get_uuid_str()
    )

    def add_df(mode):
        write_iceberg_from_df(
            spark,
            generate_data(spark, 0, 100),
            TABLE_NAME,
            mode=mode,
            format_version=format_version,
        )

        files = default_upload_directory(
            started_cluster,
            storage_type,
            f"/iceberg_data/default/{TABLE_NAME}/",
            f"/iceberg_data/default/{TABLE_NAME}/",
        )

        logging.info(f"Adding another dataframe. result files: {files}")

        return files

    files = add_df(mode="overwrite")
    for i in range(1, len(started_cluster.instances)):
        files = add_df(mode="append")

    logging.info(f"Setup complete. files: {files}")
    assert len(files) == 5 + 4 * (len(started_cluster.instances) - 1)

    clusters = instance.query(f"SELECT * FROM system.clusters")
    logging.info(f"Clusters setup: {clusters}")

    # Regular Query only node1
    table_function_expr = get_creation_expression(
        storage_type, TABLE_NAME, started_cluster, table_function=True
    )
    select_regular = (
        instance.query(f"SELECT * FROM {table_function_expr}").strip().split()
    )

    # Cluster Query with node1 as coordinator
    table_function_expr_cluster = get_creation_expression(
        storage_type,
        TABLE_NAME,
        started_cluster,
        table_function=True,
        run_on_cluster=True,
    )
    select_cluster = (
        instance.query(f"SELECT * FROM {table_function_expr_cluster}").strip().split()
    )

    # Simple size check
    assert len(select_regular) == 600
    assert len(select_cluster) == 600

    # Actual check
    assert select_cluster == select_regular

    # Check query_log
    for replica in started_cluster.instances.values():
        replica.query("SYSTEM FLUSH LOGS")

    for node_name, replica in started_cluster.instances.items():
        cluster_secondary_queries = (
            replica.query(
                f"""
                SELECT query, type, is_initial_query, read_rows, read_bytes FROM system.query_log
                WHERE
                    type = 'QueryStart' AND
                    positionCaseInsensitive(query, '{storage_type}Cluster') != 0 AND
                    position(query, '{TABLE_NAME}') != 0 AND
                    position(query, 'system.query_log') = 0 AND
                    NOT is_initial_query
            """
            )
            .strip()
            .split("\n")
        )

        logging.info(
            f"[{node_name}] cluster_secondary_queries: {cluster_secondary_queries}"
        )
        assert len(cluster_secondary_queries) == 1

    # write 3 times
    assert int(instance.query(f"SELECT count() FROM {table_function_expr_cluster}")) == 100 * 3


@pytest.mark.parametrize("format_version", ["1", "2"])
@pytest.mark.parametrize("storage_type", ["s3", "azure", "local"])
def test_delete_files(started_cluster, format_version, storage_type):
    instance = started_cluster.instances["node1"]
    spark = started_cluster.spark_session
    TABLE_NAME = (
        "test_delete_files_"
        + format_version
        + "_"
        + storage_type
        + "_"
        + get_uuid_str()
    )

    write_iceberg_from_df(
        spark,
        generate_data(spark, 0, 100),
        TABLE_NAME,
        mode="overwrite",
        format_version=format_version,
    )

    default_upload_directory(
        started_cluster,
        storage_type,
        f"/iceberg_data/default/{TABLE_NAME}/",
        f"/iceberg_data/default/{TABLE_NAME}/",
    )
    create_iceberg_table(storage_type, instance, TABLE_NAME, started_cluster)

    # Test trivial count with deleted files
    query_id = "test_trivial_count_" + get_uuid_str()
    assert int(instance.query(f"SELECT count() FROM {TABLE_NAME}", query_id=query_id)) == 100
    instance.query("SYSTEM FLUSH LOGS")
    assert instance.query(f"SELECT ProfileEvents['IcebergTrivialCountOptimizationApplied'] FROM system.query_log where query_id = '{query_id}' and type = 'QueryFinish'") == "1\n"

    spark.sql(f"DELETE FROM {TABLE_NAME} WHERE a >= 0")
    default_upload_directory(
        started_cluster,
        storage_type,
        f"/iceberg_data/default/{TABLE_NAME}/",
        "",
    )

    query_id = "test_trivial_count_" + get_uuid_str()
    assert int(instance.query(f"SELECT count() FROM {TABLE_NAME}", query_id=query_id)) == 0

    instance.query("SYSTEM FLUSH LOGS")
    assert instance.query(f"SELECT ProfileEvents['IcebergTrivialCountOptimizationApplied'] FROM system.query_log where query_id = '{query_id}' and type = 'QueryFinish'") == "1\n"

    write_iceberg_from_df(
        spark,
        generate_data(spark, 100, 200),
        TABLE_NAME,
        mode="upsert",
        format_version=format_version,
    )

    default_upload_directory(
        started_cluster,
        storage_type,
        f"/iceberg_data/default/{TABLE_NAME}/",
        "",
    )

    query_id = "test_trivial_count_" + get_uuid_str()
    assert int(instance.query(f"SELECT count() FROM {TABLE_NAME}", query_id=query_id)) == 100

    instance.query("SYSTEM FLUSH LOGS")
    assert instance.query(f"SELECT ProfileEvents['IcebergTrivialCountOptimizationApplied'] FROM system.query_log where query_id = '{query_id}' and type = 'QueryFinish'") == "1\n"

    spark.sql(f"DELETE FROM {TABLE_NAME} WHERE a >= 150")
    default_upload_directory(
        started_cluster,
        storage_type,
        f"/iceberg_data/default/{TABLE_NAME}/",
        "",
    )

    query_id = "test_trivial_count_" + get_uuid_str()
    assert int(instance.query(f"SELECT count() FROM {TABLE_NAME}", query_id=query_id)) == 50

    instance.query("SYSTEM FLUSH LOGS")
    assert instance.query(f"SELECT ProfileEvents['IcebergTrivialCountOptimizationApplied'] FROM system.query_log where query_id = '{query_id}' and type = 'QueryFinish'") == "1\n"


@pytest.mark.parametrize("storage_type", ["s3", "azure", "local"])
def test_row_based_deletes(started_cluster, storage_type):
    instance = started_cluster.instances["node1"]
    spark = started_cluster.spark_session
    TABLE_NAME = "test_row_based_deletes_" + storage_type + "_" + get_uuid_str()

    spark.sql(
        f"CREATE TABLE {TABLE_NAME} (id bigint, data string) USING iceberg TBLPROPERTIES ('format-version' = '2', 'write.update.mode'='merge-on-read', 'write.delete.mode'='merge-on-read', 'write.merge.mode'='merge-on-read')"
    )
    spark.sql(
        f"INSERT INTO {TABLE_NAME} select id, char(id + ascii('a')) from range(100)"
    )

    default_upload_directory(
        started_cluster,
        storage_type,
        f"/iceberg_data/default/{TABLE_NAME}/",
        f"/iceberg_data/default/{TABLE_NAME}/",
    )

    create_iceberg_table(storage_type, instance, TABLE_NAME, started_cluster)

    assert int(instance.query(f"SELECT count() FROM {TABLE_NAME}")) == 100

    spark.sql(f"DELETE FROM {TABLE_NAME} WHERE id < 10")
    default_upload_directory(
        started_cluster,
        storage_type,
        f"/iceberg_data/default/{TABLE_NAME}/",
        "",
    )

    error = instance.query_and_get_error(f"SELECT * FROM {TABLE_NAME}")
    assert "UNSUPPORTED_METHOD" in error
    instance.query(f"DROP TABLE {TABLE_NAME}")


@pytest.mark.parametrize("format_version", ["1", "2"])
@pytest.mark.parametrize("storage_type", ["s3", "azure", "local"])
def test_schema_inference(started_cluster, format_version, storage_type):
    instance = started_cluster.instances["node1"]
    spark = started_cluster.spark_session
    for format in ["Parquet", "ORC", "Avro"]:
        TABLE_NAME = (
            "test_schema_inference_"
            + format
            + "_"
            + format_version
            + "_"
            + storage_type
            + "_"
            + get_uuid_str()
        )

        # Types time, timestamptz, fixed are not supported in Spark.
        spark.sql(
            f"CREATE TABLE {TABLE_NAME} (intC int, longC long, floatC float, doubleC double, decimalC1 decimal(10, 3), decimalC2 decimal(20, 10), decimalC3 decimal(38, 30), dateC date,  timestampC timestamp, stringC string, binaryC binary, arrayC1 array<int>, mapC1 map<string, string>, structC1 struct<field1: int, field2: string>, complexC array<struct<field1: map<string, array<map<string, int>>>, field2: struct<field3: int, field4: string>>>) USING iceberg TBLPROPERTIES ('format-version' = '{format_version}', 'write.format.default' = '{format}')"
        )

        spark.sql(
            f"insert into {TABLE_NAME} select 42, 4242, 42.42, 4242.4242, decimal(42.42), decimal(42.42), decimal(42.42), date('2020-01-01'), timestamp('2020-01-01 20:00:00'), 'hello', binary('hello'), array(1,2,3), map('key', 'value'), struct(42, 'hello'), array(struct(map('key', array(map('key', 42))), struct(42, 'hello')))"
        )
        default_upload_directory(
            started_cluster,
            storage_type,
            f"/iceberg_data/default/{TABLE_NAME}/",
            f"/iceberg_data/default/{TABLE_NAME}/",
        )

        create_iceberg_table(
            storage_type, instance, TABLE_NAME, started_cluster, format=format
        )

        res = instance.query(
            f"DESC {TABLE_NAME} FORMAT TSVRaw", settings={"print_pretty_type_names": 0}
        )
        expected = TSV(
            [
                ["intC", "Nullable(Int32)"],
                ["longC", "Nullable(Int64)"],
                ["floatC", "Nullable(Float32)"],
                ["doubleC", "Nullable(Float64)"],
                ["decimalC1", "Nullable(Decimal(10, 3))"],
                ["decimalC2", "Nullable(Decimal(20, 10))"],
                ["decimalC3", "Nullable(Decimal(38, 30))"],
                ["dateC", "Nullable(Date)"],
                ["timestampC", "Nullable(DateTime64(6, 'UTC'))"],
                ["stringC", "Nullable(String)"],
                ["binaryC", "Nullable(String)"],
                ["arrayC1", "Array(Nullable(Int32))"],
                ["mapC1", "Map(String, Nullable(String))"],
                ["structC1", "Tuple(field1 Nullable(Int32), field2 Nullable(String))"],
                [
                    "complexC",
                    "Array(Tuple(field1 Map(String, Array(Map(String, Nullable(Int32)))), field2 Tuple(field3 Nullable(Int32), field4 Nullable(String))))",
                ],
            ]
        )

        assert res == expected

        # Check that we can parse data
        instance.query(f"SELECT * FROM {TABLE_NAME}")


@pytest.mark.parametrize("format_version", ["1", "2"])
@pytest.mark.parametrize("storage_type", ["s3", "azure", "local"])
def test_explanation(started_cluster, format_version, storage_type):
    instance = started_cluster.instances["node1"]
    spark = started_cluster.spark_session
    for format in ["Parquet", "ORC", "Avro"]:
        TABLE_NAME = (
            "test_explanation_"
            + format
            + "_"
            + format_version
            + "_"
            + storage_type
            + "_"
            + get_uuid_str()
        )

        # Types time, timestamptz, fixed are not supported in Spark.
        spark.sql(
            f"CREATE TABLE {TABLE_NAME} (x int) USING iceberg TBLPROPERTIES ('format-version' = '{format_version}', 'write.format.default' = '{format}')"
        )

        spark.sql(f"insert into {TABLE_NAME} select 42")
        default_upload_directory(
            started_cluster,
            storage_type,
            f"/iceberg_data/default/{TABLE_NAME}/",
            f"/iceberg_data/default/{TABLE_NAME}/",
        )

        create_iceberg_table(
            storage_type, instance, TABLE_NAME, started_cluster, format=format
        )

        res = instance.query(f"EXPLAIN SELECT * FROM {TABLE_NAME}")
        res = list(
            map(
                lambda x: x.split("\t"),
                filter(lambda x: len(x) > 0, res.strip().split("\n")),
            )
        )

        expected = [
            [
                "Expression ((Project names + (Projection + Change column names to column identifiers)))"
            ],
            [f"  ReadFromObjectStorage"],
        ]

        assert res == expected

        # Check that we can parse data
        instance.query(f"SELECT * FROM {TABLE_NAME}")


@pytest.mark.parametrize("format_version", ["1", "2"])
@pytest.mark.parametrize("storage_type", ["s3", "azure", "local"])
def test_metadata_file_selection(started_cluster, format_version, storage_type):
    instance = started_cluster.instances["node1"]
    spark = started_cluster.spark_session
    TABLE_NAME = (
        "test_metadata_selection_"
        + format_version
        + "_"
        + storage_type
        + "_"
        + get_uuid_str()
    )

    spark.sql(
        f"CREATE TABLE {TABLE_NAME} (id bigint, data string) USING iceberg TBLPROPERTIES ('format-version' = '2', 'write.update.mode'='merge-on-read', 'write.delete.mode'='merge-on-read', 'write.merge.mode'='merge-on-read')"
    )

    for i in range(50):
        spark.sql(
            f"INSERT INTO {TABLE_NAME} select id, char(id + ascii('a')) from range(10)"
        )

    default_upload_directory(
        started_cluster,
        storage_type,
        f"/iceberg_data/default/{TABLE_NAME}/",
        f"/iceberg_data/default/{TABLE_NAME}/",
    )

    create_iceberg_table(storage_type, instance, TABLE_NAME, started_cluster)

    assert int(instance.query(f"SELECT count() FROM {TABLE_NAME}")) == 500

@pytest.mark.parametrize("format_version", ["1", "2"])
@pytest.mark.parametrize("storage_type", ["s3", "azure", "local"])
def test_metadata_file_format_with_uuid(started_cluster, format_version, storage_type):
    instance = started_cluster.instances["node1"]
    spark = started_cluster.spark_session
    TABLE_NAME = (
        "test_metadata_selection_with_uuid_"
        + format_version
        + "_"
        + storage_type
        + "_"
        + get_uuid_str()
    )

    spark.sql(
        f"CREATE TABLE {TABLE_NAME} (id bigint, data string) USING iceberg TBLPROPERTIES ('format-version' = '2', 'write.update.mode'='merge-on-read', 'write.delete.mode'='merge-on-read', 'write.merge.mode'='merge-on-read')"
    )

    for i in range(50):
        spark.sql(
            f"INSERT INTO {TABLE_NAME} select id, char(id + ascii('a')) from range(10)"
        )

    for i in range(50):
        os.rename(
            f"/iceberg_data/default/{TABLE_NAME}/metadata/v{i + 1}.metadata.json",
            f"/iceberg_data/default/{TABLE_NAME}/metadata/{str(i).zfill(5)}-{get_uuid_str()}.metadata.json",
        )

    default_upload_directory(
        started_cluster,
        storage_type,
        f"/iceberg_data/default/{TABLE_NAME}/",
        f"/iceberg_data/default/{TABLE_NAME}/",
    )

    create_iceberg_table(storage_type, instance, TABLE_NAME, started_cluster)

    assert int(instance.query(f"SELECT count() FROM {TABLE_NAME}")) == 500


@pytest.mark.parametrize("format_version", ["1", "2"])
@pytest.mark.parametrize("storage_type", ["s3", "azure", "local"])
def test_metadata_file_selection_from_version_hint(started_cluster, format_version, storage_type):
    instance = started_cluster.instances["node1"]
    spark = started_cluster.spark_session
    TABLE_NAME = (
        "test_metadata_file_selection_from_version_hint_"
        + format_version
        + "_"
        + storage_type
        + "_"
        + get_uuid_str()
    )

    spark.sql(
        f"CREATE TABLE {TABLE_NAME} (id bigint, data string) USING iceberg TBLPROPERTIES ('format-version' = '2', 'write.update.mode'='merge-on-read', 'write.delete.mode'='merge-on-read', 'write.merge.mode'='merge-on-read')"
    )

    for i in range(10):
        spark.sql(
            f"INSERT INTO {TABLE_NAME} select id, char(id + ascii('a')) from range(10)"
        )
        
    # test the case where version_hint.text file contains just the version number
    with open(f"/iceberg_data/default/{TABLE_NAME}/metadata/version-hint.text", "w") as f:
        f.write('5')

    default_upload_directory(
        started_cluster,
        storage_type,
        f"/iceberg_data/default/{TABLE_NAME}/",
        f"/iceberg_data/default/{TABLE_NAME}/",
    )

    create_iceberg_table(storage_type, instance, TABLE_NAME, started_cluster, use_version_hint=True)

    assert int(instance.query(f"SELECT count() FROM {TABLE_NAME}")) == 40

    # test the case where version_hint.text file contains the whole metadata file name
    with open(f"/iceberg_data/default/{TABLE_NAME}/metadata/version-hint.text", "w") as f:
        f.write('v3.metadata.json')

    default_upload_directory(
        started_cluster,
        storage_type,
        f"/iceberg_data/default/{TABLE_NAME}/",
        f"/iceberg_data/default/{TABLE_NAME}/",
    )

    create_iceberg_table(storage_type, instance, TABLE_NAME, started_cluster, use_version_hint=True)

    assert int(instance.query(f"SELECT count() FROM {TABLE_NAME}")) == 20


def test_restart_broken_s3(started_cluster):
    instance = started_cluster.instances["node1"]
    spark = started_cluster.spark_session
    TABLE_NAME = "test_restart_broken_table_function_s3" + "_" + get_uuid_str()

    minio_client = started_cluster.minio_client
    bucket = "broken2"

    if not minio_client.bucket_exists(bucket):
        minio_client.make_bucket(bucket)

    write_iceberg_from_df(
        spark,
        generate_data(spark, 0, 100),
        TABLE_NAME,
        mode="overwrite",
        format_version="1",
    )

    files = default_upload_directory(
        started_cluster,
        "s3",
        f"/iceberg_data/default/{TABLE_NAME}/",
        f"/iceberg_data/default/{TABLE_NAME}/",
        bucket=bucket,
    )
    create_iceberg_table("s3", instance, TABLE_NAME, started_cluster, bucket=bucket)
    assert int(instance.query(f"SELECT count() FROM {TABLE_NAME}")) == 100

    s3_objects = list_s3_objects(minio_client, bucket, prefix="")
    assert (
        len(
            list(
                minio_client.remove_objects(
                    bucket,
                    [DeleteObject(obj) for obj in s3_objects],
                )
            )
        )
        == 0
    )
    minio_client.remove_bucket(bucket)

    instance.restart_clickhouse()

    assert "NoSuchBucket" in instance.query_and_get_error(
        f"SELECT count() FROM {TABLE_NAME}"
    )

    minio_client.make_bucket(bucket)

    files = default_upload_directory(
        started_cluster,
        "s3",
        f"/iceberg_data/default/{TABLE_NAME}/",
        f"/iceberg_data/default/{TABLE_NAME}/",
        bucket=bucket,
    )

    assert int(instance.query(f"SELECT count() FROM {TABLE_NAME}")) == 100
    instance.query(f"DROP TABLE {TABLE_NAME}")


@pytest.mark.parametrize("storage_type", ["s3"])
def test_filesystem_cache(started_cluster, storage_type):
    instance = started_cluster.instances["node1"]
    spark = started_cluster.spark_session
    TABLE_NAME = "test_filesystem_cache_" + storage_type + "_" + get_uuid_str()

    write_iceberg_from_df(
        spark,
        generate_data(spark, 0, 10),
        TABLE_NAME,
        mode="overwrite",
        format_version="1",
        partition_by="a",
    )

    default_upload_directory(
        started_cluster,
        storage_type,
        f"/iceberg_data/default/{TABLE_NAME}/",
        f"/iceberg_data/default/{TABLE_NAME}/",
    )

    create_iceberg_table(storage_type, instance, TABLE_NAME, started_cluster)

    query_id = f"{TABLE_NAME}-{uuid.uuid4()}"
    instance.query(
        f"SELECT * FROM {TABLE_NAME} SETTINGS filesystem_cache_name = 'cache1'",
        query_id=query_id,
    )

    instance.query("SYSTEM FLUSH LOGS")

    written_to_cache_first_select = int(
        instance.query(
            f"SELECT ProfileEvents['CachedReadBufferCacheWriteBytes'] FROM system.query_log WHERE query_id = '{query_id}' AND type = 'QueryFinish'"
        )
    )

    read_from_cache_first_select = int(
        instance.query(
            f"SELECT ProfileEvents['CachedReadBufferReadFromCacheBytes'] FROM system.query_log WHERE query_id = '{query_id}' AND type = 'QueryFinish'"
        )
    )

    assert 0 < int(
        instance.query(
            f"SELECT ProfileEvents['S3GetObject'] FROM system.query_log WHERE query_id = '{query_id}' AND type = 'QueryFinish'"
        )
    )

    query_id = f"{TABLE_NAME}-{uuid.uuid4()}"
    instance.query(
        f"SELECT * FROM {TABLE_NAME} SETTINGS filesystem_cache_name = 'cache1'",
        query_id=query_id,
    )

    instance.query("SYSTEM FLUSH LOGS")

    read_from_cache_second_select = int(
        instance.query(
            f"SELECT ProfileEvents['CachedReadBufferReadFromCacheBytes'] FROM system.query_log WHERE query_id = '{query_id}' AND type = 'QueryFinish'"
        )
    )

    assert (
        read_from_cache_second_select
        == read_from_cache_first_select + written_to_cache_first_select
    )

    assert 0 == int(
        instance.query(
            f"SELECT ProfileEvents['S3GetObject'] FROM system.query_log WHERE query_id = '{query_id}' AND type = 'QueryFinish'"
        )
    )

@pytest.mark.parametrize(
    "storage_type, run_on_cluster",
    [("s3", False), ("s3", True), ("azure", False), ("local", False)],
)
def test_partition_pruning(started_cluster, storage_type, run_on_cluster):
    instance = started_cluster.instances["node1"]
    spark = started_cluster.spark_session
    TABLE_NAME = "test_partition_pruning_" + storage_type + "_" + get_uuid_str()

    def execute_spark_query(query: str):
        return execute_spark_query_general(
            spark,
            started_cluster,
            storage_type,
            TABLE_NAME,
            query,
        )

    execute_spark_query(
        f"""
            CREATE TABLE {TABLE_NAME} (
                tag INT,
                date DATE,
                date2 DATE,
                ts TIMESTAMP,
                ts2 TIMESTAMP,
                time_struct struct<a : DATE, b : TIMESTAMP>,
                name VARCHAR(50),
                number BIGINT
            )
            USING iceberg
            PARTITIONED BY (identity(tag), days(date), years(date2), hours(ts), months(ts2), TRUNCATE(3, name), TRUNCATE(3, number))
            OPTIONS('format-version'='2')
        """
    )

    execute_spark_query(
        f"""
        INSERT INTO {TABLE_NAME} VALUES
        (1, DATE '2024-01-20', DATE '2024-01-20',
        TIMESTAMP '2024-02-20 10:00:00', TIMESTAMP '2024-02-20 10:00:00', named_struct('a', DATE '2024-01-20', 'b', TIMESTAMP '2024-02-20 10:00:00'), 'vasya', 5),
        (2, DATE '2024-01-30', DATE '2024-01-30',
        TIMESTAMP '2024-03-20 15:00:00', TIMESTAMP '2024-03-20 15:00:00', named_struct('a', DATE '2024-03-20', 'b', TIMESTAMP '2024-03-20 14:00:00'), 'vasilisa', 6),
        (1, DATE '2024-02-20', DATE '2024-02-20',
        TIMESTAMP '2024-03-20 20:00:00', TIMESTAMP '2024-03-20 20:00:00', named_struct('a', DATE '2024-02-20', 'b', TIMESTAMP '2024-02-20 10:00:00'), 'iceberg', 7),
        (2, DATE '2025-01-20', DATE '2025-01-20',
        TIMESTAMP '2024-04-30 14:00:00', TIMESTAMP '2024-04-30 14:00:00', named_struct('a', DATE '2024-04-30', 'b', TIMESTAMP '2024-04-30 14:00:00'), 'icebreaker', 8);
    """
    )

    creation_expression = get_creation_expression(
        storage_type, TABLE_NAME, started_cluster, table_function=True, run_on_cluster=run_on_cluster
    )

    def check_validity_and_get_prunned_files(select_expression):
        settings1 = {
            "use_iceberg_partition_pruning": 0
        }
        settings2 = {
            "use_iceberg_partition_pruning": 1
        }
        return check_validity_and_get_prunned_files_general(
            instance, TABLE_NAME, settings1, settings2, 'IcebergPartitionPrunedFiles', select_expression
        )

    assert (
        check_validity_and_get_prunned_files(
            f"SELECT * FROM {creation_expression} ORDER BY ALL"
        )
        == 0
    )
    assert (
        check_validity_and_get_prunned_files(
            f"SELECT * FROM {creation_expression} WHERE date <= '2024-01-25' ORDER BY ALL"
        )
        == 3
    )
    assert (
        check_validity_and_get_prunned_files(
            f"SELECT * FROM {creation_expression} WHERE date2 <= '2024-01-25' ORDER BY ALL"
        )
        == 1
    )
    assert (
        check_validity_and_get_prunned_files(
            f"SELECT * FROM {creation_expression} WHERE ts <= timestamp('2024-03-20 14:00:00.000000') ORDER BY ALL"
        )
        == 3
    )
    assert (
        check_validity_and_get_prunned_files(
            f"SELECT * FROM {creation_expression} WHERE ts2 <= timestamp('2024-03-20 14:00:00.000000') ORDER BY ALL"
        )
        == 1
    )

    assert (
        check_validity_and_get_prunned_files(
            f"SELECT * FROM {creation_expression} WHERE tag == 1 ORDER BY ALL"
        )
        == 2
    )

    assert (
        check_validity_and_get_prunned_files(
            f"SELECT * FROM {creation_expression} WHERE tag <= 1 ORDER BY ALL"
        )
        == 2
    )

    assert (
        check_validity_and_get_prunned_files(
            f"SELECT * FROM {creation_expression} WHERE name == 'vasilisa' ORDER BY ALL"
        )
        == 2
    )

    assert (
        check_validity_and_get_prunned_files(
            f"SELECT * FROM {creation_expression} WHERE name < 'kek' ORDER BY ALL"
        )
        == 2
    )

    assert (
        check_validity_and_get_prunned_files(
            f"SELECT * FROM {creation_expression} WHERE number == 8 ORDER BY ALL"
        )
        == 1
    )

    assert (
        check_validity_and_get_prunned_files(
            f"SELECT * FROM {creation_expression} WHERE number <= 5 ORDER BY ALL"
        )
        == 3
    )

    execute_spark_query(f"ALTER TABLE {TABLE_NAME} RENAME COLUMN date TO date3")

    assert (
        check_validity_and_get_prunned_files(
            f"SELECT * FROM {creation_expression} WHERE date3 <= '2024-01-25' ORDER BY ALL"
        )
        == 3
    )

    execute_spark_query(f"ALTER TABLE {TABLE_NAME} ALTER COLUMN tag TYPE BIGINT")

    assert (
        check_validity_and_get_prunned_files(
            f"SELECT * FROM {creation_expression} WHERE tag <= 1 ORDER BY ALL"
        )
        == 2
    )

    execute_spark_query(f"ALTER TABLE {TABLE_NAME} ADD PARTITION FIELD time_struct.a")

    assert (
        check_validity_and_get_prunned_files(
            f"SELECT * FROM {creation_expression} WHERE time_struct.a <= '2024-02-01' ORDER BY ALL"
        )
        == 0
    )

    execute_spark_query(
        f"INSERT INTO {TABLE_NAME} VALUES (1, DATE '2024-01-20', DATE '2024-01-20', TIMESTAMP '2024-02-20 10:00:00', TIMESTAMP '2024-02-20 10:00:00', named_struct('a', DATE '2024-03-15', 'b', TIMESTAMP '2024-02-20 10:00:00'), 'kek', 10)"
    )

    assert (
        check_validity_and_get_prunned_files(
            f"SELECT * FROM {creation_expression} WHERE time_struct.a <= '2024-02-01' ORDER BY ALL"
        )
        == 1
    )


@pytest.mark.parametrize("format_version", ["1", "2"])
@pytest.mark.parametrize("storage_type", ["s3", "azure", "local"])
def test_schema_evolution_with_time_travel(
    started_cluster, format_version, storage_type
):
    instance = started_cluster.instances["node1"]
    spark = started_cluster.spark_session
    TABLE_NAME = (
        "test_schema_evolution_with_time_travel_"
        + format_version
        + "_"
        + storage_type
        + "_"
        + get_uuid_str()
    )

    def execute_spark_query(query: str):
        return execute_spark_query_general(
            spark,
            started_cluster,
            storage_type,
            TABLE_NAME,
            query,
        )

    execute_spark_query(
        f"""
            DROP TABLE IF EXISTS {TABLE_NAME};
        """
    )

    execute_spark_query(
        f"""
            CREATE TABLE IF NOT EXISTS {TABLE_NAME} (
                a int NOT NULL
            )
            USING iceberg
            OPTIONS ('format-version'='{format_version}')
        """
    )

    table_creation_expression = get_creation_expression(
        storage_type,
        TABLE_NAME,
        started_cluster,
        table_function=True,
        allow_dynamic_metadata_for_data_lakes=True,
    )

    table_select_expression =  table_creation_expression

    check_schema_and_data(
        instance,
        table_select_expression,
        [
            ["a", "Int32"]
        ],
        [],
    )

    first_timestamp_ms = int(datetime.now().timestamp() * 1000)

    time.sleep(0.5)

    execute_spark_query(
        f"""
            INSERT INTO {TABLE_NAME} VALUES (4);
        """
    )

    check_schema_and_data(
        instance,
        table_select_expression,
        [
            ["a", "Int32"],
        ],
        [["4"]],
    )

    error_message = instance.query_and_get_error(f"SELECT * FROM {table_select_expression} ORDER BY ALL SETTINGS iceberg_timestamp_ms = {first_timestamp_ms}")
    assert "No snapshot found in snapshot log before requested timestamp" in error_message

    second_timestamp_ms = int(datetime.now().timestamp() * 1000)

    time.sleep(0.5)

    execute_spark_query(
        f"""
            ALTER TABLE {TABLE_NAME} ADD COLUMNS (
                b double
            );
        """
    )

    check_schema_and_data(
        instance,
        table_select_expression,
        [
            ["a", "Int32"],
            ["b", "Nullable(Float64)"]
        ],
        [["4", "\\N"]],
    )

    check_schema_and_data(
        instance,
        table_select_expression,
        [
            ["a", "Int32"],
        ],
        [["4"]],
        timestamp_ms=second_timestamp_ms,
    )

    third_timestamp_ms = int(datetime.now().timestamp() * 1000)

    time.sleep(0.5)

    execute_spark_query(
        f"""
            INSERT INTO {TABLE_NAME} VALUES (7, 5.0);
        """
    )

    check_schema_and_data(
        instance,
        table_select_expression,
        [
            ["a", "Int32"],
            ["b", "Nullable(Float64)"]
        ],
        [["4", "\\N"], ["7", "5"]],
    )

    check_schema_and_data(
        instance,
        table_select_expression,
        [
            ["a", "Int32"],
        ],
        [["4"]],
        timestamp_ms=second_timestamp_ms,
    )

    check_schema_and_data(
        instance,
        table_select_expression,
        [
            ["a", "Int32"],        ],
        [["4"]],
        timestamp_ms=third_timestamp_ms,
    )

    execute_spark_query(
        f"""
            ALTER TABLE {TABLE_NAME} ADD COLUMNS (
                c double
            );
        """
    )

    time.sleep(0.5)
    fourth_timestamp_ms = int(datetime.now().timestamp() * 1000)

    check_schema_and_data(
        instance,
        table_select_expression,
        [
            ["a", "Int32"],
            ["b", "Nullable(Float64)"]
        ],
        [["4", "\\N"], ["7", "5"]],
        timestamp_ms=fourth_timestamp_ms,
    )

    check_schema_and_data(
        instance,
        table_select_expression,
        [
            ["a", "Int32"],
            ["b", "Nullable(Float64)"],
            ["c", "Nullable(Float64)"]
        ],
        [["4", "\\N", "\\N"], ["7", "5", "\\N"]],
    )

@pytest.mark.parametrize("format_version", ["1", "2"])
@pytest.mark.parametrize("storage_type", ["s3", "azure", "local"])
def test_iceberg_snapshot_reads(started_cluster, format_version, storage_type):
    instance = started_cluster.instances["node1"]
    spark = started_cluster.spark_session
    TABLE_NAME = (
        "test_iceberg_snapshot_reads"
        + format_version
        + "_"
        + storage_type
        + "_"
        + get_uuid_str()
    )

    write_iceberg_from_df(
        spark,
        generate_data(spark, 0, 100),
        TABLE_NAME,
        mode="overwrite",
        format_version=format_version,
    )
    default_upload_directory(
        started_cluster,
        storage_type,
        f"/iceberg_data/default/{TABLE_NAME}/",
        "",
    )

    create_iceberg_table(storage_type, instance, TABLE_NAME, started_cluster)
    assert int(instance.query(f"SELECT count() FROM {TABLE_NAME}")) == 100
    snapshot1_timestamp = datetime.now(timezone.utc)
    snapshot1_id = get_last_snapshot(f"/iceberg_data/default/{TABLE_NAME}/")
    time.sleep(0.1)

    write_iceberg_from_df(
        spark,
        generate_data(spark, 100, 200),
        TABLE_NAME,
        mode="append",
        format_version=format_version,
    )
    default_upload_directory(
        started_cluster,
        storage_type,
        f"/iceberg_data/default/{TABLE_NAME}/",
        "",
    )
    snapshot2_timestamp = datetime.now(timezone.utc)
    snapshot2_id = get_last_snapshot(f"/iceberg_data/default/{TABLE_NAME}/")
    time.sleep(0.1)

    write_iceberg_from_df(
        spark,
        generate_data(spark, 200, 300),
        TABLE_NAME,
        mode="append",
        format_version=format_version,
    )
    default_upload_directory(
        started_cluster,
        storage_type,
        f"/iceberg_data/default/{TABLE_NAME}/",
        "",
    )
    snapshot3_timestamp = datetime.now(timezone.utc)
    snapshot3_id = get_last_snapshot(f"/iceberg_data/default/{TABLE_NAME}/")
    assert int(instance.query(f"SELECT count() FROM {TABLE_NAME}")) == 300
    assert instance.query(f"SELECT * FROM {TABLE_NAME} ORDER BY 1") == instance.query(
        "SELECT number, toString(number + 1) FROM numbers(300)"
    )

    # Validate that each snapshot timestamp only sees the data inserted by that time.
    assert (
        instance.query(
            f"""
                          SELECT * FROM {TABLE_NAME} ORDER BY 1
                          SETTINGS iceberg_timestamp_ms = {int(snapshot1_timestamp.timestamp() * 1000)}"""
        )
        == instance.query("SELECT number, toString(number + 1) FROM numbers(100)")
    )

    assert (
        instance.query(
            f"""
                          SELECT * FROM {TABLE_NAME} ORDER BY 1
                          SETTINGS iceberg_snapshot_id = {snapshot1_id}"""
        )
        == instance.query("SELECT number, toString(number + 1) FROM numbers(100)")
    )


    assert (
        instance.query(
            f"""
                          SELECT * FROM {TABLE_NAME} ORDER BY 1
                          SETTINGS iceberg_timestamp_ms = {int(snapshot2_timestamp.timestamp() * 1000)}"""
        )
        == instance.query("SELECT number, toString(number + 1) FROM numbers(200)")
    )

    assert (
        instance.query(
            f"""
                          SELECT * FROM {TABLE_NAME} ORDER BY 1
                          SETTINGS iceberg_snapshot_id = {snapshot2_id}"""
        )
        == instance.query("SELECT number, toString(number + 1) FROM numbers(200)")
    )


    assert (
        instance.query(
            f"""SELECT * FROM {TABLE_NAME} ORDER BY 1
                          SETTINGS iceberg_timestamp_ms = {int(snapshot3_timestamp.timestamp() * 1000)}"""
        )
        == instance.query("SELECT number, toString(number + 1) FROM numbers(300)")
    )

    assert (
        instance.query(
            f"""
                          SELECT * FROM {TABLE_NAME} ORDER BY 1
                          SETTINGS iceberg_snapshot_id = {snapshot3_id}"""
        )
        == instance.query("SELECT number, toString(number + 1) FROM numbers(300)")
    )


@pytest.mark.parametrize("storage_type", ["s3", "azure"])
def test_metadata_cache(started_cluster, storage_type):
    instance = started_cluster.instances["node1"]
    spark = started_cluster.spark_session
    TABLE_NAME = "test_metadata_cache_" + storage_type + "_" + get_uuid_str()

    write_iceberg_from_df(
        spark,
        generate_data(spark, 0, 10),
        TABLE_NAME,
        mode="overwrite",
        format_version="1",
        partition_by="a",
    )

    default_upload_directory(
        started_cluster,
        storage_type,
        f"/iceberg_data/default/{TABLE_NAME}/",
        f"/iceberg_data/default/{TABLE_NAME}/",
    )

    table_expr = get_creation_expression(storage_type, TABLE_NAME, started_cluster, table_function=True)

    query_id = f"{TABLE_NAME}-{uuid.uuid4()}"
    instance.query(
        f"SELECT * FROM {table_expr}", query_id=query_id,
    )

    instance.query("SYSTEM FLUSH LOGS")

    assert 0 < int(
        instance.query(
            f"SELECT ProfileEvents['IcebergMetadataFilesCacheMisses'] FROM system.query_log WHERE query_id = '{query_id}' AND type = 'QueryFinish'"
        )
    )

    query_id = f"{TABLE_NAME}-{uuid.uuid4()}"
    instance.query(
        f"SELECT * FROM {table_expr}",
        query_id=query_id,
    )

    instance.query("SYSTEM FLUSH LOGS")

    assert 0 == int(
        instance.query(
            f"SELECT ProfileEvents['IcebergMetadataFilesCacheMisses'] FROM system.query_log WHERE query_id = '{query_id}' AND type = 'QueryFinish'"
        )
    )

    assert 0 < int(
        instance.query(
            f"SELECT ProfileEvents['IcebergMetadataFilesCacheHits'] FROM system.query_log WHERE query_id = '{query_id}' AND type = 'QueryFinish'"
        )
    )

    instance.query("SYSTEM DROP ICEBERG METADATA CACHE")

    query_id = f"{TABLE_NAME}-{uuid.uuid4()}"
    instance.query(
        f"SELECT * FROM {table_expr}", query_id=query_id,
    )

    instance.query("SYSTEM FLUSH LOGS")

    assert 0 < int(
        instance.query(
            f"SELECT ProfileEvents['IcebergMetadataFilesCacheMisses'] FROM system.query_log WHERE query_id = '{query_id}' AND type = 'QueryFinish'"
        )
    )

    query_id = f"{TABLE_NAME}-{uuid.uuid4()}"
    instance.query(
        f"SELECT * FROM {table_expr}",
        query_id=query_id,
        settings={"use_iceberg_metadata_files_cache":"0"},
    )

    instance.query("SYSTEM FLUSH LOGS")
    assert "0\t0\n" == instance.query(
            f"SELECT ProfileEvents['IcebergMetadataFilesCacheHits'], ProfileEvents['IcebergMetadataFilesCacheMisses'] FROM system.query_log WHERE query_id = '{query_id}' AND type = 'QueryFinish'",
        )


@pytest.mark.parametrize("storage_type", ["s3", "azure", "local"])
@pytest.mark.parametrize("is_table_function", [False, True])
def test_minmax_pruning(started_cluster, storage_type, is_table_function):
    instance = started_cluster.instances["node1"]
    spark = started_cluster.spark_session
    TABLE_NAME = "test_minmax_pruning_" + storage_type + "_" + get_uuid_str()

    def execute_spark_query(query: str):
        return execute_spark_query_general(
            spark,
            started_cluster,
            storage_type,
            TABLE_NAME,
            query,
        )

    execute_spark_query(
        f"""
            CREATE TABLE {TABLE_NAME} (
                tag INT,
                date DATE,
                ts TIMESTAMP,
                time_struct struct<a : DATE, b : TIMESTAMP>,
                name VARCHAR(50),
                number BIGINT
            )
            USING iceberg
            OPTIONS('format-version'='2')
        """
    )

    execute_spark_query(
        f"""
        INSERT INTO {TABLE_NAME} VALUES
        (1, DATE '2024-01-20',
        TIMESTAMP '2024-02-20 10:00:00', named_struct('a', DATE '2024-01-20', 'b', TIMESTAMP '2024-02-20 10:00:00'), 'vasya', 5)
    """
    )

    execute_spark_query(
        f"""
        INSERT INTO {TABLE_NAME} VALUES
        (2, DATE '2024-02-20',
        TIMESTAMP '2024-03-20 15:00:00', named_struct('a', DATE '2024-02-20', 'b', TIMESTAMP '2024-03-20 14:00:00'), 'vasilisa', 6)
    """
    )

    execute_spark_query(
        f"""
        INSERT INTO {TABLE_NAME} VALUES
        (3, DATE '2025-03-20',
        TIMESTAMP '2024-04-30 14:00:00', named_struct('a', DATE '2024-03-20', 'b', TIMESTAMP '2024-04-30 14:00:00'), 'icebreaker', 7)
    """
    )
    execute_spark_query(
        f"""
        INSERT INTO {TABLE_NAME} VALUES
        (4, DATE '2025-04-20',
        TIMESTAMP '2024-05-30 14:00:00', named_struct('a', DATE '2024-04-20', 'b', TIMESTAMP '2024-05-30 14:00:00'), 'iceberg', 8)
    """
    )

    if is_table_function:
        creation_expression = get_creation_expression(
        storage_type, TABLE_NAME, started_cluster, table_function=True
    )
    else:
        instance.query(get_creation_expression(
            storage_type, TABLE_NAME, started_cluster, table_function=False
        ))
        creation_expression = TABLE_NAME

    def check_validity_and_get_prunned_files(select_expression):
        settings1 = {
            "use_iceberg_partition_pruning": 0,
            "input_format_parquet_bloom_filter_push_down": 0,
            "input_format_parquet_filter_push_down": 0,
        }
        settings2 = {
            "use_iceberg_partition_pruning": 1,
            "input_format_parquet_bloom_filter_push_down": 0,
            "input_format_parquet_filter_push_down": 0,
        }
        return check_validity_and_get_prunned_files_general(
            instance, TABLE_NAME, settings1, settings2, 'IcebergMinMaxIndexPrunedFiles', select_expression
        )

    assert (
        check_validity_and_get_prunned_files(
            f"SELECT * FROM {creation_expression} ORDER BY ALL"
        )
        == 0
    )
    assert (
        check_validity_and_get_prunned_files(
            f"SELECT * FROM {creation_expression} WHERE date <= '2024-01-25' ORDER BY ALL"
        )
        == 3
    )
    assert (
        check_validity_and_get_prunned_files(
            f"SELECT * FROM {creation_expression} WHERE ts <= timestamp('2024-03-20 14:00:00.000000') ORDER BY ALL"
        )
        == 3
    )

    assert (
        check_validity_and_get_prunned_files(
            f"SELECT * FROM {creation_expression} WHERE tag == 1 ORDER BY ALL"
        )
        == 3
    )

    assert (
        check_validity_and_get_prunned_files(
            f"SELECT * FROM {creation_expression} WHERE tag <= 1 ORDER BY ALL"
        )
        == 3
    )

    assert (
        check_validity_and_get_prunned_files(
            f"SELECT * FROM {creation_expression} WHERE name == 'vasilisa' ORDER BY ALL"
        )
        == 3
    )

    assert (
        check_validity_and_get_prunned_files(
            f"SELECT * FROM {creation_expression} WHERE name < 'kek' ORDER BY ALL"
        )
        == 2
    )

    assert (
        check_validity_and_get_prunned_files(
            f"SELECT * FROM {creation_expression} WHERE number == 8 ORDER BY ALL"
        )
        == 3
    )

    assert (
        check_validity_and_get_prunned_files(
            f"SELECT * FROM {creation_expression} WHERE number <= 5 ORDER BY ALL"
        )
        == 3
    )

    if not is_table_function:
        return

    execute_spark_query(f"ALTER TABLE {TABLE_NAME} RENAME COLUMN date TO date3")

    assert (
        check_validity_and_get_prunned_files(
            f"SELECT * FROM {creation_expression} WHERE date3 <= '2024-01-25' ORDER BY ALL"
        )
        == 3
    )

    execute_spark_query(f"ALTER TABLE {TABLE_NAME} ALTER COLUMN tag TYPE BIGINT")

    assert (
        check_validity_and_get_prunned_files(
            f"SELECT * FROM {creation_expression} WHERE tag <= 1 ORDER BY ALL"
        )
        == 3
    )

    assert (
        check_validity_and_get_prunned_files(
            f"SELECT * FROM {creation_expression} WHERE time_struct.a <= '2024-02-01' ORDER BY ALL"
        )
        == 3
    )

    execute_spark_query(
        f"INSERT INTO {TABLE_NAME} VALUES (1, DATE '2024-01-20', TIMESTAMP '2024-02-20 10:00:00', named_struct('a', DATE '2024-03-15', 'b', TIMESTAMP '2024-02-20 10:00:00'), 'kek', 10)"
    )

    assert (
        check_validity_and_get_prunned_files(
            f"SELECT * FROM {creation_expression} WHERE time_struct.a <= '2024-02-01' ORDER BY ALL"
        )
        == 4
    )

    execute_spark_query(f"ALTER TABLE {TABLE_NAME} ADD COLUMNS (ddd decimal(10, 3))")

    execute_spark_query(
        f"INSERT INTO {TABLE_NAME} VALUES (1, DATE '2024-01-20', TIMESTAMP '2024-02-20 10:00:00', named_struct('a', DATE '2024-03-15', 'b', TIMESTAMP '2024-02-20 10:00:00'), 'kek', 30, decimal(17.22))"
    )

    execute_spark_query(
        f"INSERT INTO {TABLE_NAME} VALUES (1, DATE '2024-01-20', TIMESTAMP '2024-02-20 10:00:00', named_struct('a', DATE '2024-03-15', 'b', TIMESTAMP '2024-02-20 10:00:00'), 'kek', 10, decimal(14311.772))"
    )

    execute_spark_query(
        f"INSERT INTO {TABLE_NAME} VALUES (1, DATE '2024-01-20', TIMESTAMP '2024-02-20 10:00:00', named_struct('a', DATE '2024-03-15', 'b', TIMESTAMP '2024-02-20 10:00:00'), 'kek', 10, decimal(-8888.999))"
    )

    assert (
        check_validity_and_get_prunned_files(
            f"SELECT * FROM {creation_expression} WHERE ddd >= 100 ORDER BY ALL"
        )
        == 2
    )
    # Spark store rounded values of decimals, this query checks that we work it around.
    # Please check the code where we parse lower bounds and upper bounds
    assert (
        check_validity_and_get_prunned_files(
            f"SELECT * FROM {creation_expression} WHERE ddd >= toDecimal64('17.21', 3) ORDER BY ALL"
        )
        == 1
    )

@pytest.mark.parametrize("storage_type", ["s3", "azure", "local"])
def test_explicit_metadata_file(started_cluster, storage_type):
    instance = started_cluster.instances["node1"]
    spark = started_cluster.spark_session
    TABLE_NAME = (
        "test_explicit_metadata_file_"
        + storage_type
        + "_"
        + get_uuid_str()
    )

    spark.sql(
        f"CREATE TABLE {TABLE_NAME} (id bigint, data string) USING iceberg TBLPROPERTIES ('format-version' = '2', 'write.update.mode'='merge-on-read', 'write.delete.mode'='merge-on-read', 'write.merge.mode'='merge-on-read')"
    )

    for i in range(50):
        spark.sql(
            f"INSERT INTO {TABLE_NAME} select id, char(id + ascii('a')) from range(10)"
        )

    default_upload_directory(
        started_cluster,
        storage_type,
        f"/iceberg_data/default/{TABLE_NAME}/",
        f"/iceberg_data/default/{TABLE_NAME}/",
    )

    create_iceberg_table(storage_type, instance, TABLE_NAME, started_cluster, explicit_metadata_path="")

    assert int(instance.query(f"SELECT count() FROM {TABLE_NAME}")) == 500

    create_iceberg_table(storage_type, instance, TABLE_NAME, started_cluster, explicit_metadata_path="metadata/v31.metadata.json")

    assert int(instance.query(f"SELECT count() FROM {TABLE_NAME}")) == 300

    create_iceberg_table(storage_type, instance, TABLE_NAME, started_cluster, explicit_metadata_path="metadata/v11.metadata.json")

    assert int(instance.query(f"SELECT count() FROM {TABLE_NAME}")) == 100

    with pytest.raises(Exception):
        create_iceberg_table(storage_type, instance, TABLE_NAME, started_cluster, explicit_metadata_path=chr(0) + chr(1))
    with pytest.raises(Exception):
        create_iceberg_table(storage_type, instance, TABLE_NAME, started_cluster, explicit_metadata_path="../metadata/v11.metadata.json")

@pytest.mark.parametrize("storage_type", ["s3", "azure", "local"])
def test_minmax_pruning_with_null(started_cluster, storage_type):
    instance = started_cluster.instances["node1"]
    spark = started_cluster.spark_session
    TABLE_NAME = "test_minmax_pruning_with_null" + storage_type + "_" + get_uuid_str()

    def execute_spark_query(query: str):
        return execute_spark_query_general(
            spark,
            started_cluster,
            storage_type,
            TABLE_NAME,
            query,
        )

    execute_spark_query(
        f"""
            CREATE TABLE {TABLE_NAME} (
                tag INT,
                date DATE,
                ts TIMESTAMP,
                time_struct struct<a : DATE, b : TIMESTAMP>,
                name VARCHAR(50),
                number BIGINT
            )
            USING iceberg
            OPTIONS('format-version'='2')
        """
    )

    # min-max value of time_struct in manifest file is null.
    execute_spark_query(
        f"""
        INSERT INTO {TABLE_NAME} VALUES
        (1, DATE '2024-01-20',
        TIMESTAMP '2024-02-20 10:00:00', null, 'vasya', 5)
    """
    )

    execute_spark_query(
        f"""
        INSERT INTO {TABLE_NAME} VALUES
        (2, DATE '2024-02-20',
        TIMESTAMP '2024-03-20 15:00:00', null, 'vasilisa', 6)
    """
    )

    execute_spark_query(
        f"""
        INSERT INTO {TABLE_NAME} VALUES
        (3, DATE '2025-03-20',
        TIMESTAMP '2024-04-30 14:00:00', null, 'icebreaker', 7)
    """
    )
    execute_spark_query(
        f"""
        INSERT INTO {TABLE_NAME} VALUES
        (4, DATE '2025-04-20',
        TIMESTAMP '2024-05-30 14:00:00', null, 'iceberg', 8)
    """
    )

    execute_spark_query(
        f"""
        INSERT INTO {TABLE_NAME} VALUES
        (1, DATE '2024-01-20',
        TIMESTAMP '2024-02-20 10:00:00', named_struct('a', DATE '2024-02-20', 'b', TIMESTAMP '2024-02-20 10:00:00'), 'vasya', 5)
    """
    )

    creation_expression = get_creation_expression(
        storage_type, TABLE_NAME, started_cluster, table_function=True
    )

    def check_validity_and_get_prunned_files(select_expression):
        settings1 = {
            "use_iceberg_partition_pruning": 0,
            "input_format_parquet_bloom_filter_push_down": 0,
            "input_format_parquet_filter_push_down": 0,
        }
        settings2 = {
            "use_iceberg_partition_pruning": 1,
            "input_format_parquet_bloom_filter_push_down": 0,
            "input_format_parquet_filter_push_down": 0,
        }
        return check_validity_and_get_prunned_files_general(
            instance, TABLE_NAME, settings1, settings2, 'IcebergMinMaxIndexPrunedFiles', select_expression
        )

    assert (
        check_validity_and_get_prunned_files(
            f"SELECT * FROM {creation_expression} WHERE time_struct.a <= '2024-02-01' ORDER BY ALL"
        )
        == 1
    )


@pytest.mark.parametrize("storage_type", ["s3", "azure", "local"])
def test_bucket_partition_pruning(started_cluster, storage_type):
    instance = started_cluster.instances["node1"]
    spark = started_cluster.spark_session
    TABLE_NAME = "test_bucket_partition_pruning_" + storage_type + "_" + get_uuid_str()

    def execute_spark_query(query: str):
        return execute_spark_query_general(
            spark,
            started_cluster,
            storage_type,
            TABLE_NAME,
            query,
        )

    execute_spark_query(
        f"""
            CREATE TABLE {TABLE_NAME} (
                id INT,
                name STRING,
                value DECIMAL(10, 2),
                created_at DATE,
                event_time TIMESTAMP
            )
            USING iceberg
            PARTITIONED BY (bucket(3, id), bucket(2, name), bucket(4, value), bucket(5, created_at), bucket(3, event_time))
            OPTIONS('format-version'='2')
        """
    )

    execute_spark_query(
        f"""
        INSERT INTO {TABLE_NAME} VALUES
        (1, 'Alice', 10.50, DATE '2024-01-20', TIMESTAMP '2024-01-20 10:00:00'),
        (2, 'Bob', 20.00, DATE '2024-01-21', TIMESTAMP '2024-01-21 11:00:00'),
        (3, 'Charlie', 30.50, DATE '2024-01-22', TIMESTAMP '2024-01-22 12:00:00'),
        (4, 'Diana', 40.00, DATE '2024-01-23', TIMESTAMP '2024-01-23 13:00:00'),
        (5, 'Eve', 50.50, DATE '2024-01-24', TIMESTAMP '2024-01-24 14:00:00');
        """
    )

    def check_validity_and_get_prunned_files(select_expression):
        settings1 = {
            "use_iceberg_partition_pruning": 0
        }
        settings2 = {
            "use_iceberg_partition_pruning": 1
        }
        return check_validity_and_get_prunned_files_general(
            instance,
            TABLE_NAME,
            settings1,
            settings2,
            "IcebergPartitionPrunedFiles",
            select_expression,
        )

    creation_expression = get_creation_expression(
        storage_type, TABLE_NAME, started_cluster, table_function=True
    )

    queries = [
        f"SELECT * FROM {creation_expression} WHERE id == 1 ORDER BY ALL",
        f"SELECT * FROM {creation_expression} WHERE value == 20.00 OR event_time == '2024-01-24 14:00:00' ORDER BY ALL",
        f"SELECT * FROM {creation_expression} WHERE id == 3 AND name == 'Charlie' ORDER BY ALL",
        f"SELECT * FROM {creation_expression} WHERE (event_time == TIMESTAMP '2024-01-21 11:00:00' AND name == 'Bob') OR (name == 'Eve' AND id == 5) ORDER BY ALL",
    ]

    for query in queries:
        assert check_validity_and_get_prunned_files(query) > 0


@pytest.mark.parametrize("format_version", ["2"])
@pytest.mark.parametrize("storage_type", ["s3"])
def test_cluster_table_function_with_partition_pruning(
    started_cluster, format_version, storage_type
):
    instance = started_cluster.instances["node1"]
    spark = started_cluster.spark_session

    TABLE_NAME = (
        "test_cluster_table_function_with_partition_pruning_"
        + format_version
        + "_"
        + storage_type
        + "_"
        + get_uuid_str()
    )

    def execute_spark_query(query: str):
        return execute_spark_query_general(
            spark,
            started_cluster,
            storage_type,
            TABLE_NAME,
            query,
        )

    execute_spark_query(
        f"""
            DROP TABLE IF EXISTS {TABLE_NAME};
        """
    )

    execute_spark_query(
        f"""
            CREATE TABLE {TABLE_NAME} (
                a int,
                b float
            )
            USING iceberg
            PARTITIONED BY (identity(a))
            OPTIONS ('format-version'='{format_version}')
        """
    )

    execute_spark_query(f"INSERT INTO {TABLE_NAME} VALUES (1, 1.0), (2, 2.0), (3, 3.0)")

    table_function_expr_cluster = get_creation_expression(
        storage_type,
        TABLE_NAME,
        started_cluster,
        table_function=True,
        run_on_cluster=True,
    )

    instance.query(f"SELECT * FROM {table_function_expr_cluster} WHERE a = 1")

@pytest.mark.parametrize("storage_type", ["local", "s3"])
def test_compressed_metadata(started_cluster, storage_type):
    instance = started_cluster.instances["node1"]
    spark = started_cluster.spark_session
    TABLE_NAME = "test_compressed_metadata_" + storage_type + "_" + get_uuid_str()

    table_properties = {
        "write.metadata.compression": "gzip"
    }

    df = spark.createDataFrame([
        (1, "Alice"),
        (2, "Bob")
    ], ["id", "name"])

    # for some reason write.metadata.compression is not working :(
    df.writeTo(TABLE_NAME) \
        .tableProperty("write.metadata.compression", "gzip") \
        .using("iceberg") \
        .create()

    # manual compression of metadata file before upload, still test some scenarios
    subprocess.check_output(f"gzip /iceberg_data/default/{TABLE_NAME}/metadata/v1.metadata.json", shell=True)

    # Weird but compression extension is really in the middle of the file name, not in the end...
    subprocess.check_output(f"mv /iceberg_data/default/{TABLE_NAME}/metadata/v1.metadata.json.gz /iceberg_data/default/{TABLE_NAME}/metadata/v1.gz.metadata.json", shell=True)

    default_upload_directory(
        started_cluster,
        storage_type,
        f"/iceberg_data/default/{TABLE_NAME}/",
        f"/iceberg_data/default/{TABLE_NAME}/",
    )

    create_iceberg_table(storage_type, instance, TABLE_NAME, started_cluster, explicit_metadata_path="")

    assert instance.query(f"SELECT * FROM {TABLE_NAME} WHERE not ignore(*)") == "1\tAlice\n2\tBob\n"


@pytest.mark.parametrize("format_version", ["1", "2"])
@pytest.mark.parametrize("storage_type", ["s3", "azure", "local"])
def test_writes(started_cluster, format_version, storage_type):
    instance = started_cluster.instances["node1"]
    spark = started_cluster.spark_session

    TABLE_NAME = "test_row_based_deletes_" + storage_type + "_" + get_uuid_str()

    spark.sql(
        f"CREATE TABLE {TABLE_NAME} (id int) USING iceberg TBLPROPERTIES ('format-version' = '{format_version}')")

    default_upload_directory(
        started_cluster,
        storage_type,
        f"/iceberg_data/default/{TABLE_NAME}/",
        f"/iceberg_data/default/{TABLE_NAME}/",
    )

    create_iceberg_table(storage_type, instance, TABLE_NAME, started_cluster)
    spark.sql(f"INSERT INTO {TABLE_NAME} VALUES (42);")

    default_upload_directory(
        started_cluster,
        storage_type,
        f"/iceberg_data/default/{TABLE_NAME}/",
        f"/iceberg_data/default/{TABLE_NAME}/",
    )

    instance.query(f"INSERT INTO {TABLE_NAME} VALUES (123);", settings={"allow_experimental_insert_into_iceberg": 1})
    assert instance.query(f"SELECT * FROM {TABLE_NAME} ORDER BY ALL") == '42\n123\n'
    instance.query(f"INSERT INTO {TABLE_NAME} VALUES (456);", settings={"allow_experimental_insert_into_iceberg": 1})
    assert instance.query(f"SELECT * FROM {TABLE_NAME} ORDER BY ALL") == '42\n123\n456\n'

    if storage_type != "local":
        return

    default_download_directory(
        started_cluster,
        storage_type,
        f"/iceberg_data/default/{TABLE_NAME}/",
        f"/iceberg_data/default/{TABLE_NAME}/",
    )

    with open(f"/iceberg_data/default/{TABLE_NAME}/metadata/version-hint.text", "wb") as f:
        f.write(b"4")

    df = spark.read.format("iceberg").load(f"/iceberg_data/default/{TABLE_NAME}").collect()
    assert len(df) == 3


@pytest.mark.parametrize("format_version", ["1", "2"])
@pytest.mark.parametrize("storage_type", ["s3", "azure", "local"])
def test_writes_from_zero(started_cluster, format_version, storage_type):
    instance = started_cluster.instances["node1"]
    spark = started_cluster.spark_session

    TABLE_NAME = "test_row_based_deletes_" + storage_type + "_" + get_uuid_str()

    spark.sql(
        f"CREATE TABLE {TABLE_NAME} (id int) USING iceberg TBLPROPERTIES ('format-version' = '{format_version}')")
    default_upload_directory(
        started_cluster,
        storage_type,
        f"/iceberg_data/default/{TABLE_NAME}/",
        f"/iceberg_data/default/{TABLE_NAME}/",
    )

    create_iceberg_table(storage_type, instance, TABLE_NAME, started_cluster)

    instance.query(f"INSERT INTO {TABLE_NAME} VALUES (123);", settings={"allow_experimental_insert_into_iceberg": 1})
    assert instance.query(f"SELECT * FROM {TABLE_NAME} ORDER BY ALL") == '123\n'
    instance.query(f"INSERT INTO {TABLE_NAME} VALUES (456);", settings={"allow_experimental_insert_into_iceberg": 1})
    assert instance.query(f"SELECT * FROM {TABLE_NAME} ORDER BY ALL") == '123\n456\n'

    if storage_type != "local":
        return

    default_download_directory(
        started_cluster,
        storage_type,
        f"/iceberg_data/default/{TABLE_NAME}/",
        f"/iceberg_data/default/{TABLE_NAME}/",
    )

    with open(f"/iceberg_data/default/{TABLE_NAME}/metadata/version-hint.text", "wb") as f:
        f.write(b"3")

    df = spark.read.format("iceberg").load(f"/iceberg_data/default/{TABLE_NAME}").collect()
    assert len(df) == 2


@pytest.mark.parametrize("format_version", ["1", "2"])
@pytest.mark.parametrize("storage_type", ["s3", "azure", "local"])
def test_writes_with_partitioned_table(started_cluster, format_version, storage_type):
    instance = started_cluster.instances["node1"]
    spark = started_cluster.spark_session
    TABLE_NAME = "test_bucket_partition_pruning_" + storage_type + "_" + get_uuid_str()

    def execute_spark_query(query: str):
        spark.sql(query)
        default_upload_directory(
            started_cluster,
            storage_type,
            f"/iceberg_data/default/{TABLE_NAME}/",
            f"/iceberg_data/default/{TABLE_NAME}/",
        )
        return

    execute_spark_query(
        f"""
            CREATE TABLE {TABLE_NAME} (
                id INT,
                name STRING,
                value DECIMAL(10, 2),
                created_at DATE,
                event_time TIMESTAMP
            )
            USING iceberg
            PARTITIONED BY (bucket(3, id), bucket(2, name), bucket(5, created_at), bucket(3, event_time))
            OPTIONS('format-version'='{format_version}')
        """
    )
    create_iceberg_table(storage_type, instance, TABLE_NAME, started_cluster)

    instance.query(
        f"""
        INSERT INTO {TABLE_NAME} VALUES
        (1, 'Alice', 10.50, DATE '2024-01-20', TIMESTAMP '2024-01-20 10:00:00'),
        (2, 'Bob', 20.00, DATE '2024-01-21', TIMESTAMP '2024-01-21 11:00:00'),
        (3, 'Charlie', 30.50, DATE '2024-01-22', TIMESTAMP '2024-01-22 12:00:00'),
        (4, 'Diana', 40.00, DATE '2024-01-23', TIMESTAMP '2024-01-23 13:00:00'),
        (5, 'Eve', 50.50, DATE '2024-01-24', TIMESTAMP '2024-01-24 14:00:00');
        """,
        settings={"allow_experimental_insert_into_iceberg": 1}
    )

    assert instance.query(f"SELECT * FROM {TABLE_NAME} ORDER BY ALL") == '1\tAlice\t10.5\t2024-01-20\t2024-01-20 10:00:00.000000\n2\tBob\t20\t2024-01-21\t2024-01-21 11:00:00.000000\n3\tCharlie\t30.5\t2024-01-22\t2024-01-22 12:00:00.000000\n4\tDiana\t40\t2024-01-23\t2024-01-23 13:00:00.000000\n5\tEve\t50.5\t2024-01-24\t2024-01-24 14:00:00.000000\n'

    instance.query(
        f"""
        INSERT INTO {TABLE_NAME} VALUES
        (10, 'Alice', 10.50, DATE '2024-01-20', TIMESTAMP '2024-01-20 10:00:00'),
        (20, 'Bob', 20.00, DATE '2024-01-21', TIMESTAMP '2024-01-21 11:00:00'),
        (30, 'Charlie', 30.50, DATE '2024-01-22', TIMESTAMP '2024-01-22 12:00:00'),
        (40, 'Diana', 40.00, DATE '2024-01-23', TIMESTAMP '2024-01-23 13:00:00'),
        (50, 'Eve', 50.50, DATE '2024-01-24', TIMESTAMP '2024-01-24 14:00:00');
        """,
        settings={"allow_experimental_insert_into_iceberg": 1}
    )

    assert instance.query(f"SELECT * FROM {TABLE_NAME} ORDER BY ALL") == '1\tAlice\t10.5\t2024-01-20\t2024-01-20 10:00:00.000000\n2\tBob\t20\t2024-01-21\t2024-01-21 11:00:00.000000\n3\tCharlie\t30.5\t2024-01-22\t2024-01-22 12:00:00.000000\n4\tDiana\t40\t2024-01-23\t2024-01-23 13:00:00.000000\n5\tEve\t50.5\t2024-01-24\t2024-01-24 14:00:00.000000\n10\tAlice\t10.5\t2024-01-20\t2024-01-20 10:00:00.000000\n20\tBob\t20\t2024-01-21\t2024-01-21 11:00:00.000000\n30\tCharlie\t30.5\t2024-01-22\t2024-01-22 12:00:00.000000\n40\tDiana\t40\t2024-01-23\t2024-01-23 13:00:00.000000\n50\tEve\t50.5\t2024-01-24\t2024-01-24 14:00:00.000000\n'

    if storage_type != "local":
        return

    default_download_directory(
        started_cluster,
        storage_type,
        f"/iceberg_data/default/{TABLE_NAME}/",
        f"/iceberg_data/default/{TABLE_NAME}/",
    )

    with open(f"/iceberg_data/default/{TABLE_NAME}/metadata/version-hint.text", "wb") as f:
        f.write(b"3")

    df = spark.read.format("iceberg").load(f"/iceberg_data/default/{TABLE_NAME}").collect()
    assert len(df) == 10

@pytest.mark.parametrize("storage_type", ["s3", "azure", "local"])
def test_minmax_pruning_for_arrays_and_maps_subfields_disabled(started_cluster, storage_type):
    instance = started_cluster.instances["node1"]
    spark = started_cluster.spark_session
    TABLE_NAME = (
        "test_disable_minmax_pruning_for_arrays_and_maps_subfields_"
        + storage_type
        + "_"
        + get_uuid_str()
    )

    def execute_spark_query(query: str):
        return execute_spark_query_general(
            spark,
            started_cluster,
            storage_type,
            TABLE_NAME,
            query,
        )

    execute_spark_query(
        f"""
            DROP TABLE IF EXISTS {TABLE_NAME};
        """
    )

    execute_spark_query(
        f"""
            CREATE TABLE {TABLE_NAME} (
            id BIGINT,
            measurements ARRAY<DOUBLE>
            ) USING iceberg
            TBLPROPERTIES (
            'write.metadata.metrics.max' = 'measurements.element',
            'write.metadata.metrics.min' = 'measurements.element'
            );
        """
    )

    execute_spark_query(
        f"""
            INSERT INTO {TABLE_NAME} VALUES
            (1, array(23.5, 24.1, 22.8, 25.3, 23.9)),
            (2, array(18.2, 19.5, 17.8, 20.1, 19.3, 18.7)),
            (3, array(30.0, 31.2, 29.8, 32.1, 30.5, 29.9, 31.0)),
            (4, array(15.5, 16.2, 14.8, 17.1, 16.5)),
            (5, array(27.3, 28.1, 26.9, 29.2, 28.5, 27.8, 28.3, 27.6));
        """
    )

    default_upload_directory(
        started_cluster,
        storage_type,
        f"/iceberg_data/default/{TABLE_NAME}/",
        f"/iceberg_data/default/{TABLE_NAME}/",
    )

    table_creation_expression = get_creation_expression(
        storage_type,
        TABLE_NAME,
        started_cluster,
        table_function=True,
        allow_dynamic_metadata_for_data_lakes=True,
    )

    table_select_expression = table_creation_expression

    instance.query(f"SELECT * FROM {table_select_expression} ORDER BY ALL")


@pytest.mark.parametrize("format_version", [1, 2])
@pytest.mark.parametrize("storage_type", ["s3", "azure", "local"])
def test_writes_create_table(started_cluster, format_version, storage_type):
    instance = started_cluster.instances["node1"]
    spark = started_cluster.spark_session
    TABLE_NAME = "test_bucket_partition_pruning_" + storage_type + "_" + get_uuid_str()

    create_iceberg_table(storage_type, instance, TABLE_NAME, started_cluster, "(x String)", format_version)

    with pytest.raises(Exception):
        create_iceberg_table(storage_type, instance, TABLE_NAME, started_cluster, "(x String)", format_version)

    create_iceberg_table(storage_type, instance, TABLE_NAME, started_cluster, "(x String)", format_version, "", True)    

    assert instance.query(f"SELECT * FROM {TABLE_NAME} ORDER BY ALL") == ''

    instance.query(f"INSERT INTO {TABLE_NAME} VALUES (123);", settings={"allow_experimental_insert_into_iceberg": 1})
    assert instance.query(f"SELECT * FROM {TABLE_NAME} ORDER BY ALL") == '123\n'
    instance.query(f"INSERT INTO {TABLE_NAME} VALUES (456);", settings={"allow_experimental_insert_into_iceberg": 1})
    assert instance.query(f"SELECT * FROM {TABLE_NAME} ORDER BY ALL") == '123\n456\n'

    if storage_type != "local":
        return

    default_download_directory(
        started_cluster,
        storage_type,
        f"/iceberg_data/default/{TABLE_NAME}/",
        f"/iceberg_data/default/{TABLE_NAME}/",
    )

    with open(f"/iceberg_data/default/{TABLE_NAME}/metadata/version-hint.text", "wb") as f:
        f.write(b"2")

    df = spark.read.format("iceberg").load(f"/iceberg_data/default/{TABLE_NAME}").collect()
    assert len(df) == 2


@pytest.mark.parametrize("format_version", [1, 2])
@pytest.mark.parametrize("storage_type", ["s3", "azure", "local"])
@pytest.mark.parametrize("partition_type", ["identity(y)", "(identity(y))", "icebergTruncate(3, y)", "(identity(y), icebergBucket(3, x))"])
def test_writes_create_partitioned_table(started_cluster, format_version, storage_type, partition_type):
    instance = started_cluster.instances["node1"]
    spark = started_cluster.spark_session
    TABLE_NAME = "test_bucket_partition_pruning_" + storage_type + "_" + get_uuid_str()

    create_iceberg_table(storage_type, instance, TABLE_NAME, started_cluster, "(x String, y Int64)", format_version, partition_type)

    assert instance.query(f"SELECT * FROM {TABLE_NAME} ORDER BY ALL") == ''

    instance.query(f"INSERT INTO {TABLE_NAME} VALUES ('123', 1);", settings={"allow_experimental_insert_into_iceberg": 1})
    assert instance.query(f"SELECT * FROM {TABLE_NAME} ORDER BY ALL") == '123\t1\n'

    if storage_type != "local":
        return

    default_download_directory(
        started_cluster,
        storage_type,
        f"/iceberg_data/default/{TABLE_NAME}/",
        f"/iceberg_data/default/{TABLE_NAME}/",
    )

    with open(f"/iceberg_data/default/{TABLE_NAME}/metadata/version-hint.text", "wb") as f:
        f.write(b"2")

    df = spark.read.format("iceberg").load(f"/iceberg_data/default/{TABLE_NAME}").collect()
    assert len(df) == 1

<<<<<<< HEAD
def test_time_travel_bug_fix_validation(started_cluster):
    instance = started_cluster.instances["node1"]
    TABLE_NAME = "test_bucket_partition_pruning_" + get_uuid_str()

    create_iceberg_table("local", instance, TABLE_NAME, started_cluster, "(x String, y Int64)")

    instance.query(f"INSERT INTO {TABLE_NAME} VALUES ('123', 1);", settings={"allow_experimental_insert_into_iceberg": 1, "write_full_path_in_iceberg_metadata": True})

    default_download_directory(
        started_cluster,
        "local",
=======

@pytest.mark.parametrize("storage_type", ["s3", "azure", "local"])
def test_relevant_iceberg_schema_chosen(started_cluster, storage_type):
    instance = started_cluster.instances["node1"]
    spark = started_cluster.spark_session
    TABLE_NAME = "test_relevant_iceberg_schema_chosen_" + storage_type + "_" + get_uuid_str()
    
    spark.sql(
        f"""
        CREATE TABLE IF NOT EXISTS {TABLE_NAME} (
            a INT NOT NULL
        ) using iceberg
        TBLPROPERTIES ('format-version' = '2',
            'commit.manifest.min-count-to-merge' = '1',
            'commit.manifest-merge.enabled' = 'true');
        """
    )

    values_list = ", ".join(["(1)" for _ in range(5)])
    spark.sql(
        f"""
        INSERT INTO {TABLE_NAME} VALUES {values_list};
        """
    )

    spark.sql(
    f"""
        ALTER TABLE {TABLE_NAME} ADD COLUMN b INT;
    """
    )

    values_list = ", ".join(["(1, 2)" for _ in range(5)])
    spark.sql(
        f"""
        INSERT INTO {TABLE_NAME} VALUES {values_list};
        """
    )

    spark.sql(f"CALL system.rewrite_manifests('{TABLE_NAME}')")

    default_upload_directory(
        started_cluster,
        storage_type,
>>>>>>> 2bc1bd4f
        f"/iceberg_data/default/{TABLE_NAME}/",
        f"/iceberg_data/default/{TABLE_NAME}/",
    )

<<<<<<< HEAD
    first_snapshot = get_last_snapshot(f"/iceberg_data/default/{TABLE_NAME}/")

    instance.query(f"INSERT INTO {TABLE_NAME} VALUES ('123', 1);", settings={"allow_experimental_insert_into_iceberg": 1, "write_full_path_in_iceberg_metadata": True})

    instance.query(f"SELECT count() FROM {TABLE_NAME}", settings={"iceberg_snapshot_id": first_snapshot})

    assert int((instance.query(f"SELECT count() FROM {TABLE_NAME}")).strip()) == 2
=======

    table_creation_expression = get_creation_expression(
        storage_type,
        TABLE_NAME,
        started_cluster,
        table_function=True,
    )

    instance.query(f"SELECT * FROM {table_creation_expression} WHERE b >= 2", settings={"input_format_parquet_filter_push_down": 0, "input_format_parquet_bloom_filter_push_down": 0})
>>>>>>> 2bc1bd4f
<|MERGE_RESOLUTION|>--- conflicted
+++ resolved
@@ -2363,7 +2363,65 @@
     df = spark.read.format("iceberg").load(f"/iceberg_data/default/{TABLE_NAME}").collect()
     assert len(df) == 1
 
-<<<<<<< HEAD
+
+@pytest.mark.parametrize("storage_type", ["s3", "azure", "local"])
+def test_schema_evolution_with_where_condition(started_cluster, storage_type):
+    instance = started_cluster.instances["node1"]
+    spark = started_cluster.spark_session
+    TABLE_NAME = "test_schema_evolution_with_where_condition_" + get_uuid_str()
+
+    def execute_spark_query(query: str):
+        return execute_spark_query_general(
+            spark,
+            started_cluster,
+            storage_type,
+            TABLE_NAME,
+            query,
+        )
+
+    execute_spark_query(
+        f"""
+            DROP TABLE IF EXISTS {TABLE_NAME};
+        """
+    )
+
+    execute_spark_query(
+        f"""
+            CREATE TABLE IF NOT EXISTS {TABLE_NAME} (
+                a int
+            )
+            USING iceberg
+            OPTIONS('format-version'='2')
+        """
+    )
+
+    execute_spark_query(f"INSERT INTO {TABLE_NAME} VALUES (1)")
+
+    execute_spark_query(f"ALTER TABLE {TABLE_NAME} ADD COLUMNS (b INT)")
+
+    execute_spark_query(f"INSERT INTO {TABLE_NAME} VALUES (1, 2)")
+
+    default_upload_directory(
+        started_cluster,
+        storage_type,
+        f"/iceberg_data/default/{TABLE_NAME}/",
+        f"/iceberg_data/default/{TABLE_NAME}/",
+    )
+
+    table_creation_expression = get_creation_expression(
+        storage_type,
+        TABLE_NAME,
+        started_cluster,
+        table_function=True,
+        allow_dynamic_metadata_for_data_lakes=False,
+    )
+
+    table_select_expression = table_creation_expression
+
+    print(f"Table select expression: {table_select_expression}")
+
+    instance.query(f"SELECT * FROM {table_select_expression} WHERE b >= 2 ORDER BY ALL")
+
 def test_time_travel_bug_fix_validation(started_cluster):
     instance = started_cluster.instances["node1"]
     TABLE_NAME = "test_bucket_partition_pruning_" + get_uuid_str()
@@ -2375,71 +2433,14 @@
     default_download_directory(
         started_cluster,
         "local",
-=======
-
-@pytest.mark.parametrize("storage_type", ["s3", "azure", "local"])
-def test_relevant_iceberg_schema_chosen(started_cluster, storage_type):
-    instance = started_cluster.instances["node1"]
-    spark = started_cluster.spark_session
-    TABLE_NAME = "test_relevant_iceberg_schema_chosen_" + storage_type + "_" + get_uuid_str()
-    
-    spark.sql(
-        f"""
-        CREATE TABLE IF NOT EXISTS {TABLE_NAME} (
-            a INT NOT NULL
-        ) using iceberg
-        TBLPROPERTIES ('format-version' = '2',
-            'commit.manifest.min-count-to-merge' = '1',
-            'commit.manifest-merge.enabled' = 'true');
-        """
-    )
-
-    values_list = ", ".join(["(1)" for _ in range(5)])
-    spark.sql(
-        f"""
-        INSERT INTO {TABLE_NAME} VALUES {values_list};
-        """
-    )
-
-    spark.sql(
-    f"""
-        ALTER TABLE {TABLE_NAME} ADD COLUMN b INT;
-    """
-    )
-
-    values_list = ", ".join(["(1, 2)" for _ in range(5)])
-    spark.sql(
-        f"""
-        INSERT INTO {TABLE_NAME} VALUES {values_list};
-        """
-    )
-
-    spark.sql(f"CALL system.rewrite_manifests('{TABLE_NAME}')")
-
-    default_upload_directory(
-        started_cluster,
-        storage_type,
->>>>>>> 2bc1bd4f
-        f"/iceberg_data/default/{TABLE_NAME}/",
-        f"/iceberg_data/default/{TABLE_NAME}/",
-    )
-
-<<<<<<< HEAD
+        f"/iceberg_data/default/{TABLE_NAME}/",
+        f"/iceberg_data/default/{TABLE_NAME}/",
+    )
+
     first_snapshot = get_last_snapshot(f"/iceberg_data/default/{TABLE_NAME}/")
 
     instance.query(f"INSERT INTO {TABLE_NAME} VALUES ('123', 1);", settings={"allow_experimental_insert_into_iceberg": 1, "write_full_path_in_iceberg_metadata": True})
 
     instance.query(f"SELECT count() FROM {TABLE_NAME}", settings={"iceberg_snapshot_id": first_snapshot})
 
-    assert int((instance.query(f"SELECT count() FROM {TABLE_NAME}")).strip()) == 2
-=======
-
-    table_creation_expression = get_creation_expression(
-        storage_type,
-        TABLE_NAME,
-        started_cluster,
-        table_function=True,
-    )
-
-    instance.query(f"SELECT * FROM {table_creation_expression} WHERE b >= 2", settings={"input_format_parquet_filter_push_down": 0, "input_format_parquet_bloom_filter_push_down": 0})
->>>>>>> 2bc1bd4f
+    assert int((instance.query(f"SELECT count() FROM {TABLE_NAME}")).strip()) == 2