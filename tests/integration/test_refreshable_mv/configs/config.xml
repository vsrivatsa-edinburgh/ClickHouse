--- conflicted
+++ resolved
@@ -1,5 +1,4 @@
 <clickhouse>
-<<<<<<< HEAD
     <remote_servers>
         <default>
             <shard>
@@ -14,10 +13,8 @@
             </shard>
         </default>
     </remote_servers>
-=======
     <async_load_databases>true</async_load_databases>
     <fail_points_active>
         <database_replicated_startup_pause>false</database_replicated_startup_pause>
     </fail_points_active>
->>>>>>> 3b2a3253
 </clickhouse>