#!/usr/bin/env python3
import argparse
import csv
import logging
import os
import shutil
import subprocess
import sys
from concurrent.futures import ProcessPoolExecutor
from pathlib import Path
from typing import List, Tuple, Union

import magic
from docker_images_helper import get_docker_image, pull_image
from env_helper import CI, REPO_COPY, TEMP_PATH
from git_helper import GIT_PREFIX, git_runner
from pr_info import PRInfo
from report import ERROR, FAILURE, SUCCESS, JobReport, TestResults, read_test_results
from ssh import SSHKey
from stopwatch import Stopwatch


def process_result(
    result_directory: Path,
) -> Tuple[str, str, TestResults, List[Path]]:
    test_results = []  # type: TestResults
    additional_files = []
    # Just upload all files from result_directory.
    # If task provides processed results, then it's responsible
    # for content of result_directory.
    if result_directory.exists():
        additional_files = [p for p in result_directory.iterdir() if p.is_file()]

    status = []
    status_path = result_directory / "check_status.tsv"
    if status_path.exists():
        logging.info("Found check_status.tsv")
        with open(status_path, "r", encoding="utf-8") as status_file:
            status = list(csv.reader(status_file, delimiter="\t"))
    if len(status) != 1 or len(status[0]) != 2:
        logging.info("Files in result folder %s", os.listdir(result_directory))
        return ERROR, "Invalid check_status.tsv", test_results, additional_files
    state, description = status[0][0], status[0][1]

    try:
        results_path = result_directory / "test_results.tsv"
        test_results = read_test_results(results_path)
        if len(test_results) == 0:
            raise ValueError("Empty results")

        return state, description, test_results, additional_files
    except Exception:
        if state == SUCCESS:
            state, description = ERROR, "Failed to read test_results.tsv"
        return state, description, test_results, additional_files


def parse_args():
    parser = argparse.ArgumentParser("Check and report style issues in the repository")
    parser.add_argument("--push", default=True, help=argparse.SUPPRESS)
    parser.add_argument(
        "--no-push",
        action="store_false",
        dest="push",
        help="do not commit and push automatic fixes",
        default=argparse.SUPPRESS,
    )
    return parser.parse_args()


def commit_push_staged(pr_info: PRInfo) -> None:
    # It works ONLY for PRs, and only over ssh, so either
    # ROBOT_CLICKHOUSE_SSH_KEY should be set or ssh-agent should work
    assert pr_info.number
    if not pr_info.head_name == pr_info.base_name:
        # We can't push to forks, sorry folks
        return
    git_staged = git_runner("git diff --cached --name-only")
    if not git_staged:
        return
    remote_url = pr_info.event["pull_request"]["base"]["repo"]["ssh_url"]
    head = git_runner("git rev-parse HEAD^{}")
    git_runner(f"{GIT_PREFIX} commit -m 'Automatic style fix'")
    # The fetch to avoid issue 'pushed branch tip is behind its remote'
    fetch_cmd = (
        f"{GIT_PREFIX} fetch {remote_url} --no-recurse-submodules --depth=2 {head}"
    )
    push_cmd = f"{GIT_PREFIX} push {remote_url} HEAD:{pr_info.head_ref}"
    if os.getenv("ROBOT_CLICKHOUSE_SSH_KEY", ""):
        with SSHKey("ROBOT_CLICKHOUSE_SSH_KEY"):
            git_runner(fetch_cmd)
            git_runner(push_cmd)
            return

    git_runner(fetch_cmd)
    git_runner(push_cmd)


def _check_mime(file: Union[Path, str], mime: str) -> bool:
    # WARNING: python-magic v2:0.4.24-2 is used in ubuntu 22.04,
    # and `Support os.PathLike values in magic.from_file` is only from 0.4.25
<<<<<<< HEAD
    if not os.path.exists(os.path.join(REPO_COPY, file)):
        return False
    return bool(
        magic.from_file(os.path.join(REPO_COPY, file), mime=True)
        == "text/x-script.python"
    )
=======
    try:
        return bool(magic.from_file(os.path.join(REPO_COPY, file), mime=True) == mime)
    except (IsADirectoryError, FileNotFoundError) as e:
        # Process submodules and removed files w/o errors
        logging.warning("Captured error on file '%s': %s", file, e)
        return False


def is_python(file: Union[Path, str]) -> bool:
    """returns if the changed file in the repository is python script"""
    return _check_mime(file, "text/x-script.python")
>>>>>>> 8751737c


def is_shell(file: Union[Path, str]) -> bool:
    """returns if the changed file in the repository is shell script"""
<<<<<<< HEAD
    # WARNING: python-magic v2:0.4.24-2 is used in ubuntu 22.04,
    # and `Support os.PathLike values in magic.from_file` is only from 0.4.25
    if not os.path.exists(os.path.join(REPO_COPY, file)):
        return False
    return bool(
        magic.from_file(os.path.join(REPO_COPY, file), mime=True)
        == "text/x-shellscript"
    )
=======
    return _check_mime(file, "text/x-shellscript")
>>>>>>> 8751737c


def main():
    logging.basicConfig(level=logging.INFO)
    logging.getLogger("git_helper").setLevel(logging.DEBUG)
    args = parse_args()

    stopwatch = Stopwatch()

    repo_path = Path(REPO_COPY)
    temp_path = Path(TEMP_PATH)
    if temp_path.is_dir():
        shutil.rmtree(temp_path)
    temp_path.mkdir(parents=True, exist_ok=True)

    pr_info = PRInfo()
    run_cpp_check = True
    run_shell_check = True
    run_python_check = True
    if CI and pr_info.number > 0:
        pr_info.fetch_changed_files()
        run_cpp_check = any(
            not (is_python(file) or is_shell(file)) for file in pr_info.changed_files
        )
        run_shell_check = any(is_shell(file) for file in pr_info.changed_files)
        run_python_check = any(is_python(file) for file in pr_info.changed_files)

    IMAGE_NAME = "clickhouse/style-test"
    image = pull_image(get_docker_image(IMAGE_NAME))
    docker_command = (
        f"docker run -u $(id -u ${{USER}}):$(id -g ${{USER}}) --cap-add=SYS_PTRACE "
        f"--volume={repo_path}:/ClickHouse --volume={temp_path}:/test_output "
        f"--entrypoint= -w/ClickHouse/utils/check-style {image}"
    )
    cmd_docs = f"{docker_command} ./check_docs.sh"
    cmd_cpp = f"{docker_command} ./check_cpp.sh"
    cmd_py = f"{docker_command} ./check_py.sh"
    cmd_shell = f"{docker_command} ./check_shell.sh"

    with ProcessPoolExecutor(max_workers=2) as executor:
        logging.info("Run docs files check: %s", cmd_docs)
        future = executor.submit(subprocess.run, cmd_docs, shell=True)
        # Parallelization  does not make it faster - run subsequently
        _ = future.result()

        if run_cpp_check:
            logging.info("Run source files check: %s", cmd_cpp)
            future = executor.submit(subprocess.run, cmd_cpp, shell=True)
            _ = future.result()

        if run_python_check:
            logging.info("Run py files check: %s", cmd_py)
            future = executor.submit(subprocess.run, cmd_py, shell=True)
            _ = future.result()
        if run_shell_check:
            logging.info("Run shellcheck check: %s", cmd_shell)
            future = executor.submit(subprocess.run, cmd_shell, shell=True)
            _ = future.result()

    if args.push:
        commit_push_staged(pr_info)

    subprocess.check_call(
        f"python3 ../../utils/check-style/process_style_check_result.py --in-results-dir {temp_path} "
        f"--out-results-file {temp_path}/test_results.tsv --out-status-file {temp_path}/check_status.tsv || "
        f'echo -e "failure\tCannot parse results" > {temp_path}/check_status.tsv',
        shell=True,
    )

    state, description, test_results, additional_files = process_result(temp_path)

    JobReport(
        description=description,
        test_results=test_results,
        status=state,
        start_time=stopwatch.start_time_str,
        duration=stopwatch.duration_seconds,
        additional_files=additional_files,
    ).dump()

    if state in [ERROR, FAILURE]:
        print(f"Style check failed: [{description}]")
        sys.exit(1)


if __name__ == "__main__":
    main()<|MERGE_RESOLUTION|>--- conflicted
+++ resolved
@@ -99,14 +99,6 @@
 def _check_mime(file: Union[Path, str], mime: str) -> bool:
     # WARNING: python-magic v2:0.4.24-2 is used in ubuntu 22.04,
     # and `Support os.PathLike values in magic.from_file` is only from 0.4.25
-<<<<<<< HEAD
-    if not os.path.exists(os.path.join(REPO_COPY, file)):
-        return False
-    return bool(
-        magic.from_file(os.path.join(REPO_COPY, file), mime=True)
-        == "text/x-script.python"
-    )
-=======
     try:
         return bool(magic.from_file(os.path.join(REPO_COPY, file), mime=True) == mime)
     except (IsADirectoryError, FileNotFoundError) as e:
@@ -118,23 +110,11 @@
 def is_python(file: Union[Path, str]) -> bool:
     """returns if the changed file in the repository is python script"""
     return _check_mime(file, "text/x-script.python")
->>>>>>> 8751737c
 
 
 def is_shell(file: Union[Path, str]) -> bool:
     """returns if the changed file in the repository is shell script"""
-<<<<<<< HEAD
-    # WARNING: python-magic v2:0.4.24-2 is used in ubuntu 22.04,
-    # and `Support os.PathLike values in magic.from_file` is only from 0.4.25
-    if not os.path.exists(os.path.join(REPO_COPY, file)):
-        return False
-    return bool(
-        magic.from_file(os.path.join(REPO_COPY, file), mime=True)
-        == "text/x-shellscript"
-    )
-=======
     return _check_mime(file, "text/x-shellscript")
->>>>>>> 8751737c
 
 
 def main():
