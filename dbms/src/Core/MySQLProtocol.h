--- conflicted
+++ resolved
@@ -417,7 +417,6 @@
         , capability_flags(capability_flags)
         , character_set(CharacterSet::utf8_general_ci)
         , status_flags(0)
-<<<<<<< HEAD
         , auth_plugin_data(std::move(auth_plugin_data))
     {
     }
@@ -441,36 +440,11 @@
         buffer.write(static_cast<char>(auth_plugin_data.size()));
         writeChar(0x0, 10, buffer);
         writeString(auth_plugin_data.substr(AUTH_PLUGIN_DATA_PART_1_LENGTH, auth_plugin_data.size() - AUTH_PLUGIN_DATA_PART_1_LENGTH), buffer);
-        writeString(Authentication::SHA256, buffer);
-        writeChar(0x0, 1, buffer);
-=======
-        , auth_plugin_data(auth_plugin_data)
-    {
-    }
-
-    String getPayload() const override
-    {
-        String result;
-        result.append(1, protocol_version);
-        writeNulTerminatedString(result, server_version);
-        result.append(reinterpret_cast<const char *>(&connection_id), 4);
-        writeNulTerminatedString(result, auth_plugin_data.substr(0, AUTH_PLUGIN_DATA_PART_1_LENGTH));
-        result.append(reinterpret_cast<const char *>(&capability_flags), 2);
-        result.append(reinterpret_cast<const char *>(&character_set), 1);
-        result.append(reinterpret_cast<const char *>(&status_flags), 2);
-        result.append((reinterpret_cast<const char *>(&capability_flags)) + 2, 2);
-        result.append(1, auth_plugin_data.size());
-        result.append(10, 0x0);
-        result.append(auth_plugin_data.substr(AUTH_PLUGIN_DATA_PART_1_LENGTH, auth_plugin_data.size() - AUTH_PLUGIN_DATA_PART_1_LENGTH));
-
         // A workaround for PHP mysqlnd extension bug which occurs when sha256_password is used as a default authentication plugin.
         // Instead of using client response for mysql_native_password plugin, the server will always generate authentication method mismatch
         // and switch to sha256_password to simulate that mysql_native_password is used as a default plugin.
-        result.append(Authentication::Native);
-
-        result.append(1, 0x0);
-        return result;
->>>>>>> 12a15316
+        writeString(Authentication::Native, buffer);
+        writeChar(0x0, 1, buffer);
     }
 };
 
