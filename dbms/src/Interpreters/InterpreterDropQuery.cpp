--- conflicted
+++ resolved
@@ -88,13 +88,10 @@
 
             database_and_table.second->shutdown();
             /// If table was already dropped by anyone, an exception will be thrown
-<<<<<<< HEAD
+
             auto table_lock = database_and_table.second->lockForAlter();
-            /// Delete table metdata and table itself from memory
-=======
-            auto table_lock = database_and_table.second->lockForAlter(__PRETTY_FUNCTION__);
             /// Delete table metadata and table itself from memory
->>>>>>> 42631ba8
+
             database_and_table.first->removeTable(context, database_and_table.second->getTableName());
             /// Delete table data
             database_and_table.second->drop();
