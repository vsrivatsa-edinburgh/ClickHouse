#pragma once

#include <Core/Block.h>
#include <Core/NamesAndTypes.h>
#include <Core/Settings.h>
#include <Core/Types.h>
#include <DataStreams/IBlockStream_fwd.h>
#include <Interpreters/ClientInfo.h>
#include <Parsers/IAST_fwd.h>
#include <Common/LRUCache.h>
#include <Common/MultiVersion.h>
#include <Common/ThreadPool.h>
#include "config_core.h"
#include <Storages/IStorage_fwd.h>
#include <atomic>
#include <chrono>
#include <condition_variable>
#include <functional>
#include <memory>
#include <mutex>
#include <optional>
#include <thread>


namespace Poco
{
    namespace Net
    {
        class IPAddress;
    }
}

namespace zkutil
{
    class ZooKeeper;
}


namespace DB
{

struct ContextShared;
class Context;
class IRuntimeComponentsFactory;
class QuotaForIntervals;
class EmbeddedDictionaries;
class ExternalDictionaries;
class ExternalModels;
class InterserverIOHandler;
class BackgroundProcessingPool;
class BackgroundSchedulePool;
class MergeList;
class Cluster;
class Compiler;
class MarkCache;
class UncompressedCache;
class ProcessList;
class QueryStatus;
class Macros;
struct Progress;
class Clusters;
class QueryLog;
class QueryThreadLog;
class PartLog;
<<<<<<< HEAD
class TextLog;
=======
class TraceLog;
>>>>>>> aef0e2c0
struct MergeTreeSettings;
class IDatabase;
class DDLGuard;
class DDLWorker;
class ITableFunction;
class Block;
class ActionLocksManager;
using ActionLocksManagerPtr = std::shared_ptr<ActionLocksManager>;
class ShellCommand;
class ICompressionCodec;
class SettingsConstraints;

class IOutputFormat;
using OutputFormatPtr = std::shared_ptr<IOutputFormat>;

#if USE_EMBEDDED_COMPILER

class CompiledExpressionCache;

#endif

/// (database name, table name)
using DatabaseAndTableName = std::pair<String, String>;

/// Table -> set of table-views that make SELECT from it.
using ViewDependencies = std::map<DatabaseAndTableName, std::set<DatabaseAndTableName>>;
using Dependencies = std::vector<DatabaseAndTableName>;

using TableAndCreateAST = std::pair<StoragePtr, ASTPtr>;
using TableAndCreateASTs = std::map<String, TableAndCreateAST>;

/// Callback for external tables initializer
using ExternalTablesInitializer = std::function<void(Context &)>;

/// An empty interface for an arbitrary object that may be attached by a shared pointer
/// to query context, when using ClickHouse as a library.
struct IHostContext
{
    virtual ~IHostContext() = default;
};

using IHostContextPtr = std::shared_ptr<IHostContext>;

/** A set of known objects that can be used in the query.
  * Consists of a shared part (always common to all sessions and queries)
  *  and copied part (which can be its own for each session or query).
  *
  * Everything is encapsulated for all sorts of checks and locks.
  */
class Context
{
private:
    using Shared = std::shared_ptr<ContextShared>;
    Shared shared;

    ClientInfo client_info;
    ExternalTablesInitializer external_tables_initializer_callback;

    std::shared_ptr<QuotaForIntervals> quota;           /// Current quota. By default - empty quota, that have no limits.
    String current_database;
    Settings settings;                                  /// Setting for query execution.
    std::shared_ptr<const SettingsConstraints> settings_constraints;
    using ProgressCallback = std::function<void(const Progress & progress)>;
    ProgressCallback progress_callback;                 /// Callback for tracking progress of query execution.
    QueryStatus * process_list_elem = nullptr;   /// For tracking total resource usage for query.
    std::pair<String, String> insertion_table;  /// Saved insertion table in query context

    String default_format;  /// Format, used when server formats data by itself and if query does not have FORMAT specification.
                            /// Thus, used in HTTP interface. If not specified - then some globally default format is used.
    TableAndCreateASTs external_tables;     /// Temporary tables.
    Tables table_function_results;          /// Temporary tables obtained by execution of table functions. Keyed by AST tree id.
    Context * query_context = nullptr;
    Context * session_context = nullptr;    /// Session context or nullptr. Could be equal to this.
    Context * global_context = nullptr;     /// Global context. Could be equal to this.

    UInt64 session_close_cycle = 0;
    bool session_is_used = false;

    using SampleBlockCache = std::unordered_map<std::string, Block>;
    mutable SampleBlockCache sample_block_cache;

    using DatabasePtr = std::shared_ptr<IDatabase>;
    using Databases = std::map<String, std::shared_ptr<IDatabase>>;

    NameToNameMap query_parameters;   /// Dictionary with query parameters for prepared statements.
                                                     /// (key=name, value)

    IHostContextPtr host_context;  /// Arbitrary object that may used to attach some host specific information to query context,
                                   /// when using ClickHouse as a library in some project. For example, it may contain host
                                   /// logger, some query identification information, profiling guards, etc. This field is
                                   /// to be customized in HTTP and TCP servers by overloading the customizeContext(DB::Context&)
                                   /// methods.

    /// Use copy constructor or createGlobal() instead
    Context();

public:
    /// Create initial Context with ContextShared and etc.
    static Context createGlobal(std::unique_ptr<IRuntimeComponentsFactory> runtime_components_factory);
    static Context createGlobal();

    Context(const Context &);
    Context & operator=(const Context &);
    ~Context();

    String getPath() const;
    String getTemporaryPath() const;
    String getFlagsPath() const;
    String getUserFilesPath() const;

    void setPath(const String & path);
    void setTemporaryPath(const String & path);
    void setFlagsPath(const String & path);
    void setUserFilesPath(const String & path);

    using ConfigurationPtr = Poco::AutoPtr<Poco::Util::AbstractConfiguration>;

    /// Global application configuration settings.
    void setConfig(const ConfigurationPtr & config);
    const Poco::Util::AbstractConfiguration & getConfigRef() const;

    /** Take the list of users, quotas and configuration profiles from this config.
      * The list of users is completely replaced.
      * The accumulated quota values are not reset if the quota is not deleted.
      */
    void setUsersConfig(const ConfigurationPtr & config);
    ConfigurationPtr getUsersConfig();

    // User property is a key-value pair from the configuration entry: users.<username>.databases.<db_name>.<table_name>.<key_name>
    bool hasUserProperty(const String & database, const String & table, const String & name) const;
    const String & getUserProperty(const String & database, const String & table, const String & name) const;

    /// Must be called before getClientInfo.
    void setUser(const String & name, const String & password, const Poco::Net::SocketAddress & address, const String & quota_key);
    /// Compute and set actual user settings, client_info.current_user should be set
    void calculateUserSettings();

    /// We have to copy external tables inside executeQuery() to track limits. Therefore, set callback for it. Must set once.
    void setExternalTablesInitializer(ExternalTablesInitializer && initializer);
    /// This method is called in executeQuery() and will call the external tables initializer.
    void initializeExternalTablesIfSet();

    ClientInfo & getClientInfo() { return client_info; }
    const ClientInfo & getClientInfo() const { return client_info; }

    void setQuota(const String & name, const String & quota_key, const String & user_name, const Poco::Net::IPAddress & address);
    QuotaForIntervals & getQuota();

    void addDependency(const DatabaseAndTableName & from, const DatabaseAndTableName & where);
    void removeDependency(const DatabaseAndTableName & from, const DatabaseAndTableName & where);
    Dependencies getDependencies(const String & database_name, const String & table_name) const;

    /// Functions where we can lock the context manually
    void addDependencyUnsafe(const DatabaseAndTableName & from, const DatabaseAndTableName & where);
    void removeDependencyUnsafe(const DatabaseAndTableName & from, const DatabaseAndTableName & where);

    /// Checking the existence of the table/database. Database can be empty - in this case the current database is used.
    bool isTableExist(const String & database_name, const String & table_name) const;
    bool isDatabaseExist(const String & database_name) const;
    bool isExternalTableExist(const String & table_name) const;
    bool hasDatabaseAccessRights(const String & database_name) const;
    void assertTableExists(const String & database_name, const String & table_name) const;

    /** The parameter check_database_access_rights exists to not check the permissions of the database again,
      * when assertTableDoesntExist or assertDatabaseExists is called inside another function that already
      * made this check.
      */
    void assertTableDoesntExist(const String & database_name, const String & table_name, bool check_database_acccess_rights = true) const;
    void assertDatabaseExists(const String & database_name, bool check_database_acccess_rights = true) const;

    void assertDatabaseDoesntExist(const String & database_name) const;
    void checkDatabaseAccessRights(const std::string & database_name) const;

    Tables getExternalTables() const;
    StoragePtr tryGetExternalTable(const String & table_name) const;
    StoragePtr getTable(const String & database_name, const String & table_name) const;
    StoragePtr tryGetTable(const String & database_name, const String & table_name) const;
    void addExternalTable(const String & table_name, const StoragePtr & storage, const ASTPtr & ast = {});
    StoragePtr tryRemoveExternalTable(const String & table_name);

    StoragePtr executeTableFunction(const ASTPtr & table_expression);

    void addDatabase(const String & database_name, const DatabasePtr & database);
    DatabasePtr detachDatabase(const String & database_name);

    /// Get an object that protects the table from concurrently executing multiple DDL operations.
    std::unique_ptr<DDLGuard> getDDLGuard(const String & database, const String & table) const;

    String getCurrentDatabase() const;
    String getCurrentQueryId() const;
    void setCurrentDatabase(const String & name);
    void setCurrentQueryId(const String & query_id);

    void killCurrentQuery();

    void setInsertionTable(std::pair<String, String> && db_and_table) { insertion_table = db_and_table; }
    const std::pair<String, String> & getInsertionTable() const { return insertion_table; }

    String getDefaultFormat() const;    /// If default_format is not specified, some global default format is returned.
    void setDefaultFormat(const String & name);

    MultiVersion<Macros>::Version getMacros() const;
    void setMacros(std::unique_ptr<Macros> && macros);

    Settings getSettings() const;
    void setSettings(const Settings & settings_);

    /// Set settings by name.
    void setSetting(const String & name, const String & value);
    void setSetting(const String & name, const Field & value);
    void applySettingChange(const SettingChange & change);
    void applySettingsChanges(const SettingsChanges & changes);

    /// Checks the constraints.
    void checkSettingsConstraints(const SettingChange & change);
    void checkSettingsConstraints(const SettingsChanges & changes);

    const EmbeddedDictionaries & getEmbeddedDictionaries() const;
    const ExternalDictionaries & getExternalDictionaries() const;
    const ExternalModels & getExternalModels() const;
    EmbeddedDictionaries & getEmbeddedDictionaries();
    ExternalDictionaries & getExternalDictionaries();
    ExternalModels & getExternalModels();
    void tryCreateEmbeddedDictionaries() const;

    /// I/O formats.
    BlockInputStreamPtr getInputFormat(const String & name, ReadBuffer & buf, const Block & sample, UInt64 max_block_size) const;
    BlockOutputStreamPtr getOutputFormat(const String & name, WriteBuffer & buf, const Block & sample) const;

    OutputFormatPtr getOutputFormatProcessor(const String & name, WriteBuffer & buf, const Block & sample) const;

    InterserverIOHandler & getInterserverIOHandler();

    /// How other servers can access this for downloading replicated data.
    void setInterserverIOAddress(const String & host, UInt16 port);
    std::pair<String, UInt16> getInterserverIOAddress() const;

    /// Credentials which server will use to communicate with others
    void setInterserverCredentials(const String & user, const String & password);
    std::pair<String, String> getInterserverCredentials() const;

    /// Interserver requests scheme (http or https)
    void setInterserverScheme(const String & scheme);
    String getInterserverScheme() const;

    /// The port that the server listens for executing SQL queries.
    UInt16 getTCPPort() const;

    std::optional<UInt16> getTCPPortSecure() const;

    /// Get query for the CREATE table.
    ASTPtr getCreateTableQuery(const String & database_name, const String & table_name) const;
    ASTPtr getCreateExternalTableQuery(const String & table_name) const;
    ASTPtr getCreateDatabaseQuery(const String & database_name) const;

    const DatabasePtr getDatabase(const String & database_name) const;
    DatabasePtr getDatabase(const String & database_name);
    const DatabasePtr tryGetDatabase(const String & database_name) const;
    DatabasePtr tryGetDatabase(const String & database_name);

    const Databases getDatabases() const;
    Databases getDatabases();

    std::shared_ptr<Context> acquireSession(const String & session_id, std::chrono::steady_clock::duration timeout, bool session_check) const;
    void releaseSession(const String & session_id, std::chrono::steady_clock::duration timeout);

    /// Close sessions, that has been expired. Returns how long to wait for next session to be expired, if no new sessions will be added.
    std::chrono::steady_clock::duration closeSessions() const;

    /// For methods below you may need to acquire a lock by yourself.
    std::unique_lock<std::recursive_mutex> getLock() const;

    const Context & getQueryContext() const;
    Context & getQueryContext();
    bool hasQueryContext() const { return query_context != nullptr; }

    const Context & getSessionContext() const;
    Context & getSessionContext();
    bool hasSessionContext() const { return session_context != nullptr; }

    const Context & getGlobalContext() const;
    Context & getGlobalContext();
    bool hasGlobalContext() const { return global_context != nullptr; }

    void setQueryContext(Context & context_) { query_context = &context_; }
    void setSessionContext(Context & context_) { session_context = &context_; }

    void makeQueryContext() { query_context = this; }
    void makeSessionContext() { session_context = this; }
    void makeGlobalContext() { global_context = this; }

    const Settings & getSettingsRef() const { return settings; }
    Settings & getSettingsRef() { return settings; }


    void setProgressCallback(ProgressCallback callback);
    /// Used in InterpreterSelectQuery to pass it to the IBlockInputStream.
    ProgressCallback getProgressCallback() const;

    /** Set in executeQuery and InterpreterSelectQuery. Then it is used in IBlockInputStream,
      *  to update and monitor information about the total number of resources spent for the query.
      */
    void setProcessListElement(QueryStatus * elem);
    /// Can return nullptr if the query was not inserted into the ProcessList.
    QueryStatus * getProcessListElement() const;

    /// List all queries.
    ProcessList & getProcessList();
    const ProcessList & getProcessList() const;

    MergeList & getMergeList();
    const MergeList & getMergeList() const;

    /// If the current session is expired at the time of the call, synchronously creates and returns a new session with the startNewSession() call.
    /// If no ZooKeeper configured, throws an exception.
    std::shared_ptr<zkutil::ZooKeeper> getZooKeeper() const;
    /// Has ready or expired ZooKeeper
    bool hasZooKeeper() const;
    /// Reset current zookeeper session. Do not create a new one.
    void resetZooKeeper() const;

    /// Create a cache of uncompressed blocks of specified size. This can be done only once.
    void setUncompressedCache(size_t max_size_in_bytes);
    std::shared_ptr<UncompressedCache> getUncompressedCache() const;
    void dropUncompressedCache() const;

    /// Create a cache of marks of specified size. This can be done only once.
    void setMarkCache(size_t cache_size_in_bytes);
    std::shared_ptr<MarkCache> getMarkCache() const;
    void dropMarkCache() const;

    /** Clear the caches of the uncompressed blocks and marks.
      * This is usually done when renaming tables, changing the type of columns, deleting a table.
      *  - since caches are linked to file names, and become incorrect.
      *  (when deleting a table - it is necessary, since in its place another can appear)
      * const - because the change in the cache is not considered significant.
      */
    void dropCaches() const;

    BackgroundProcessingPool & getBackgroundPool();
    BackgroundSchedulePool & getSchedulePool();

    void setDDLWorker(std::unique_ptr<DDLWorker> ddl_worker);
    DDLWorker & getDDLWorker() const;

    Clusters & getClusters() const;
    std::shared_ptr<Cluster> getCluster(const std::string & cluster_name) const;
    std::shared_ptr<Cluster> tryGetCluster(const std::string & cluster_name) const;
    void setClustersConfig(const ConfigurationPtr & config, const String & config_name = "remote_servers");
    /// Sets custom cluster, but doesn't update configuration
    void setCluster(const String & cluster_name, const std::shared_ptr<Cluster> & cluster);
    void reloadClusterConfig();

    Compiler & getCompiler();

    /// Call after initialization before using system logs. Call for global context.
    void initializeSystemLogs();

    void initializeTraceCollector();
    bool hasTraceCollector();

    /// Nullptr if the query log is not ready for this moment.
    std::shared_ptr<QueryLog> getQueryLog();
    std::shared_ptr<QueryThreadLog> getQueryThreadLog();
    std::shared_ptr<TextLog> getTextLog();

    std::shared_ptr<TraceLog> getTraceLog();

    /// Returns an object used to log opertaions with parts if it possible.
    /// Provide table name to make required cheks.
    std::shared_ptr<PartLog> getPartLog(const String & part_database);

    const MergeTreeSettings & getMergeTreeSettings() const;

    /// Prevents DROP TABLE if its size is greater than max_size (50GB by default, max_size=0 turn off this check)
    void setMaxTableSizeToDrop(size_t max_size);
    void checkTableCanBeDropped(const String & database, const String & table, const size_t & table_size) const;

    /// Prevents DROP PARTITION if its size is greater than max_size (50GB by default, max_size=0 turn off this check)
    void setMaxPartitionSizeToDrop(size_t max_size);
    void checkPartitionCanBeDropped(const String & database, const String & table, const size_t & partition_size) const;

    /// Lets you select the compression codec according to the conditions described in the configuration file.
    std::shared_ptr<ICompressionCodec> chooseCompressionCodec(size_t part_size, double part_size_ratio) const;

    /// Get the server uptime in seconds.
    time_t getUptimeSeconds() const;

    using ConfigReloadCallback = std::function<void()>;
    void setConfigReloadCallback(ConfigReloadCallback && callback);
    void reloadConfig() const;

    void shutdown();

    ActionLocksManagerPtr getActionLocksManager();

    enum class ApplicationType
    {
        SERVER,         /// The program is run as clickhouse-server daemon (default behavior)
        CLIENT,         /// clickhouse-client
        LOCAL           /// clickhouse-local
    };

    ApplicationType getApplicationType() const;
    void setApplicationType(ApplicationType type);

    /// Sets default_profile and system_profile, must be called once during the initialization
    void setDefaultProfiles(const Poco::Util::AbstractConfiguration & config);
    String getDefaultProfileName() const;
    String getSystemProfileName() const;

    /// Base path for format schemas
    String getFormatSchemaPath() const;
    void setFormatSchemaPath(const String & path);

    /// User name and session identifier. Named sessions are local to users.
    using SessionKey = std::pair<String, String>;

    SampleBlockCache & getSampleBlockCache() const;

    /// Query parameters for prepared statements.
    bool hasQueryParameters() const;
    const NameToNameMap & getQueryParameters() const;
    void setQueryParameter(const String & name, const String & value);

#if USE_EMBEDDED_COMPILER
    std::shared_ptr<CompiledExpressionCache> getCompiledExpressionCache() const;
    void setCompiledExpressionCache(size_t cache_size);
    void dropCompiledExpressionCache() const;
#endif

    /// Add started bridge command. It will be killed after context destruction
    void addXDBCBridgeCommand(std::unique_ptr<ShellCommand> cmd);

    IHostContextPtr & getHostContext();
    const IHostContextPtr & getHostContext() const;

    /// MySQL wire protocol state.
    size_t sequence_id = 0;
    uint32_t client_capabilities = 0;
    size_t max_packet_size = 0;
private:
    /** Check if the current client has access to the specified database.
      * If access is denied, throw an exception.
      * NOTE: This method should always be called when the `shared->mutex` mutex is acquired.
      */
    void checkDatabaseAccessRightsImpl(const std::string & database_name) const;

    void setProfile(const String & profile);

    EmbeddedDictionaries & getEmbeddedDictionariesImpl(bool throw_on_error) const;

    StoragePtr getTableImpl(const String & database_name, const String & table_name, Exception * exception) const;

    SessionKey getSessionKey(const String & session_id) const;

    /// Session will be closed after specified timeout.
    void scheduleCloseSession(const SessionKey & key, std::chrono::steady_clock::duration timeout);

    void checkCanBeDropped(const String & database, const String & table, const size_t & size, const size_t & max_size_to_drop) const;
};


/// Allows executing DDL query only in one thread.
/// Puts an element into the map, locks tables's mutex, counts how much threads run parallel query on the table,
/// when counter is 0 erases element in the destructor.
/// If the element already exists in the map, waits, when ddl query will be finished in other thread.
class DDLGuard
{
public:
    struct Entry
    {
        std::unique_ptr<std::mutex> mutex;
        UInt32 counter;
    };

    /// Element name -> (mutex, counter).
    /// NOTE: using std::map here (and not std::unordered_map) to avoid iterator invalidation on insertion.
    using Map = std::map<String, Entry>;

    DDLGuard(Map & map_, std::unique_lock<std::mutex> guards_lock_, const String & elem);
    ~DDLGuard();

private:
    Map & map;
    Map::iterator it;
    std::unique_lock<std::mutex> guards_lock;
    std::unique_lock<std::mutex> table_lock;
};


class SessionCleaner
{
public:
    SessionCleaner(Context & context_)
        : context{context_}
    {
    }
    ~SessionCleaner();

private:
    void run();

    Context & context;

    std::mutex mutex;
    std::condition_variable cond;
    std::atomic<bool> quit{false};
    ThreadFromGlobalPool thread{&SessionCleaner::run, this};
};

}<|MERGE_RESOLUTION|>--- conflicted
+++ resolved
@@ -62,11 +62,8 @@
 class QueryLog;
 class QueryThreadLog;
 class PartLog;
-<<<<<<< HEAD
 class TextLog;
-=======
 class TraceLog;
->>>>>>> aef0e2c0
 struct MergeTreeSettings;
 class IDatabase;
 class DDLGuard;
