#pragma once

#include <ext/shared_ptr_helper.h>
#include <optional>
#include <Storages/IStorage.h>


namespace DB
{

class Context;


/** Implements a table engine for the system table "numbers".
  * The table contains the only column number UInt64.
  * From this table, you can read all natural numbers, starting from 0 (to 2^64 - 1, and then again).
  *
  * You could also specify a limit (how many numbers to give).
  * If multithreaded is specified, numbers will be generated in several streams
  *  (and result could be out of order). If both multithreaded and limit are specified,
  *  the table could give you not exactly 1..limit range, but some arbitrary 'limit' numbers.
  *
  *  In multithreaded case, if even_distributed is False, implementation with atomic is used,
  *     and result is always in [0 ... limit - 1] range.
  */
class StorageSystemNumbers : public ext::shared_ptr_helper<StorageSystemNumbers>, public IStorage
{
    friend struct ext::shared_ptr_helper<StorageSystemNumbers>;
public:
    std::string getName() const override { return "SystemNumbers"; }

    Pipes readWithProcessors(
        const Names & column_names,
        const SelectQueryInfo & query_info,
        const Context & context,
        QueryProcessingStage::Enum processed_stage,
        size_t max_block_size,
        unsigned num_streams) override;

<<<<<<< HEAD
    bool supportProcessorsPipeline() const override { return true; }
=======
    bool hasEvenlyDistributedRead() const override { return true; }
>>>>>>> 32783b3c

private:
    bool multithreaded;
    bool even_distribution;
    std::optional<UInt64> limit;
    UInt64 offset;

protected:
    /// If even_distribution is true, numbers are distributed evenly between streams.
    /// Otherwise, streams concurrently increment atomic.
    StorageSystemNumbers(const std::string & name_, bool multithreaded_, std::optional<UInt64> limit_ = std::nullopt, UInt64 offset_ = 0, bool even_distribution_ = true);
};

}<|MERGE_RESOLUTION|>--- conflicted
+++ resolved
@@ -37,11 +37,9 @@
         size_t max_block_size,
         unsigned num_streams) override;
 
-<<<<<<< HEAD
     bool supportProcessorsPipeline() const override { return true; }
-=======
+
     bool hasEvenlyDistributedRead() const override { return true; }
->>>>>>> 32783b3c
 
 private:
     bool multithreaded;
