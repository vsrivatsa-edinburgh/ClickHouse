--- conflicted
+++ resolved
@@ -478,13 +478,10 @@
     extern const int FILE_ALREADY_EXISTS = 504;
     extern const int CANNOT_DELETE_DIRECTORY = 505;
     extern const int UNEXPECTED_ERROR_CODE = 506;
-<<<<<<< HEAD
-    extern const int UNKNOWN_PART_TYPE = 507;
-=======
     extern const int UNABLE_TO_SKIP_UNUSED_SHARDS = 507;
     extern const int UNKNOWN_ACCESS_TYPE = 508;
     extern const int INVALID_GRANT = 509;
->>>>>>> 9feb848e
+    extern const int UNKNOWN_PART_TYPE = 510;
 
     extern const int KEEPER_EXCEPTION = 999;
     extern const int POCO_EXCEPTION = 1000;
