---
toc_priority: 64
toc_title: Build on Linux
---

# How to Build ClickHouse on Linux {#how-to-build-clickhouse-for-development}

Supported platforms:

-   x86_64
-   AArch64
-   Power9 (experimental)

## Normal Build for Development on Ubuntu

The following tutorial is based on the Ubuntu Linux system. With appropriate changes, it should also work on any other Linux distribution.

### Install Git, CMake, Python and Ninja {#install-git-cmake-python-and-ninja}

``` bash
$ sudo apt-get install git cmake python ninja-build
```

Or cmake3 instead of cmake on older systems.

### Install clang-12 (recommended) {#install-clang-12}

On Ubuntu/Debian you can use the automatic installation script (check [official webpage](https://apt.llvm.org/))

```bash
sudo bash -c "$(wget -O - https://apt.llvm.org/llvm.sh)"
```

For other Linux distribution - check the availability of the [prebuild packages](https://releases.llvm.org/download.html) or build clang [from sources](https://clang.llvm.org/get_started.html).

<<<<<<< HEAD
#### Use clang-12 for Builds {#use-clang-12-for-builds}
=======
#### Use clang-11 for Builds
>>>>>>> fa5cea7a

``` bash
$ export CC=clang-12
$ export CXX=clang++-12
```

<<<<<<< HEAD
### Install GCC 10 {#install-gcc-10}

We recommend building ClickHouse with clang-12, GCC-10 also supported, but it is not used for production builds.

If you want to use GCC-10 there are several ways to install it.

#### Install from Repository {#install-from-repository}

On Ubuntu 19.10 or newer:

    $ sudo apt-get update
    $ sudo apt-get install gcc-10 g++-10

#### Install from a PPA Package {#install-from-a-ppa-package}

On older Ubuntu:

``` bash
$ sudo apt-get install software-properties-common
$ sudo apt-add-repository ppa:ubuntu-toolchain-r/test
$ sudo apt-get update
$ sudo apt-get install gcc-10 g++-10
```

#### Install from Sources {#install-from-sources}

See [utils/ci/build-gcc-from-sources.sh](https://github.com/ClickHouse/ClickHouse/blob/master/utils/ci/build-gcc-from-sources.sh)

#### Use GCC 10 for Builds {#use-gcc-10-for-builds}

``` bash
$ export CC=gcc-10
$ export CXX=g++-10
```
=======
Gcc can also be used though it is discouraged.
>>>>>>> fa5cea7a

### Checkout ClickHouse Sources {#checkout-clickhouse-sources}

``` bash
$ git clone --recursive git@github.com:ClickHouse/ClickHouse.git
```

or

``` bash
$ git clone --recursive https://github.com/ClickHouse/ClickHouse.git
```

### Build ClickHouse {#build-clickhouse}

``` bash
$ cd ClickHouse
$ mkdir build
$ cd build
$ cmake ..
$ ninja
```

To create an executable, run `ninja clickhouse`.
This will create the `programs/clickhouse` executable, which can be used with `client` or `server` arguments.

## How to Build ClickHouse on Any Linux {#how-to-build-clickhouse-on-any-linux}

The build requires the following components:

-   Git (is used only to checkout the sources, it’s not needed for the build)
-   CMake 3.10 or newer
-   Ninja
-   C++ compiler: clang-11 or newer
-   Linker: lld
-   Python (is only used inside LLVM build and it is optional)

If all the components are installed, you may build in the same way as the steps above.

Example for Ubuntu Eoan:
``` bash
sudo apt update
sudo apt install git cmake ninja-build clang++ python
git clone --recursive https://github.com/ClickHouse/ClickHouse.git
mkdir build && cd build
cmake ../ClickHouse
ninja
```

Example for OpenSUSE Tumbleweed:
``` bash
sudo zypper install git cmake ninja clang-c++ python lld
git clone --recursive https://github.com/ClickHouse/ClickHouse.git
mkdir build && cd build
cmake ../ClickHouse
ninja
```

Example for Fedora Rawhide:
``` bash
sudo yum update
yum --nogpg install git cmake make clang-c++ python3
git clone --recursive https://github.com/ClickHouse/ClickHouse.git
mkdir build && cd build
cmake ../ClickHouse
make -j $(nproc)
```


## How to Build ClickHouse Debian Package {#how-to-build-clickhouse-debian-package}

### Install Git {#install-git}

``` bash
$ sudo apt-get update
$ sudo apt-get install git python debhelper lsb-release fakeroot sudo debian-archive-keyring debian-keyring
```

### Checkout ClickHouse Sources {#checkout-clickhouse-sources-1}

``` bash
$ git clone --recursive --branch master https://github.com/ClickHouse/ClickHouse.git
$ cd ClickHouse
```

### Run Release Script {#run-release-script}

``` bash
$ ./release
```

## Faster builds for development

Normally all tools of the ClickHouse bundle, such as `clickhouse-server`, `clickhouse-client` etc., are linked into a single static executable, `clickhouse`. This executable must be re-linked on every change, which might be slow. Two common ways to improve linking time are to use `lld` linker, and use the 'split' build configuration, which builds a separate binary for every tool, and further splits the code into serveral shared libraries. To enable these tweaks, pass the following flags to `cmake`:

```
-DCMAKE_C_FLAGS="--ld-path=lld" -DCMAKE_CXX_FLAGS="--ld-path=lld" -DUSE_STATIC_LIBRARIES=0 -DSPLIT_SHARED_LIBRARIES=1 -DCLICKHOUSE_SPLIT_BINARY=1
```

## You Don’t Have to Build ClickHouse {#you-dont-have-to-build-clickhouse}

ClickHouse is available in pre-built binaries and packages. Binaries are portable and can be run on any Linux flavour.

They are built for stable, prestable and testing releases as long as for every commit to master and for every pull request.

To find the freshest build from `master`, go to [commits page](https://github.com/ClickHouse/ClickHouse/commits/master), click on the first green checkmark or red cross near commit, and click to the “Details” link right after “ClickHouse Build Check”.

## Split build configuration {#split-build}

Normally ClickHouse is statically linked into a single static `clickhouse` binary with minimal dependencies. This is convenient for distribution, but it means that on every change the entire binary is linked again, which is slow and may be inconvenient for development. There is an alternative configuration which creates dynamically loaded shared libraries instead, allowing faster incremental builds. To use it, add the following flags to your `cmake` invocation:
```
-DUSE_STATIC_LIBRARIES=0 -DSPLIT_SHARED_LIBRARIES=1 -DCLICKHOUSE_SPLIT_BINARY=1
```

Note that in this configuration there is no single `clickhouse` binary, and you have to run `clickhouse-server`, `clickhouse-client` etc.

[Original article](https://clickhouse.tech/docs/en/development/build/) <!--hide--><|MERGE_RESOLUTION|>--- conflicted
+++ resolved
@@ -33,55 +33,14 @@
 
 For other Linux distribution - check the availability of the [prebuild packages](https://releases.llvm.org/download.html) or build clang [from sources](https://clang.llvm.org/get_started.html).
 
-<<<<<<< HEAD
-#### Use clang-12 for Builds {#use-clang-12-for-builds}
-=======
-#### Use clang-11 for Builds
->>>>>>> fa5cea7a
+#### Use clang-12 for Builds
 
 ``` bash
 $ export CC=clang-12
 $ export CXX=clang++-12
 ```
 
-<<<<<<< HEAD
-### Install GCC 10 {#install-gcc-10}
-
-We recommend building ClickHouse with clang-12, GCC-10 also supported, but it is not used for production builds.
-
-If you want to use GCC-10 there are several ways to install it.
-
-#### Install from Repository {#install-from-repository}
-
-On Ubuntu 19.10 or newer:
-
-    $ sudo apt-get update
-    $ sudo apt-get install gcc-10 g++-10
-
-#### Install from a PPA Package {#install-from-a-ppa-package}
-
-On older Ubuntu:
-
-``` bash
-$ sudo apt-get install software-properties-common
-$ sudo apt-add-repository ppa:ubuntu-toolchain-r/test
-$ sudo apt-get update
-$ sudo apt-get install gcc-10 g++-10
-```
-
-#### Install from Sources {#install-from-sources}
-
-See [utils/ci/build-gcc-from-sources.sh](https://github.com/ClickHouse/ClickHouse/blob/master/utils/ci/build-gcc-from-sources.sh)
-
-#### Use GCC 10 for Builds {#use-gcc-10-for-builds}
-
-``` bash
-$ export CC=gcc-10
-$ export CXX=g++-10
-```
-=======
 Gcc can also be used though it is discouraged.
->>>>>>> fa5cea7a
 
 ### Checkout ClickHouse Sources {#checkout-clickhouse-sources}
 
