--- conflicted
+++ resolved
@@ -9,10 +9,7 @@
 If the path specified in 'path' doesn't exist, an exception will be thrown.
 
 Columns:
-<<<<<<< HEAD
-=======
 
->>>>>>> 4cd9df27
 .. code-block:: text
 
   name String          - Name of the node.
