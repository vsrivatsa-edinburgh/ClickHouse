--- conflicted
+++ resolved
@@ -1,10 +1,7 @@
 Command-line client
 -------------------
 To work for command line you can use ``clickhouse-client``:
-<<<<<<< HEAD
-=======
 
->>>>>>> 4cd9df27
 .. code-block:: bash
 
     $ clickhouse-client
@@ -42,10 +39,7 @@
 ``--stacktrace`` - If specified, also prints the stack trace if an exception occurs.
 ``--config-file`` - Name of the configuration file that has additional settings or changed defaults for the settings listed above.
 By default, files are searched for in this order:
-<<<<<<< HEAD
-=======
 
->>>>>>> 4cd9df27
 .. code-block:: text
 
     ./clickhouse-client.xml
@@ -61,10 +55,7 @@
 Similar to the HTTP interface, when using the 'query' parameter and sending data to 'stdin', the request is a concatenation of the 'query' parameter, a line break, and the data in 'stdin'. This is convenient for large INSERT queries.
 
 Examples for insert data via clickhouse-client:
-<<<<<<< HEAD
-=======
 
->>>>>>> 4cd9df27
 .. code-block:: bash
 
     echo -ne "1, 'some text', '2016-08-14 00:00:00'\n2, 'some more text', '2016-08-14 00:00:01'" | clickhouse-client --database=test --query="INSERT INTO test FORMAT CSV";
