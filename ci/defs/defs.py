from praktika import Artifact, Docker, Job, Secret
from praktika.utils import MetaClasses, Utils

# i.e. "ClickHouse/ci/tmp"
TEMP_DIR = f"{Utils.cwd()}/ci/tmp"  # == _Settings.TEMP_DIR != env_helper.TEMP_PATH

SYNC = "CH Inc sync"

S3_BUCKET_NAME = "clickhouse-builds"
S3_REPORT_BUCKET_NAME = "clickhouse-test-reports"
S3_BUCKET_HTTP_ENDPOINT = "clickhouse-builds.s3.amazonaws.com"
S3_REPORT_BUCKET_HTTP_ENDPOINT = "s3.amazonaws.com/clickhouse-test-reports"


class RunnerLabels:
    CI_SERVICES = "ci_services"
    CI_SERVICES_EBS = "ci_services_ebs"
    BUILDER_AMD = ["self-hosted", "builder"]
    BUILDER_ARM = ["self-hosted", "builder-aarch64"]
    FUNC_TESTER_AMD = ["self-hosted", "func-tester"]
    FUNC_TESTER_ARM = ["self-hosted", "func-tester-aarch64"]
    STYLE_CHECK_AMD = ["self-hosted", "style-checker"]
    STYLE_CHECK_ARM = ["self-hosted", "style-checker-aarch64"]


class CIFiles:
    UNIT_TESTS_RESULTS = f"{TEMP_DIR}/unit_tests_result.json"
    UNIT_TESTS_BIN = f"{TEMP_DIR}/build/src/unit_tests_dbms"


BASE_BRANCH = "master"

azure_secret = Secret.Config(
    name="azure_connection_string",
    type=Secret.Type.AWS_SSM_VAR,
)

SECRETS = [
    Secret.Config(
        name="dockerhub_robot_password",
        type=Secret.Type.AWS_SSM_VAR,
    ),
    Secret.Config(
        name="clickhouse-test-stat-url",
        type=Secret.Type.AWS_SSM_VAR,
    ),
    Secret.Config(
        name="clickhouse-test-stat-login",
        type=Secret.Type.AWS_SSM_VAR,
    ),
    Secret.Config(
        name="clickhouse-test-stat-password",
        type=Secret.Type.AWS_SSM_VAR,
    ),
    azure_secret,
    Secret.Config(
        name="woolenwolf_gh_app.clickhouse-app-id",
        type=Secret.Type.AWS_SSM_SECRET,
    ),
    Secret.Config(
        name="woolenwolf_gh_app.clickhouse-app-key",
        type=Secret.Type.AWS_SSM_SECRET,
    ),
]

DOCKERS = [
    Docker.Config(
        name="clickhouse/style-test",
        path="./ci/docker/style-test",
        platforms=Docker.Platforms.arm_amd,
        depends_on=[],
    ),
    Docker.Config(
        name="clickhouse/fasttest",
        path="./ci/docker/fasttest",
        platforms=Docker.Platforms.arm_amd,
        depends_on=[],
    ),
    Docker.Config(
        name="clickhouse/binary-builder",
        path="./ci/docker/binary-builder",
        platforms=Docker.Platforms.arm_amd,
        depends_on=["clickhouse/fasttest"],
    ),
    Docker.Config(
        name="clickhouse/test-old-centos",
        path="./ci/docker/compatibility/centos",
        platforms=Docker.Platforms.arm_amd,
        depends_on=[],
    ),
    Docker.Config(
        name="clickhouse/test-old-ubuntu",
        path="./ci/docker/compatibility/ubuntu",
        platforms=Docker.Platforms.arm_amd,
        depends_on=[],
    ),
    # new images
    # Docker.Config(
    #     name="clickhouse/stateless-test",
    #     path="./ci/docker/stateless-test",
    #     platforms=Docker.Platforms.arm_amd,
    #     depends_on=[],
    # ),
    # TODO: fix build failure:
    # 7 58.76 In file included from ./../code-sign-blobs/superblob.h:7:
    # 7 58.76 ./../code-sign-blobs/blob.h:185:60: error: no member named 'clone' in 'Security::BlobCore'
    # Docker.Config(
    #     name="clickhouse/cctools",
    #     path="./docker/packager/cctools",
    #     platforms=Docker.Platforms.arm_amd,
    #     depends_on=["clickhouse/fasttest"],
    # ),
    Docker.Config(
        name="clickhouse/test-util",
        path="./docker/test/util",
        platforms=Docker.Platforms.arm_amd,
        depends_on=[],
    ),
    Docker.Config(
        name="clickhouse/test-base",
        path="./docker/test/base",
        platforms=Docker.Platforms.arm_amd,
        depends_on=["clickhouse/test-util"],
    ),
    Docker.Config(
        name="clickhouse/stateless-test",
        path="./docker/test/stateless",
        platforms=Docker.Platforms.arm_amd,
        depends_on=["clickhouse/test-base"],
    ),
    Docker.Config(
        name="clickhouse/stress-test",
        path="./docker/test/stress",
        platforms=Docker.Platforms.arm_amd,
        depends_on=["clickhouse/stateless-test"],
    ),
    Docker.Config(
        name="clickhouse/fuzzer",
        path="./docker/test/fuzzer",
        platforms=Docker.Platforms.arm_amd,
        depends_on=["clickhouse/test-base"],
    ),
    Docker.Config(
        name="clickhouse/performance-comparison",
        path="./docker/test/performance-comparison",
        platforms=Docker.Platforms.arm_amd,
        depends_on=["clickhouse/test-base"],
    ),
    Docker.Config(
        name="clickhouse/keeper-jepsen-test",
        path="./docker/test/keeper-jepsen",
        platforms=Docker.Platforms.arm_amd,
        depends_on=["clickhouse/test-base"],
    ),
    Docker.Config(
        name="clickhouse/server-jepsen-test",
        path="./docker/test/server-jepsen",
        platforms=Docker.Platforms.arm_amd,
        depends_on=["clickhouse/test-base"],
    ),
    Docker.Config(
        name="clickhouse/integration-test",
        path="./docker/test/integration/base",
        platforms=Docker.Platforms.arm_amd,
        depends_on=["clickhouse/test-base"],
    ),
    # Docker.Config(
    #     name="clickhouse/integration-test",
    #     path="./ci/docker/integration/integration-test",
    #     platforms=Docker.Platforms.arm_amd,
    #     depends_on=[],
    # ),
    Docker.Config(
        name="clickhouse/integration-tests-runner",
        path="./docker/test/integration/runner",
        platforms=Docker.Platforms.arm_amd,
        depends_on=[],
    ),
    Docker.Config(
        name="clickhouse/integration-test-with-unity-catalog",
        path="docker/test/integration/clickhouse_with_unity_catalog",
        platforms=Docker.Platforms.arm_amd,
        depends_on=[],
    ),
    Docker.Config(
        name="clickhouse/integration-helper",
        path="./docker/test/integration/helper_container",
        platforms=Docker.Platforms.arm_amd,
        depends_on=[],
    ),
    Docker.Config(
        name="clickhouse/kerberos-kdc",
        path="./docker/test/integration/kerberos_kdc",
        platforms=[Docker.Platforms.AMD],
        depends_on=[],
    ),
    Docker.Config(
        name="clickhouse/mysql-golang-client",
        path="./docker/test/integration/mysql_golang_client",
        platforms=Docker.Platforms.arm_amd,
        depends_on=[],
    ),
    Docker.Config(
        name="clickhouse/mysql-java-client",
        path="./docker/test/integration/mysql_java_client",
        platforms=Docker.Platforms.arm_amd,
        depends_on=[],
    ),
    Docker.Config(
        name="clickhouse/mysql-js-client",
        path="./docker/test/integration/mysql_js_client",
        platforms=Docker.Platforms.arm_amd,
        depends_on=[],
    ),
    Docker.Config(
        name="clickhouse/dotnet-client",
        path="./docker/test/integration/dotnet_client",
        platforms=Docker.Platforms.arm_amd,
        depends_on=[],
    ),
    Docker.Config(
        name="clickhouse/mysql-php-client",
        path="./docker/test/integration/mysql_php_client",
        platforms=Docker.Platforms.arm_amd,
        depends_on=[],
    ),
    Docker.Config(
        name="clickhouse/nginx-dav",
        path="./docker/test/integration/nginx_dav",
        platforms=Docker.Platforms.arm_amd,
        depends_on=[],
    ),
    Docker.Config(
        name="clickhouse/postgresql-java-client",
        path="./docker/test/integration/postgresql_java_client",
        platforms=Docker.Platforms.arm_amd,
        depends_on=[],
    ),
    Docker.Config(
        name="clickhouse/python-bottle",
        path="./docker/test/integration/resolver",
        platforms=Docker.Platforms.arm_amd,
        depends_on=[],
    ),
    Docker.Config(
        name="clickhouse/s3-proxy",
        path="./docker/test/integration/s3_proxy",
        platforms=Docker.Platforms.arm_amd,
        depends_on=[],
    ),
    Docker.Config(
        name="clickhouse/docs-builder",
<<<<<<< HEAD
        path="./ci/docker/docs-builder",
=======
        path="./docker/docs/builder",
>>>>>>> aafa86f1
        platforms=Docker.Platforms.arm_amd,
        depends_on=[],
    ),
    Docker.Config(
        name="clickhouse/install-deb-test",
        path="docker/test/install/deb",
        platforms=Docker.Platforms.arm_amd,
        depends_on=[],
    ),
    Docker.Config(
        name="clickhouse/install-rpm-test",
        path="docker/test/install/rpm",
        platforms=Docker.Platforms.arm_amd,
        depends_on=[],
    ),
    Docker.Config(
        name="clickhouse/sqlancer-test",
        path="./ci/docker/sqlancer-test",
        platforms=Docker.Platforms.arm_amd,
        depends_on=[],
    ),
]


class BuildTypes(metaclass=MetaClasses.WithIter):
    AMD_DEBUG = "amd_debug"
    AMD_RELEASE = "amd_release"
    AMD_BINARY = "amd_binary"
    AMD_ASAN = "amd_asan"
    AMD_TSAN = "amd_tsan"
    AMD_MSAN = "amd_msan"
    AMD_UBSAN = "amd_ubsan"
    ARM_RELEASE = "arm_release"
    ARM_ASAN = "arm_asan"

    AMD_COVERAGE = "amd_coverage"
    ARM_BINARY = "arm_binary"
    AMD_TIDY = "amd_tidy"
    AMD_DARWIN = "amd_darwin"
    ARM_DARWIN = "arm_darwin"
    ARM_V80COMPAT = "arm_v80compat"
    AMD_FREEBSD = "amd_freebsd"
    PPC64LE = "ppc64le"
    AMD_COMPAT = "amd_compat"
    AMD_MUSL = "amd_musl"
    RISCV64 = "riscv64"
    S390X = "s390x"
    LOONGARCH64 = "loongarch64"
    FUZZERS = "fuzzers"


class JobNames:
    DOCKER_BUILDS_ARM = "Dockers build (arm)"
    DOCKER_BUILDS_AMD = "Dockers build (amd)"
    STYLE_CHECK = "Style check"
    FAST_TEST = "Fast test"
    BUILD = "Build"
    UNITTEST = "Unit tests"
    STATELESS = "Stateless tests"
    BUGFIX_VALIDATION = "Bugfix validation"
    STATEFUL = "Stateful tests"
    INTEGRATION = "Integration tests"
    STRESS = "Stress test"
    UPGRADE = "Upgrade check"
    PERFORMANCE = "Performance Comparison"
    COMPATIBILITY = "Compatibility check"
    Docs = "Docs check"
    CLICKBENCH = "ClickBench"
    DOCKER_SERVER = "Docker server image"
    DOCKER_KEEPER = "Docker keeper image"
    SQL_TEST = "SQLTest"
    SQLANCER = "SQLancer"
    INSTALL_TEST = "Install packages"
    ASTFUZZER = "AST fuzzer"
    BUZZHOUSE = "BuzzHouse"
    BUILDOCKER = "BuildDockers"
    BUGFIX_VALIDATE = "Bugfix validation"
    JEPSEN_KEEPER = "ClickHouse Keeper Jepsen"
    JEPSEN_SERVER = "ClickHouse Server Jepsen"
    LIBFUZZER_TEST = "libFuzzer tests"


class ToolSet:
    COMPILER_C = "clang-19"
    COMPILER_CPP = "clang++-19"


class ArtifactNames:
    CH_AMD_DEBUG = "CH_AMD_DEBUG"
    CH_AMD_RELEASE = "CH_AMD_RELEASE"
    CH_AMD_ASAN = "CH_AMD_ASAN"
    CH_AMD_TSAN = "CH_AMD_TSAN"
    CH_AMD_MSAN = "CH_AMD_MSAN"
    CH_AMD_UBSAN = "CH_AMD_UBSAN"
    CH_AMD_BINARY = "CH_AMD_BINARY"
    CH_ARM_RELEASE = "CH_ARM_RELEASE"
    CH_ARM_ASAN = "CH_ARM_ASAN"

    CH_COV_BIN = "CH_COV_BIN"
    CH_ARM_BIN = "CH_ARM_BIN"
    CH_TIDY_BIN = "CH_TIDY_BIN"
    CH_AMD_DARWIN_BIN = "CH_AMD_DARWIN_BIN"
    CH_ARM_DARWIN_BIN = "CH_ARM_DARWIN_BIN"
    CH_ARM_V80COMPAT = "CH_ARMV80C_DARWIN_BIN"
    CH_AMD_FREEBSD = "CH_ARM_FREEBSD_BIN"
    CH_PPC64LE = "CH_PPC64LE_BIN"
    CH_AMD_COMPAT = "CH_AMD_COMPAT_BIN"
    CH_AMD_MUSL = "CH_AMD_MUSL_BIN"
    CH_RISCV64 = "CH_RISCV64_BIN"
    CH_S390X = "CH_S390X_BIN"
    CH_LOONGARCH64 = "CH_LOONGARCH64_BIN"

    FAST_TEST = "FAST_TEST"
    UNITTEST_AMD_ASAN = "UNITTEST_AMD_ASAN"
    UNITTEST_AMD_TSAN = "UNITTEST_AMD_TSAN"
    UNITTEST_AMD_MSAN = "UNITTEST_AMD_MSAN"
    UNITTEST_AMD_UBSAN = "UNITTEST_AMD_UBSAN"

    DEB_AMD_DEBUG = "DEB_AMD_DEBUG"
    DEB_AMD_RELEASE = "DEB_AMD_RELEASE"
    DEB_COV = "DEB_COV"
    DEB_AMD_ASAN = "DEB_AMD_ASAN"
    DEB_AMD_TSAN = "DEB_AMD_TSAN"
    DEB_AMD_MSAM = "DEB_AMD_MSAM"
    DEB_AMD_UBSAN = "DEB_AMD_UBSAN"
    DEB_ARM_RELEASE = "DEB_ARM_RELEASE"
    DEB_ARM_ASAN = "DEB_ARM_ASAN"

    RPM_AMD_RELEASE = "RPM_AMD_RELEASE"
    RPM_ARM_RELEASE = "RPM_ARM_RELEASE"

    TGZ_AMD_RELEASE = "TGZ_AMD_RELEASE"
    TGZ_ARM_RELEASE = "TGZ_ARM_RELEASE"

    FUZZERS = "FUZZERS"
    FUZZERS_CORPUS = "FUZZERS_CORPUS"

    PERF_REPORTS_AMD_1 = "PERF_REPORTS_AMD_1"
    PERF_REPORTS_AMD_2 = "PERF_REPORTS_AMD_2"
    PERF_REPORTS_AMD_3 = "PERF_REPORTS_AMD_3"
    PERF_REPORTS_ARM_1 = "PERF_REPORTS_ARM_1"
    PERF_REPORTS_ARM_2 = "PERF_REPORTS_ARM_2"
    PERF_REPORTS_ARM_3 = "PERF_REPORTS_ARM_3"
    PERF_REPORTS_AMD_1_WITH_RELEASE = "PERF_REPORTS_AMD_1_WITH_RELEASE"
    PERF_REPORTS_AMD_2_WITH_RELEASE = "PERF_REPORTS_AMD_2_WITH_RELEASE"
    PERF_REPORTS_AMD_3_WITH_RELEASE = "PERF_REPORTS_AMD_3_WITH_RELEASE"

    PERF_REPORTS_ARM = "PERF_REPORTS_ARM"


class ArtifactConfigs:
    clickhouse_binaries = Artifact.Config(
        name="...",
        type=Artifact.Type.S3,
        path=f"{TEMP_DIR}/build/programs/self-extracting/clickhouse",
    ).parametrize(
        names=[
            ArtifactNames.CH_AMD_DEBUG,
            ArtifactNames.CH_AMD_RELEASE,
            ArtifactNames.CH_AMD_ASAN,
            ArtifactNames.CH_AMD_TSAN,
            ArtifactNames.CH_AMD_MSAN,
            ArtifactNames.CH_AMD_UBSAN,
            ArtifactNames.CH_AMD_BINARY,
            ArtifactNames.CH_ARM_RELEASE,
            ArtifactNames.CH_ARM_ASAN,
            ArtifactNames.CH_COV_BIN,
            ArtifactNames.CH_ARM_BIN,
            ArtifactNames.CH_TIDY_BIN,
            ArtifactNames.CH_AMD_DARWIN_BIN,
            ArtifactNames.CH_ARM_DARWIN_BIN,
            ArtifactNames.CH_ARM_V80COMPAT,
            ArtifactNames.CH_AMD_FREEBSD,
            ArtifactNames.CH_PPC64LE,
            ArtifactNames.CH_AMD_COMPAT,
            ArtifactNames.CH_AMD_MUSL,
            ArtifactNames.CH_RISCV64,
            ArtifactNames.CH_S390X,
            ArtifactNames.CH_LOONGARCH64,
        ]
    )
    clickhouse_debians = Artifact.Config(
        name="*",
        type=Artifact.Type.S3,
        path=f"{TEMP_DIR}/*.deb",
    ).parametrize(
        names=[
            ArtifactNames.DEB_AMD_RELEASE,
            ArtifactNames.DEB_AMD_DEBUG,
            ArtifactNames.DEB_AMD_ASAN,
            ArtifactNames.DEB_AMD_TSAN,
            ArtifactNames.DEB_AMD_MSAM,
            ArtifactNames.DEB_AMD_UBSAN,
            ArtifactNames.DEB_COV,
            ArtifactNames.DEB_ARM_RELEASE,
            ArtifactNames.DEB_ARM_ASAN,
        ]
    )
    clickhouse_rpms = Artifact.Config(
        name="*",
        type=Artifact.Type.S3,
        path=f"{TEMP_DIR}/*.rpm",
    ).parametrize(
        names=[
            ArtifactNames.RPM_AMD_RELEASE,
            ArtifactNames.RPM_ARM_RELEASE,
        ]
    )
    clickhouse_tgzs = Artifact.Config(
        name="*",
        type=Artifact.Type.S3,
        path=f"{TEMP_DIR}/*64.tgz*",
    ).parametrize(
        names=[
            ArtifactNames.TGZ_AMD_RELEASE,
            ArtifactNames.TGZ_ARM_RELEASE,
        ]
    )
    unittests_binaries = Artifact.Config(
        name="...",
        type=Artifact.Type.S3,
        path=f"{TEMP_DIR}/build/src/unit_tests_dbms",
    ).parametrize(
        names=[
            ArtifactNames.UNITTEST_AMD_ASAN,
            ArtifactNames.UNITTEST_AMD_TSAN,
            ArtifactNames.UNITTEST_AMD_MSAN,
            ArtifactNames.UNITTEST_AMD_UBSAN,
        ]
    )
    fuzzers = Artifact.Config(
        name=ArtifactNames.FUZZERS,
        type=Artifact.Type.S3,
        path=[
            f"{TEMP_DIR}/build/programs/*_fuzzer",
            f"{TEMP_DIR}/build/programs/*_fuzzer.options",
            f"{TEMP_DIR}/build/programs/all.dict",
        ],
    )
    fuzzers_corpus = Artifact.Config(
        name=ArtifactNames.FUZZERS_CORPUS,
        type=Artifact.Type.S3,
        path=f"{TEMP_DIR}/build/programs/*_seed_corpus.zip",
    )
    performance_reports = Artifact.Config(
        name="*",
        type=Artifact.Type.S3,
        path=f"{TEMP_DIR}/perf_wd/*.html",
    ).parametrize(
        names=[
            ArtifactNames.PERF_REPORTS_AMD_1,
            ArtifactNames.PERF_REPORTS_AMD_2,
            ArtifactNames.PERF_REPORTS_AMD_3,
            ArtifactNames.PERF_REPORTS_ARM_1,
            ArtifactNames.PERF_REPORTS_ARM_2,
            ArtifactNames.PERF_REPORTS_ARM_3,
            ArtifactNames.PERF_REPORTS_AMD_1_WITH_RELEASE,
            ArtifactNames.PERF_REPORTS_AMD_2_WITH_RELEASE,
            ArtifactNames.PERF_REPORTS_AMD_3_WITH_RELEASE,
        ]
    )


class Jobs:
    stateless_tests_jobs = Job.Config(
        name=JobNames.STATELESS,
        runs_on=["..params.."],
        command="python3 ./ci/jobs/functional_stateless_tests.py --test-options {PARAMETER}",
        # many tests expect to see "/var/lib/clickhouse" in various output lines - add mount for now, consider creating this dir in docker file
        run_in_docker="clickhouse/stateless-test+--security-opt seccomp=unconfined",
        digest_config=Job.CacheDigestConfig(
            include_paths=[
                "./ci/jobs/functional_stateless_tests.py",
            ],
        ),
    ).parametrize(
        parameter=[
            "amd_debug,parallel",
            "amd_debug,non-parallel",
            # "amd_release,parallel",
            # "amd_release,non-parallel",
            # "arm_asan,parallel",
            # "arm_asan,non-parallel",
        ],
        runs_on=[
            RunnerLabels.FUNC_TESTER_AMD,
            RunnerLabels.FUNC_TESTER_AMD,
            # RunnerLabels.FUNC_TESTER_AMD,
            # RunnerLabels.FUNC_TESTER_AMD,
            # RunnerLabels.FUNC_TESTER_ARM,
            # RunnerLabels.FUNC_TESTER_ARM,
        ],
        requires=[
            [ArtifactNames.CH_AMD_DEBUG],
            [ArtifactNames.CH_AMD_DEBUG],
            # [ArtifactNames.CH_AMD_RELEASE],
            # [ArtifactNames.CH_AMD_RELEASE],
            # [ArtifactNames.CH_ARM_ASAN],
            # [ArtifactNames.CH_ARM_ASAN],
        ],
    )

    stateful_tests_jobs = Job.Config(
        name=JobNames.STATEFUL,
        runs_on=RunnerLabels.FUNC_TESTER_AMD,
        command="python3 ./ci/jobs/functional_stateful_tests.py --test-options {PARAMETER}",
        run_in_docker="clickhouse/stateless-test+--security-opt seccomp=unconfined",
        digest_config=Job.CacheDigestConfig(
            include_paths=[
                "./ci/jobs/functional_stateful_tests.py",
            ],
        ),
    ).parametrize(
        parameter=[
            BuildTypes.ARM_RELEASE,
            BuildTypes.AMD_ASAN,
            BuildTypes.AMD_TSAN,
            BuildTypes.AMD_MSAN,
            BuildTypes.AMD_UBSAN,
            BuildTypes.AMD_DEBUG,
        ],
        runs_on=[
            RunnerLabels.FUNC_TESTER_ARM,
            RunnerLabels.FUNC_TESTER_AMD,
            RunnerLabels.FUNC_TESTER_AMD,
            RunnerLabels.FUNC_TESTER_AMD,
            RunnerLabels.FUNC_TESTER_AMD,
            RunnerLabels.FUNC_TESTER_AMD,
        ],
        requires=[
            [ArtifactNames.CH_ARM_RELEASE],
            [ArtifactNames.CH_AMD_ASAN],
            [ArtifactNames.CH_AMD_TSAN],
            [ArtifactNames.CH_AMD_MSAN],
            [ArtifactNames.CH_AMD_UBSAN],
            [ArtifactNames.CH_AMD_DEBUG],
        ],
    )

    # TODO: refactor job to be aligned with praktika style (remove wrappers, run in docker)
    integration_test_jobs = Job.Config(
        name=JobNames.INTEGRATION,
        runs_on=["from PARAM"],
        command="python3 ./tests/ci/integration_test_check.py {PARAMETER}",
        digest_config=Job.CacheDigestConfig(
            include_paths=[
                "./tests/ci/integration_test_check.py",
                "./tests/ci/integration_tests_runner.py",
                "./tests/integration/",
            ],
        ),
        timeout=3600 * 2,
    ).parametrize(
        parameter=[f"{BuildTypes.AMD_ASAN},{i+1}/5" for i in range(5)],
        runs_on=[RunnerLabels.FUNC_TESTER_AMD for _ in range(5)],
        requires=[[ArtifactNames.DEB_AMD_ASAN] for _ in range(5)],
    )

    # TODO: refactor job to be aligned with praktika style (remove wrappers, run in docker)
    stress_test_jobs = Job.Config(
        name=JobNames.STRESS,
        runs_on=RunnerLabels.BUILDER_ARM,
        command="python3 ./tests/ci/stress_check.py {PARAMETER}",
        digest_config=Job.CacheDigestConfig(
            include_paths=["./tests/ci/stress_check.py", "./tests/docker_scripts/"]
        ),
    ).parametrize(
        parameter=[
            BuildTypes.ARM_RELEASE,
        ],
        runs_on=[
            RunnerLabels.FUNC_TESTER_ARM,
        ],
        requires=[
            [ArtifactNames.DEB_ARM_RELEASE],
        ],
    )

    # TODO: refactor job to be aligned with praktika style (remove wrappers, run in docker)
    upgrade_test_jobs = Job.Config(
        name=JobNames.UPGRADE,
        runs_on=["from param"],
        command="python3 ./tests/ci/upgrade_check.py {PARAMETER}",
        digest_config=Job.CacheDigestConfig(
            include_paths=[
                "./tests/ci/upgrade_check.py",
                "./tests/ci/stress_check.py",
                "./tests/docker_scripts/",
            ]
        ),
    ).parametrize(
        parameter=[
            BuildTypes.AMD_DEBUG,
            BuildTypes.AMD_MSAN,
            BuildTypes.AMD_TSAN,
            BuildTypes.ARM_ASAN,
        ],
        runs_on=[
            RunnerLabels.FUNC_TESTER_AMD,
            RunnerLabels.FUNC_TESTER_AMD,
            RunnerLabels.FUNC_TESTER_AMD,
            RunnerLabels.FUNC_TESTER_ARM,
        ],
        requires=[
            [ArtifactNames.DEB_AMD_DEBUG],
            [ArtifactNames.DEB_AMD_TSAN],
            [ArtifactNames.DEB_AMD_MSAM],
            [ArtifactNames.DEB_ARM_ASAN],
        ],
    )

    performance_comparison_release_jobs = Job.Config(
        name=JobNames.PERFORMANCE,
        runs_on=["#from param"],
        command="python3 ./ci/jobs/performance_tests.py --test-options {PARAMETER}",
        run_in_docker="clickhouse/stateless-test",
        digest_config=Job.CacheDigestConfig(
            include_paths=[
                "./tests/performance/",
                "./ci/jobs/scripts/perf/",
                "./ci/jobs/performance_tests.py",
            ],
        ),
        timeout=2 * 3600,
    ).parametrize(
        parameter=[
            "amd_release,prev_release,1/2",
            "amd_release,prev_release,2/2",
        ],
        # "arm_release,1/3"],
        runs_on=[
            RunnerLabels.FUNC_TESTER_AMD
            for _ in range(2)
            # RunnerLabels.FUNC_TESTER_ARM,
        ],
        requires=[[ArtifactNames.CH_AMD_RELEASE] for _ in range(2)],
        # [ArtifactNames.CH_ARM_RELEASE]],
        provides=[
            [ArtifactNames.PERF_REPORTS_AMD_1_WITH_RELEASE],
            [ArtifactNames.PERF_REPORTS_AMD_2_WITH_RELEASE],
        ],
        # [ArtifactNames.PERF_REPORTS_ARM]],
    )

    compatibility_test_jobs = Job.Config(
        name=JobNames.COMPATIBILITY,
        runs_on=["#from param"],
        command="python3 ./tests/ci/compatibility_check.py --check-name {PARAMETER}",
        digest_config=Job.CacheDigestConfig(
            include_paths=[
                "./tests/ci/compatibility_check.py",
                "./docker/test/compatibility",
            ],
        ),
    ).parametrize(
        parameter=["amd_release", "arm_release"],
        runs_on=[
            RunnerLabels.STYLE_CHECK_AMD,
            RunnerLabels.STYLE_CHECK_ARM,
        ],
        requires=[[ArtifactNames.DEB_AMD_RELEASE], [ArtifactNames.DEB_ARM_RELEASE]],
    )
    docs_job = Job.Config(
        name=JobNames.Docs,
        runs_on=RunnerLabels.FUNC_TESTER_AMD,
        command="python3 ./tests/ci/docs_check.py",
        digest_config=Job.CacheDigestConfig(
            include_paths=["**/*.md", "./docs", "tests/ci/docs_check.py"],
        ),
    )
    clickbench_jobs = Job.Config(
        name=JobNames.CLICKBENCH,
        runs_on=RunnerLabels.FUNC_TESTER_AMD,
        command="python3 ./ci/jobs/clickbench.py",
        digest_config=Job.CacheDigestConfig(
            include_paths=["./ci/jobs/clickbench.py", "./ci/jobs/scripts/clickbench/"],
        ),
        run_in_docker="clickhouse/stateless-test",
        timeout=900,
    ).parametrize(
        parameter=[
            BuildTypes.AMD_RELEASE,
            BuildTypes.ARM_RELEASE,
        ],
        runs_on=[
            RunnerLabels.FUNC_TESTER_AMD,
            RunnerLabels.FUNC_TESTER_ARM,
        ],
        requires=[
            [ArtifactNames.CH_AMD_RELEASE],
            [ArtifactNames.CH_ARM_RELEASE],
        ],
    )

    docker_job = Job.Config(
        name=JobNames.DOCKER_SERVER,
        # on ARM clickhouse-local call in docker build for amd leads to an error: Instruction check fail. The CPU does not support SSSE3 instruction set
        runs_on=RunnerLabels.STYLE_CHECK_AMD,
        command="python3 ./ci/jobs/docker_server_job.py --from-deb",
        digest_config=Job.CacheDigestConfig(
            include_paths=[
                "./ci/jobs/docker_server_job.py",
                "./ci/docker/clickhouse-server",
            ],
        ),
        requires=[ArtifactNames.DEB_AMD_RELEASE, ArtifactNames.DEB_ARM_RELEASE],
    )

    # TODO: add tgz and rpm
    install_check_job = Job.Config(
        name=JobNames.INSTALL_TEST,
        runs_on=["..."],
        command="python3 ./tests/ci/install_check.py dummy_check_name --no-rpm --no-tgz --no-download",
        digest_config=Job.CacheDigestConfig(
            include_paths=["./tests/ci/install_check.py"],
        ),
        timeout=900,
    ).parametrize(
        parameter=[
            BuildTypes.AMD_RELEASE,
            BuildTypes.ARM_RELEASE,
        ],
        runs_on=[
            RunnerLabels.STYLE_CHECK_AMD,
            RunnerLabels.STYLE_CHECK_ARM,
        ],
        requires=[
            [ArtifactNames.DEB_AMD_RELEASE, ArtifactNames.CH_AMD_RELEASE],
            [ArtifactNames.DEB_ARM_RELEASE, ArtifactNames.CH_ARM_RELEASE],
        ],
    )
    # ast_fuzzer_jobs = Job.Config(
    #     name=JobNames.ASTFUZZER,
    #     runs_on=RunnerLabels.FUNC_TESTER_ARM,
    #     command="python3 ./ci/jobs/fuzzers_job.py",
    #     requires=[ArtifactNames.CH_ARM_RELEASE],
    #     run_in_docker="clickhouse/stateless-test",
    # )
    # TODO: rewrite to praktika style job (commented above)
    ast_fuzzer_jobs = Job.Config(
        name=JobNames.ASTFUZZER,
        runs_on=["..params.."],
        command=f"python3 ./tests/ci/ci_fuzzer_check.py {JobNames.ASTFUZZER}",
        allow_merge_on_failure=True,
    ).parametrize(
        parameter=[
            BuildTypes.AMD_DEBUG,
            BuildTypes.AMD_ASAN,
            BuildTypes.AMD_TSAN,
            BuildTypes.AMD_MSAN,
            BuildTypes.AMD_UBSAN,
        ],
        runs_on=[RunnerLabels.FUNC_TESTER_AMD for _ in range(5)],
        requires=[
            [ArtifactNames.CH_AMD_DEBUG],
            [ArtifactNames.CH_AMD_ASAN],
            [ArtifactNames.CH_AMD_TSAN],
            [ArtifactNames.CH_AMD_MSAN],
            [ArtifactNames.CH_AMD_UBSAN],
        ],
    )
    buzz_fuzzer_jobs = Job.Config(
        name=JobNames.BUZZHOUSE,
        runs_on=["..params.."],
        command=f"python3 ./tests/ci/ci_fuzzer_check.py {JobNames.BUZZHOUSE}",
        allow_merge_on_failure=True,
    ).parametrize(
        parameter=[
            BuildTypes.AMD_DEBUG,
            BuildTypes.AMD_ASAN,
            BuildTypes.AMD_TSAN,
            BuildTypes.AMD_MSAN,
            BuildTypes.AMD_UBSAN,
        ],
        runs_on=[RunnerLabels.FUNC_TESTER_AMD for _ in range(5)],
        requires=[
            [ArtifactNames.CH_AMD_DEBUG],
            [ArtifactNames.CH_AMD_ASAN],
            [ArtifactNames.CH_AMD_TSAN],
            [ArtifactNames.CH_AMD_MSAN],
            [ArtifactNames.CH_AMD_UBSAN],
        ],
    )
    docker_build_jobs = Job.Config(
        name=JobNames.BUILDOCKER,
        runs_on=RunnerLabels.STYLE_CHECK_ARM,
        command="python3 ./tests/ci/docker_tests_images.py --arch {PARAMETER}",
        digest_config=Job.CacheDigestConfig(
            include_paths=["./tests/ci/docker_tests_images.py", "./docker"],
        ),
    ).parametrize(
        parameter=["arm", "amd", "multi"],
        runs_on=[
            RunnerLabels.STYLE_CHECK_ARM,
            RunnerLabels.STYLE_CHECK_AMD,
            RunnerLabels.STYLE_CHECK_ARM,
        ],
        requires=[
            [],
            [],
            [JobNames.BUILDOCKER + " (amd)", JobNames.BUILDOCKER + " (arm)"],
        ],
    )<|MERGE_RESOLUTION|>--- conflicted
+++ resolved
@@ -250,11 +250,7 @@
     ),
     Docker.Config(
         name="clickhouse/docs-builder",
-<<<<<<< HEAD
-        path="./ci/docker/docs-builder",
-=======
         path="./docker/docs/builder",
->>>>>>> aafa86f1
         platforms=Docker.Platforms.arm_amd,
         depends_on=[],
     ),
