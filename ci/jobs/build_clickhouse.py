--- conflicted
+++ resolved
@@ -34,7 +34,7 @@
 {AUX_DEFS} \
 -DCMAKE_C_COMPILER=clang-18 -DCMAKE_CXX_COMPILER=clang++-18 \
 -DCOMPILER_CACHE={CACHE_TYPE} \
--DENABLE_BUILD_PROFILING=1 {DIR}"""
+-DENABLE_BUILD_PROFILING=1 -DENABLE_BUZZHOUSE=1 {DIR}"""
 
 
 def main():
@@ -106,16 +106,7 @@
         results.append(
             Result.create_from_command_execution(
                 name="Cmake configuration",
-<<<<<<< HEAD
-                command=f"cmake --debug-trycompile -DCMAKE_VERBOSE_MAKEFILE=1 -LA -DCMAKE_BUILD_TYPE={cmake_build_type} \
-                 -DSANITIZE={sanitizer} -DENABLE_CHECK_HEAVY_BUILDS=1 -DENABLE_CLICKHOUSE_SELF_EXTRACTING=1 -DENABLE_TESTS=0 \
-                 -DENABLE_UTILS=0 -DCMAKE_FIND_PACKAGE_NO_PACKAGE_REGISTRY=ON -DCMAKE_INSTALL_PREFIX=/usr \
-                 -DCMAKE_INSTALL_SYSCONFDIR=/etc -DCMAKE_INSTALL_LOCALSTATEDIR=/var -DCMAKE_SKIP_INSTALL_ALL_DEPENDENCY=ON \
-                 -DCMAKE_C_COMPILER=clang-18 -DCMAKE_CXX_COMPILER=clang++-18 -DCOMPILER_CACHE={build_cache_type} -DENABLE_TESTS=1 \
-                 -DENABLE_BUILD_PROFILING=1 -DENABLE_BUZZHOUSE=1 {current_directory}",
-=======
                 command=cmake_cmd,
->>>>>>> 2b3098c6
                 workdir=build_dir,
                 with_log=True,
             )
