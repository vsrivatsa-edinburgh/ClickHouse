--- conflicted
+++ resolved
@@ -924,11 +924,8 @@
     registerFormats();
     registerRemoteFileMetadatas();
     registerSchedulerNodes();
-<<<<<<< HEAD
-    registerResourceManagers();
+
     QueryPlanStepRegistry::registerPlanSteps();
-=======
->>>>>>> 4bbadf64
 
     CurrentMetrics::set(CurrentMetrics::Revision, ClickHouseRevision::getVersionRevision());
     CurrentMetrics::set(CurrentMetrics::VersionInteger, ClickHouseRevision::getVersionInteger());
