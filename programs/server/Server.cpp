--- conflicted
+++ resolved
@@ -286,12 +286,8 @@
     extern const ServerSettingsString primary_index_cache_policy;
     extern const ServerSettingsUInt64 primary_index_cache_size;
     extern const ServerSettingsDouble primary_index_cache_size_ratio;
-<<<<<<< HEAD
     extern const ServerSettingsBool dictionaries_lazy_load;
     extern const ServerSettingsBool wait_dictionaries_load_at_startup;
-=======
-    extern const ServerSettingsBool use_legacy_mongodb_integration;
->>>>>>> eba3941b
 }
 
 }
