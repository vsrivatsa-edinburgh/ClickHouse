const colorScale = d3.scaleLinear()
    .domain([-1, -0.5, 0, 0.2, 0.4, 0.6, 0.8, 1])
    .range(["black", "blue", "white", "lightgreen", "yellow", "orange", "red", "violet"]);

function drawLegend(containerId) {
    const margin = { top: 10, right: 50, bottom: 30, left: 10 };
    const container = d3.select(containerId);
    const width = container.node().getBoundingClientRect().width - margin.left - margin.right;
    const height = 20;
    const svg = container.append("svg")
        .attr("width", width + margin.left + margin.right)
        .attr("height", height + margin.top + margin.bottom)
        .attr("class", "matrix-legend")
        .append("g")
        .attr("transform", `translate(${margin.left},${margin.top})`);

    const scale = d3.scaleLinear().domain([-1, 1]).range([0, width]);
    const axis = d3.axisBottom(scale).ticks(9).tickFormat(d => `${(d * 100).toFixed(0)}%`);
    const steps = d3.range(-1, 1, 2 / width);

    svg.selectAll(".legend-cell")
        .data(steps)
        .enter().append("rect")
        .attr("x", d => scale(d))
        .attr("y", 0)
        .attr("width", width / steps.length)
        .attr("height", height)
        .style("fill", d => colorScale(d));

    svg.append("g")
        .attr("transform", `translate(0, ${height})`)
        .call(axis);
}

/**
 * Renders a covariance matrix heatmap with distribution bands and tooltips.
 * @param {string} containerId - Selector for the container element.
 * @param {Array<string>} labels - Array of labels for each matrix row/column.
 * @param {Object} data - Data object containing:
 *   cov: covariance matrix (2D array),
 *   avg: mean vector (Array),
 *   std: standard deviation vector (Array),
 *   min: minimum values vector (Array),
 *   max: maximum values vector (Array),
 *   p: percentiles array of maps (Array of Objects keyed by percentile)
 */
function addVisualization(containerId, labels, { cov, avg, std, min, max, p }) {
    const container = d3.select(containerId);
    const n = cov.length;
    const cellSize = 10;
<<<<<<< HEAD
    const axisLabelOffset = 250;
=======
    const axisLabelOffset = 260;
>>>>>>> bdae49ab
    const matrixSize = cellSize * n;
    const bandMargin = 20;
    // Use the pre-computed available width, subtract the matrix and fixed elements
    const bandAreaWidth = (window.availableWidth || 1200) - matrixSize - axisLabelOffset - bandMargin - 270;
    const margin = {
        top: 2,
        right: axisLabelOffset + bandAreaWidth + bandMargin,
        bottom: 18,
        left: 20
    };

    // Split labels into underscore and non-underscore groups
    const underscoreLabels = labels.filter(l => l.startsWith('_'));
    const normalLabels = labels.filter(l => !l.startsWith('_'));

    // Create a mapping from label to y-position with gap
    const gapSize = cellSize / 2;
    const labelToY = new Map();

    underscoreLabels.forEach((label, i) => {
        labelToY.set(label, i * cellSize);
    });

    normalLabels.forEach((label, i) => {
        labelToY.set(label, (i + underscoreLabels.length) * cellSize + gapSize);
    });

    const totalHeight = matrixSize + (underscoreLabels.length > 0 ? gapSize : 0);

    const svg = container.append("svg")
        .attr("width", matrixSize + margin.left + margin.right)
        .attr("height", totalHeight + margin.top + margin.bottom)
        .attr("class", "matrix")
        .append("g")
        .attr("transform", `translate(${margin.left},${margin.top})`);

    // Compute sum of elements in covariance matrix, excluding rows and columns where labels start with underscore
    let total = 0;
    for (let i = 0; i < n; i++) {
        if (!labels[i].startsWith("_")) {
            for (let j = 0; j < n; j++) {
                if (!labels[j].startsWith("_")) {
                    total += cov[i][j];
                }
            }
        }
    }
    if (total === 0) total = 1;

    // Compute share for each label
    const labelShares = new Array(n).fill(0);
    for (let i = 0; i < n; i++) {
        for (let j = 0; j < n; j++) {
            if (!labels[i].startsWith("_") && !labels[j].startsWith("_")) {
                labelShares[i] += cov[i][j];
            }
        }
        labelShares[i] = labelShares[i] / total;
    }

    const norm = cov.map(row => row.map(v => v / total));
    for (let i = 0; i < n; i++) {
        for (let j = 0; j < n; j++) {
            if (i < j) {
                norm[i][j] += norm[j][i];
                norm[j][i] = null;
            }
        }
    }

    // Draw matrix cells with adjusted positions
    svg.selectAll(".cell")
        .data(norm.flatMap((row, i) => row.map((v, j) => ({ i, j, v, label: labels[i] }))).filter(d => d.v != null))
        .enter().append("rect")
        .attr("class", "cell")
        .attr("x", d => d.j * cellSize)
        .attr("y", d => labelToY.get(d.label))
        .attr("width", cellSize)
        .attr("height", cellSize)
        .style("fill", d => colorScale(d.v))
        .each(function(d) {
            tippy(this, {
                content: `${labels[d.i]} × ${labels[d.j]}: ${(d.v * 100).toFixed(2)}%`,
                placement: 'left',
                theme: 'latency-data',
                delay: [0, 0],
                duration: [0, 0]
            });
        });
<<<<<<< HEAD
=======

    // Add share percentages as text elements
    svg.selectAll(".share-text")
        .data(labelShares.map((share, i) => ({
            share,
            label: labels[i],
            y: labelToY.get(labels[i]),
            x: i * cellSize // Use same x-coordinate as diagonal cells
        })))
        .enter()
        .filter(d => !d.label.startsWith('_'))
        .append("text")
        .attr("class", "share-text")
        .attr("x", d => d.x - 2)
        .attr("y", d => d.y + cellSize - 2) // Align with the diagonal cells
        .attr("text-anchor", "end")
        .style("font-size", "8px")
        .style("font-weight", "bold")
        .text(d => (d.share * 100).toFixed(0) + '%');
>>>>>>> bdae49ab

    // Y-axis with gap
    const yScale = d3.scaleOrdinal()
        .domain([...underscoreLabels.map(label => label.substring(1)), ...normalLabels])
        .range(labels.map(label => labelToY.get(label) + cellSize / 2));

    svg.append("g")
        .attr("class", "axis")
        .attr("transform", `translate(${matrixSize},0)`)
        .call(d3.axisRight(yScale))
        .selectAll("text")
        .on("mouseover", (event, d) => {
            const idx = labels.indexOf(d);
            svg.selectAll(".cell").classed("unlight", c => c.i !== idx && c.j !== idx);
        })
        .on("mouseout", () => svg.selectAll(".cell").classed("unlight", false));

<<<<<<< HEAD
    // Distribution bands
=======
    // Distribution bands with consistent scale across all visualizations
>>>>>>> bdae49ab
    const xScale = d3.scaleLinear()
        .domain([0, window.globalMaxValue || d3.max(max)])
        .range([0, bandAreaWidth]);

    // Add ruler elements
    const ruler = svg.append("line")
        .attr("class", "ruler")
        .attr("y1", 0)
        .attr("y2", totalHeight)
        .style("stroke", "black")
        .style("stroke-dasharray", "2,2")
        .style("opacity", 0);

    // Create label as HTML element for better positioning
    const rulerLabel = container.append("div")
        .style("position", "absolute")
        .style("background", "white")
        .style("padding", "0 4px")
        .style("font-size", "10px")
        .style("pointer-events", "none")
        .style("opacity", 0)
        .style("transform", "translate(-50%, 0)")  // Center horizontally only

    // Create invisible overlay for mouse tracking
    const overlay = svg.append("rect")
        .attr("x", matrixSize + axisLabelOffset)
        .attr("y", 0)
        .attr("width", bandAreaWidth)
        .attr("height", totalHeight)
        .style("fill", "none")
        .style("pointer-events", "all")
        .on("mousemove", (event) => {
            const [x] = d3.pointer(event);
            const adjustedX = x - (matrixSize + axisLabelOffset);
            if (adjustedX >= 0 && adjustedX <= bandAreaWidth) {
                const xPos = matrixSize + axisLabelOffset + adjustedX;
                const value = xScale.invert(adjustedX);
                ruler
                    .attr("x1", xPos)
                    .attr("x2", xPos)
                    .style("opacity", 1);

                // Format value using K/M/G/T
                let formattedValue;
                if (Math.abs(value) >= 1e12) formattedValue = (value / 1e12).toFixed(1) + 'T';
                else if (Math.abs(value) >= 1e9) formattedValue = (value / 1e9).toFixed(1) + 'G';
                else if (Math.abs(value) >= 1e6) formattedValue = (value / 1e6).toFixed(1) + 'M';
                else if (Math.abs(value) >= 1e3) formattedValue = (value / 1e3).toFixed(1) + 'K';
                else formattedValue = value.toFixed(1);

                // Get actual position relative to page for the label
                const svgRect = container.select("svg").node().getBoundingClientRect();
                rulerLabel
                    .style("left", (svgRect.left + xPos) + "px")
                    .style("top", (svgRect.top + totalHeight + margin.top - 7) + "px")  // Adjusted to align with x-axis
                    .text(formattedValue)
                    .style("opacity", 1);
            }
        })
        .on("mouseleave", () => {
            ruler.style("opacity", 0);
            rulerLabel.style("opacity", 0);
        });

    labels.forEach((label, i) => {
        const y = labelToY.get(label);
        const percMap = p[i];
        const percentileKeys = Object.keys(percMap).map(Number).sort((a, b) => a - b);

        percentileKeys.forEach((perc, idx) => {
            const val = percMap[perc];
            const nextVal = idx < percentileKeys.length - 1 ? percMap[percentileKeys[idx + 1]] : max[i];
            const x0 = matrixSize + axisLabelOffset + xScale(val);
            const x1 = matrixSize + axisLabelOffset + xScale(nextVal);
            const rect = svg.append("rect")
                .attr("x", Math.floor(x0))
                .attr("y", y)
                .attr("width", Math.ceil(x1 - x0))
                .attr("height", cellSize - 1)
                .style("fill", colorScale(perc / 100))
                .node();

            tippy(rect, {
                content: `${label} ${perc}th percentile: ${val.toFixed(2)}`,
                placement: 'left',
                theme: 'latency-data',
                delay: [0, 0],
                duration: [0, 0]
            });
        });

        // Standard deviation bar
<<<<<<< HEAD
        const stdBar = svg.append("line")
            .attr("x1", matrixSize + axisLabelOffset + xScale(avg[i] - std[i]))
            .attr("x2", matrixSize + axisLabelOffset + xScale(avg[i] + std[i]))
=======
        const stdLeft = avg[i] - std[i];
        const stdRight = avg[i] + std[i];
        const stdBar = svg.append("line")
            .attr("x1", matrixSize + axisLabelOffset + xScale(Math.max(0, stdLeft)))
            .attr("x2", matrixSize + axisLabelOffset + xScale(stdRight))
>>>>>>> bdae49ab
            .attr("y1", y + cellSize / 2)
            .attr("y2", y + cellSize / 2)
            .style("stroke", "black")
            .node();

        tippy(stdBar, {
<<<<<<< HEAD
            content: `${label} ±1σ: [${(avg[i]-std[i]).toFixed(2)}, ${(avg[i]+std[i]).toFixed(2)}]`,
=======
            content: `${label} ±1σ: [${stdLeft.toFixed(2)}, ${stdRight.toFixed(2)}]`,
>>>>>>> bdae49ab
            placement: 'left',
            theme: 'latency-data',
            delay: [0, 0],
            duration: [0, 0]
        });

        // Mean point
        const meanCircle = svg.append("circle")
            .attr("cx", matrixSize + axisLabelOffset + xScale(avg[i]))
            .attr("cy", y + cellSize / 2)
            .attr("r", 2)
            .style("fill", "black")
            .node();

        tippy(meanCircle, {
            content: `${label} mean: ${avg[i].toFixed(2)}`,
            placement: 'left',
            theme: 'latency-data',
            delay: [0, 0],
            duration: [0, 0]
        });

        // Min tick
        const minTick = svg.append("line")
            .attr("x1", matrixSize + axisLabelOffset + xScale(min[i]))
            .attr("x2", matrixSize + axisLabelOffset + xScale(min[i]))
            .attr("y1", y)
            .attr("y2", y + cellSize - 1)
            .style("stroke", "black")
            .node();

        tippy(minTick, {
            content: `${label} min: ${min[i].toFixed(2)}`,
            placement: 'left',
            theme: 'latency-data',
            delay: [0, 0],
            duration: [0, 0]
        });

        // Max tick
        const maxTick = svg.append("line")
            .attr("x1", matrixSize + axisLabelOffset + xScale(max[i]))
            .attr("x2", matrixSize + axisLabelOffset + xScale(max[i]))
            .attr("y1", y)
            .attr("y2", y + cellSize - 1)
            .style("stroke", "black")
            .node();

        tippy(maxTick, {
            content: `${label} max: ${max[i].toFixed(2)}`,
            placement: 'left',
            theme: 'latency-data',
            delay: [0, 0],
            duration: [0, 0]
        });
    });

    // Add x-axis for distribution bands
    const xAxis = d3.axisBottom(xScale)
        .ticks(5)
        .tickFormat(d => {
            if (Math.abs(d) >= 1e12) return (d / 1e12).toFixed(1) + 'T';
            if (Math.abs(d) >= 1e9) return (d / 1e9).toFixed(1) + 'G';
            if (Math.abs(d) >= 1e6) return (d / 1e6).toFixed(1) + 'M';
            if (Math.abs(d) >= 1e3) return (d / 1e3).toFixed(1) + 'K';
            return d.toFixed(1);
        });

    svg.append("g")
        .attr("class", "axis")
        .attr("transform", `translate(${matrixSize + axisLabelOffset}, ${totalHeight})`)
        .call(xAxis);
}<|MERGE_RESOLUTION|>--- conflicted
+++ resolved
@@ -48,11 +48,7 @@
     const container = d3.select(containerId);
     const n = cov.length;
     const cellSize = 10;
-<<<<<<< HEAD
-    const axisLabelOffset = 250;
-=======
     const axisLabelOffset = 260;
->>>>>>> bdae49ab
     const matrixSize = cellSize * n;
     const bandMargin = 20;
     // Use the pre-computed available width, subtract the matrix and fixed elements
@@ -142,8 +138,6 @@
                 duration: [0, 0]
             });
         });
-<<<<<<< HEAD
-=======
 
     // Add share percentages as text elements
     svg.selectAll(".share-text")
@@ -163,7 +157,6 @@
         .style("font-size", "8px")
         .style("font-weight", "bold")
         .text(d => (d.share * 100).toFixed(0) + '%');
->>>>>>> bdae49ab
 
     // Y-axis with gap
     const yScale = d3.scaleOrdinal()
@@ -181,11 +174,7 @@
         })
         .on("mouseout", () => svg.selectAll(".cell").classed("unlight", false));
 
-<<<<<<< HEAD
-    // Distribution bands
-=======
     // Distribution bands with consistent scale across all visualizations
->>>>>>> bdae49ab
     const xScale = d3.scaleLinear()
         .domain([0, window.globalMaxValue || d3.max(max)])
         .range([0, bandAreaWidth]);
@@ -278,28 +267,18 @@
         });
 
         // Standard deviation bar
-<<<<<<< HEAD
-        const stdBar = svg.append("line")
-            .attr("x1", matrixSize + axisLabelOffset + xScale(avg[i] - std[i]))
-            .attr("x2", matrixSize + axisLabelOffset + xScale(avg[i] + std[i]))
-=======
         const stdLeft = avg[i] - std[i];
         const stdRight = avg[i] + std[i];
         const stdBar = svg.append("line")
             .attr("x1", matrixSize + axisLabelOffset + xScale(Math.max(0, stdLeft)))
             .attr("x2", matrixSize + axisLabelOffset + xScale(stdRight))
->>>>>>> bdae49ab
             .attr("y1", y + cellSize / 2)
             .attr("y2", y + cellSize / 2)
             .style("stroke", "black")
             .node();
 
         tippy(stdBar, {
-<<<<<<< HEAD
-            content: `${label} ±1σ: [${(avg[i]-std[i]).toFixed(2)}, ${(avg[i]+std[i]).toFixed(2)}]`,
-=======
             content: `${label} ±1σ: [${stdLeft.toFixed(2)}, ${stdRight.toFixed(2)}]`,
->>>>>>> bdae49ab
             placement: 'left',
             theme: 'latency-data',
             delay: [0, 0],
