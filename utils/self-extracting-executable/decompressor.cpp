#include <zstd.h>
#include <sys/mman.h>
#if defined OS_DARWIN
#include <sys/mount.h>
#else
#include <sys/statfs.h>
#endif
#include <fcntl.h>
#include <sys/wait.h>
#include <unistd.h>
#include <cstdlib>
#include <cstdio>
#include <cstring>
#include <iostream>
<<<<<<< HEAD

#if (defined(__APPLE__) || defined(__FreeBSD__)) && defined(__GNUC__)
#   include <machine/endian.h>
#elif !defined(_MSC_VER)
#   include <endian.h>
=======
#if defined OS_DARWIN

// dependencies
#include <machine/endian.h>
#include <libkern/OSByteOrder.h>

// define 64 bit macros
#define le64toh(x) OSSwapLittleToHostInt64(x)

#else
#include <endian.h>
>>>>>>> 5517e206
#endif

#include "types.h"

/// decompress part
int doDecompress(char * input, char * output, off_t & in_offset, off_t & out_offset,
               off_t input_size, off_t output_size, ZSTD_DCtx* dctx)
{
    size_t decompressed_size = ZSTD_decompressDCtx(dctx, output + out_offset, output_size, input + in_offset, input_size);
    if (ZSTD_isError(decompressed_size))
    {
        std::cerr << "Error (ZSTD):" << decompressed_size << " " << ZSTD_getErrorName(decompressed_size) << std::endl;
        return 1;
    }
    return 0;
}

/// decompress data from in_fd into out_fd
int decompress(char * input, char * output, off_t start, off_t end, size_t max_number_of_forks=10)
{
    off_t in_pointer = start, out_pointer = 0;
    off_t size = 0;
    off_t max_block_size = 1ull<<27;
    off_t decompressed_size = 0;
    size_t number_of_forks = 0;

    /// Create context
    ZSTD_DCtx * dctx = ZSTD_createDCtx();
    if (dctx == nullptr)
    {
        std::cerr << "Error (ZSTD): failed to create decompression context" << std::endl;
        return 1;
    }
    pid_t pid;
    bool error_happened = false;

    /// Decompress data
    while (in_pointer < end && !error_happened)
    {
        size = ZSTD_findFrameCompressedSize(input + in_pointer, max_block_size);
        if (ZSTD_isError(size))
        {
            std::cerr << "Error (ZSTD): " << size << " " << ZSTD_getErrorName(size) << std::endl;
            error_happened = true;
            break;
        }

        decompressed_size = ZSTD_getFrameContentSize(input + in_pointer, max_block_size);
        if (ZSTD_isError(decompressed_size))
        {
            std::cerr << "Error (ZSTD): " << decompressed_size << " " << ZSTD_getErrorName(decompressed_size) << std::endl;
            error_happened = true;
            break;
        }

        pid = fork();
        if (-1 == pid)
        {
            perror(nullptr);
            /// If fork failed just decompress data in main process.
            if (0 != doDecompress(input, output, in_pointer, out_pointer, size, decompressed_size, dctx))
            {
                error_happened = true;
                break;
            }
            in_pointer += size;
            out_pointer += decompressed_size;
        }
        else if (pid == 0)
        {
            /// Decompress data in child process.
            if (0 != doDecompress(input, output, in_pointer, out_pointer, size, decompressed_size, dctx))
                exit(1);
            exit(0);
        }
        else
        {
            ++number_of_forks;
            while (number_of_forks >= max_number_of_forks)
            {
                /// Wait any fork
                int status;
                waitpid(0, &status, 0);

                /// If error happened, stop processing
                if (WEXITSTATUS(status) != 0)
                {
                    error_happened = true;
                    break;
                }

                --number_of_forks;
            }
            in_pointer += size;
            out_pointer += decompressed_size;
        }
    }

    /// wait for all working decompressions
    while (number_of_forks > 0)
    {
        /// Wait any fork
        int status;
        waitpid(0, &status, 0);

        if (WIFEXITED(status))
        {
            if (WEXITSTATUS(status) != 0)
                error_happened = true;
        }
        else
        {
            error_happened = true;
            if (WIFSIGNALED(status))
            {
                if (WCOREDUMP(status))
                    std::cerr << "Error: child process core dumped with signal " << WTERMSIG(status) << std::endl;
                else
                    std::cerr << "Error: child process was terminated with signal " << WTERMSIG(status) << std::endl;
            }
        }

        if (WEXITSTATUS(status) != 0)
            error_happened = true;

        --number_of_forks;
    }

    /// If error happen end of processed part will not reach end
    if (in_pointer < end || error_happened)
        return 1;

    return 0;
}


/// Read data about files and decomrpess them.
int decompressFiles(int input_fd, char * path, char * name, bool & have_compressed_analoge)
{
    /// Read data about output file.
    /// Compressed data will replace data in file
    struct stat info_in;
    if (0 != fstat(input_fd, &info_in))
    {
        perror(nullptr);
        return 1;
    }

    /// mmap input file
    char * input = static_cast<char*>(mmap(nullptr, info_in.st_size, PROT_READ, MAP_PRIVATE, input_fd, 0));
    if (input == MAP_FAILED)
    {
        perror(nullptr);
        return 1;
    }

    /// Read metadata from end of file
    MetaData metadata = *reinterpret_cast<MetaData*>(input + info_in.st_size - sizeof(MetaData));

    /// Prepare to read information about files and decompress them
    off_t files_pointer = le64toh(metadata.start_of_files_data);
    size_t decompressed_full_size = 0;

    /// Read files metadata and check if decompression is possible
    off_t check_pointer = le64toh(metadata.start_of_files_data);
    for (size_t i = 0; i < le64toh(metadata.number_of_files); ++i)
    {
        FileData data = *reinterpret_cast<FileData*>(input + check_pointer);
        decompressed_full_size += le64toh(data.uncompressed_size);
        check_pointer += sizeof(FileData) + le64toh(data.name_length);
    }

    /// Check free space
    struct statfs fs_info;
    if (0 != fstatfs(input_fd, &fs_info))
    {
        perror(nullptr);
        if (0 != munmap(input, info_in.st_size))
                perror(nullptr);
        return 1;
    }
    if (fs_info.f_blocks * info_in.st_blksize < decompressed_full_size)
    {
        std::cerr << "Not enough space for decompression. Have " << fs_info.f_blocks * info_in.st_blksize << ", need " << decompressed_full_size << std::endl;
        return 1;
    }

    FileData file_info;
    /// Decompress files with appropriate file names
    for (size_t i = 0; i < le64toh(metadata.number_of_files); ++i)
    {
        /// Read information about file
        file_info = *reinterpret_cast<FileData*>(input + files_pointer);
        files_pointer += sizeof(FileData);

        size_t file_name_len =
            (strcmp(input + files_pointer, name) ? le64toh(file_info.name_length) : le64toh(file_info.name_length) + 13);

        size_t file_path_len = path ? strlen(path) + 1 + file_name_len : file_name_len;

        char file_name[file_path_len];
        memset(file_name, '\0', file_path_len);
        if (path)
        {
            strcat(file_name, path);
            strcat(file_name, "/");
        }
        strcat(file_name, input + files_pointer);
        files_pointer += le64toh(file_info.name_length);
        if (file_name_len != le64toh(file_info.name_length))
        {
            strcat(file_name, ".decompressed");
            have_compressed_analoge = true;
        }

        int output_fd = open(file_name, O_RDWR | O_CREAT, le64toh(file_info.umask));

        if (output_fd == -1)
        {
            perror(nullptr);
            if (0 != munmap(input, info_in.st_size))
                perror(nullptr);
            return 1;
        }

        /// Prepare output file
        if (0 != ftruncate(output_fd, le64toh(file_info.uncompressed_size)))
        {
            perror(nullptr);
            if (0 != munmap(input, info_in.st_size))
                perror(nullptr);
            return 1;
        }

        char * output = static_cast<char*>(
            mmap(nullptr,
                le64toh(file_info.uncompressed_size),
                PROT_READ | PROT_WRITE, MAP_SHARED,
                output_fd,
                0)
            );
        if (output == MAP_FAILED)
        {
            perror(nullptr);
            if (0 != munmap(input, info_in.st_size))
                perror(nullptr);
            return 1;
        }

        /// Decompress data into file
        if (0 != decompress(input, output, le64toh(file_info.start), le64toh(file_info.end)))
        {
            if (0 != munmap(input, info_in.st_size))
                perror(nullptr);
            if (0 != munmap(output, le64toh(file_info.uncompressed_size)))
                perror(nullptr);
            return 1;
        }

        if (0 != fsync(output_fd))
            perror(nullptr);
        if (0 != close(output_fd))
            perror(nullptr);
    }

    if (0 != munmap(input, info_in.st_size))
        perror(nullptr);
    return 0;
}

/// Copy particular part of command and update shift
void fill(char * dest, char * source, size_t length, size_t& shift)
{
    memcpy(dest + shift, source, length);
    shift += length;
}

/// Set command to `mv filename.decompressed filename && filename agrs...`
void fillCommand(char command[], int argc, char * argv[], size_t length)
{
    memset(command, '\0', 3 + strlen(argv[0]) + 14 + strlen(argv[0]) + 4 + strlen(argv[0]) + length + argc);

    /// position in command
    size_t shift = 0;

    /// Support variables to create command
    char mv[] = "mv ";
    char decompressed[] = ".decompressed ";
    char add_command[] = " && ";
    char space[] = " ";

    fill(command, mv, 3, shift);
    fill(command, argv[0], strlen(argv[0]), shift);
    fill(command, decompressed, 14, shift);
    fill(command, argv[0], strlen(argv[0]), shift);
    fill(command, add_command, 4, shift);
    fill(command, argv[0], strlen(argv[0]), shift);
    fill(command, space, 1, shift);

    /// forward all arguments
    for (int i = 1; i < argc; ++i)
    {
        fill(command, argv[i], strlen(argv[i]), shift);
        if (i != argc - 1)
            fill(command, space, 1, shift);
    }
}

int main(int argc, char* argv[])
{
    char file_path[strlen(argv[0]) + 1];
    memset(file_path, 0, sizeof(file_path));
    strcpy(file_path, argv[0]);

    char * path = nullptr;
    char * name = strrchr(file_path, '/');
    if (name)
    {
        path = file_path;
        *name = 0;
        ++name;
    }
    else
        name = file_path;

    int input_fd = open(argv[0], O_RDONLY);
    if (input_fd == -1)
    {
        perror(nullptr);
        return 1;
    }

    bool have_compressed_analoge = false;

    /// Decompress all files
    if (0 != decompressFiles(input_fd, path, name, have_compressed_analoge))
    {
        printf("Error happened during decompression.\n");
        if (0 != close(input_fd))
            perror(nullptr);
        return 1;
    }

    if (0 != close(input_fd))
        perror(nullptr);

    /// According to documentation `mv` will rename file if it
    /// doesn't move to other directory.
    /// Sometimes `rename` doesn't exist by default and
    /// `rename.ul` is set instead. It will lead to errors
    /// that can be easily avoided with help of `mv`

    if (!have_compressed_analoge)
    {
        printf("No target executable - decompression only was performed.\n");
        /// remove file
        execlp("rm", "rm", argv[0], NULL);
        perror(nullptr);
        return 1;
    }
    else
    {
        /// move decompressed file instead of this binary and apply command
        char bash[] = "sh";
        char executable[] = "-c";

        /// length of forwarded args
        size_t length = 0;
        for (int i = 1; i < argc; ++i)
            length += strlen(argv[i]);

        /// mv filename.decompressed filename && filename agrs...
        char command[3 + strlen(argv[0]) + 14 + strlen(argv[0]) + 4 + strlen(argv[0]) + length + argc];
        fillCommand(command, argc, argv, length);

        /// replace file and call executable
        char * newargv[] = { bash, executable, command, nullptr };
        execvp(bash, newargv);

        /// This part of code will be reached only if error happened
        perror(nullptr);
        return 1;
    }
}<|MERGE_RESOLUTION|>--- conflicted
+++ resolved
@@ -12,13 +12,7 @@
 #include <cstdio>
 #include <cstring>
 #include <iostream>
-<<<<<<< HEAD
-
-#if (defined(__APPLE__) || defined(__FreeBSD__)) && defined(__GNUC__)
-#   include <machine/endian.h>
-#elif !defined(_MSC_VER)
-#   include <endian.h>
-=======
+
 #if defined OS_DARWIN
 
 // dependencies
@@ -30,7 +24,6 @@
 
 #else
 #include <endian.h>
->>>>>>> 5517e206
 #endif
 
 #include "types.h"
