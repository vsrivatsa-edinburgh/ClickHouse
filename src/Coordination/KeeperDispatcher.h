#pragma once

#include "Common/ZooKeeper/ZooKeeperCommon.h"
#include "config.h"

#if USE_NURAFT

#include <Common/ThreadPool.h>
#include <Common/ConcurrentBoundedQueue.h>
#include <Poco/Util/AbstractConfiguration.h>
#include <Common/Exception.h>
#include <functional>
#include <Coordination/KeeperServer.h>
#include <Coordination/CoordinationSettings.h>
#include <Coordination/Keeper4LWInfo.h>
#include <Coordination/KeeperConnectionStats.h>
#include <Coordination/KeeperSnapshotManagerS3.h>
#include <Common/MultiVersion.h>
#include <Common/Macros.h>

namespace DB
{
using ZooKeeperResponseCallback = std::function<void(const Coordination::ZooKeeperResponsePtr & response)>;

/// Highlevel wrapper for ClickHouse Keeper.
/// Process user requests via consensus and return responses.
class KeeperDispatcher
{
private:
    using RequestsQueue = ConcurrentBoundedQueue<KeeperStorageBase::RequestForSession>;
    using SessionToResponseCallback = std::unordered_map<int64_t, ZooKeeperResponseCallback>;
    using ClusterUpdateQueue = ConcurrentBoundedQueue<ClusterUpdateAction>;

    /// Size depends on coordination settings
    std::unique_ptr<RequestsQueue> requests_queue;
    ResponsesQueue responses_queue;
    SnapshotsQueue snapshots_queue{1};

    /// More than 1k updates is definitely misconfiguration.
    ClusterUpdateQueue cluster_update_queue{1000};

    mutable std::mutex session_to_response_callback_mutex;
    /// These two maps looks similar, but serves different purposes.
    /// The first map is subscription map for normal responses like
    /// (get, set, list, etc.). Dispatcher determines callback for each response
    /// using session id from this map.
    SessionToResponseCallback session_to_response_callback;

    /// But when client connects to the server for the first time it doesn't
    /// have session_id. It request it from server. We give temporary
    /// internal id for such requests just to much client with its response.
    SessionToResponseCallback new_session_id_response_callback;

    /// Reading and batching new requests from client handlers
    ThreadFromGlobalPool request_thread;
    /// Pushing responses to clients client handlers
    /// using session_id.
    ThreadFromGlobalPool responses_thread;
    /// Cleaning old dead sessions
    ThreadFromGlobalPool session_cleaner_thread;
    /// Dumping new snapshots to disk
    ThreadFromGlobalPool snapshot_thread;
    /// Apply or wait for configuration changes
    ThreadFromGlobalPool update_configuration_thread;

    /// RAFT wrapper.
    std::unique_ptr<KeeperServer> server;

    KeeperConnectionStats keeper_stats;

    KeeperConfigurationAndSettingsPtr configuration_and_settings;

    LoggerPtr log;

    /// Counter for new session_id requests.
    std::atomic<int64_t> internal_session_id_counter{0};

    KeeperSnapshotManagerS3 snapshot_s3;

    KeeperContextPtr keeper_context;

    /// Thread put requests to raft
    void requestThread();
    /// Thread put responses for subscribed sessions
    void responseThread();
    /// Thread clean disconnected sessions from memory
    void sessionCleanerTask();
    /// Thread create snapshots in the background
    void snapshotThread();

    // TODO (myrrc) this should be removed once "reconfig" is stabilized
    void clusterUpdateWithReconfigDisabledThread();
    void clusterUpdateThread();

    void setResponse(int64_t session_id, const Coordination::ZooKeeperResponsePtr & response);

    /// Add error responses for requests to responses queue.
    /// Clears requests.
    void addErrorResponses(const KeeperStorageBase::RequestsForSessions & requests_for_sessions, Coordination::Error error);

    /// Forcefully wait for result and sets errors if something when wrong.
    /// Clears both arguments
<<<<<<< HEAD
    nuraft::ptr<nuraft::buffer> forceWaitAndProcessResult(RaftAppendResult & result, KeeperStorageBase::RequestsForSessions & requests_for_sessions);
=======
    nuraft::ptr<nuraft::buffer> forceWaitAndProcessResult(
        RaftAppendResult & result, KeeperStorage::RequestsForSessions & requests_for_sessions, bool clear_requests_on_success);
>>>>>>> 3098cd2b

public:
    std::mutex read_request_queue_mutex;

    /// queue of read requests that can be processed after a request with specific session ID and XID is committed
    std::unordered_map<int64_t, std::unordered_map<Coordination::XID, KeeperStorageBase::RequestsForSessions>> read_request_queue;

    /// Just allocate some objects, real initialization is done by `intialize method`
    KeeperDispatcher();

    /// Call shutdown
    ~KeeperDispatcher();

    /// Initialization from config.
    /// standalone_keeper -- we are standalone keeper application (not inside clickhouse server)
    /// 'macros' are used to substitute macros in endpoint of disks
    void initialize(const Poco::Util::AbstractConfiguration & config, bool standalone_keeper, bool start_async, const MultiVersion<Macros>::Version & macros);

    void startServer();

    bool checkInit() const
    {
        return server && server->checkInit();
    }

    /// Is server accepting requests, i.e. connected to the cluster
    /// and achieved quorum
    bool isServerActive() const;

    void updateConfiguration(const Poco::Util::AbstractConfiguration & config, const MultiVersion<Macros>::Version & macros);
    void pushClusterUpdates(ClusterUpdateActions && actions);
    bool reconfigEnabled() const;

    /// Shutdown internal keeper parts (server, state machine, log storage, etc)
    void shutdown();

    void forceRecovery();

    /// Put request to ClickHouse Keeper
    bool putRequest(const Coordination::ZooKeeperRequestPtr & request, int64_t session_id);

    /// Get new session ID
    int64_t getSessionID(int64_t session_timeout_ms);

    /// Register session and subscribe for responses with callback
    void registerSession(int64_t session_id, ZooKeeperResponseCallback callback);

    /// Call if we don't need any responses for this session no more (session was expired)
    void finishSession(int64_t session_id);

    /// Invoked when a request completes.
    void updateKeeperStatLatency(uint64_t process_time_ms);

    /// Are we leader
    bool isLeader() const
    {
        return server->isLeader();
    }

    bool isFollower() const
    {
        return server->isFollower();
    }

    bool hasLeader() const
    {
        return server->isLeaderAlive();
    }

    bool isObserver() const
    {
        return server->isObserver();
    }

    bool isExceedingMemorySoftLimit() const
    {
        return server->isExceedingMemorySoftLimit();
    }

    uint64_t getLogDirSize() const;

    uint64_t getSnapDirSize() const;

    /// Request statistics such as qps, latency etc.
    KeeperConnectionStats & getKeeperConnectionStats()
    {
        return keeper_stats;
    }

    Keeper4LWInfo getKeeper4LWInfo() const;

    const IKeeperStateMachine & getStateMachine() const
    {
        return *server->getKeeperStateMachine();
    }

    const KeeperConfigurationAndSettingsPtr & getKeeperConfigurationAndSettings() const
    {
        return configuration_and_settings;
    }

    const KeeperContextPtr & getKeeperContext() const
    {
        return keeper_context;
    }

    void incrementPacketsSent()
    {
        keeper_stats.incrementPacketsSent();
    }

    void incrementPacketsReceived()
    {
        keeper_stats.incrementPacketsReceived();
    }

    void resetConnectionStats()
    {
        keeper_stats.reset();
    }

    /// Create snapshot manually, return the last committed log index in the snapshot
    uint64_t createSnapshot()
    {
        return server->createSnapshot();
    }

    /// Get Raft information
    KeeperLogInfo getKeeperLogInfo()
    {
        return server->getKeeperLogInfo();
    }

    /// Request to be leader.
    bool requestLeader()
    {
        return server->requestLeader();
    }

    /// Yield leadership and become follower.
    void yieldLeadership()
    {
        return server->yieldLeadership();
    }

    void recalculateStorageStats()
    {
        return server->recalculateStorageStats();
    }

    static void cleanResources();
};

}

#endif<|MERGE_RESOLUTION|>--- conflicted
+++ resolved
@@ -100,12 +100,8 @@
 
     /// Forcefully wait for result and sets errors if something when wrong.
     /// Clears both arguments
-<<<<<<< HEAD
-    nuraft::ptr<nuraft::buffer> forceWaitAndProcessResult(RaftAppendResult & result, KeeperStorageBase::RequestsForSessions & requests_for_sessions);
-=======
     nuraft::ptr<nuraft::buffer> forceWaitAndProcessResult(
-        RaftAppendResult & result, KeeperStorage::RequestsForSessions & requests_for_sessions, bool clear_requests_on_success);
->>>>>>> 3098cd2b
+        RaftAppendResult & result, KeeperStorageBase::RequestsForSessions & requests_for_sessions, bool clear_requests_on_success);
 
 public:
     std::mutex read_request_queue_mutex;
