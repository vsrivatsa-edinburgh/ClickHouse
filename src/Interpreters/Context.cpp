#include <map>
#include <set>
#include <optional>
#include <memory>
#include <Poco/UUID.h>
#include <Poco/Util/Application.h>
#include <Common/AsyncLoader.h>
#include <Common/PoolId.h>
#include <Common/SensitiveDataMasker.h>
#include <Common/Macros.h>
#include <Common/EventNotifier.h>
#include <Common/Stopwatch.h>
#include <Common/formatReadable.h>
#include <Common/Throttler.h>
#include <Common/thread_local_rng.h>
#include <Common/FieldVisitorToString.h>
#include <Common/getMultipleKeysFromConfig.h>
#include <Common/callOnce.h>
#include <Common/SharedLockGuard.h>
#include <Common/PageCache.h>
#include <Common/NamedCollections/NamedCollectionsFactory.h>
#include <Coordination/KeeperDispatcher.h>
#include <Core/BackgroundSchedulePool.h>
#include <Core/Settings.h>
#include <Formats/FormatFactory.h>
#include <Databases/IDatabase.h>
#include <Server/ServerType.h>
#include <Storages/MarkCache.h>
#include <Storages/MergeTree/MergeList.h>
#include <Storages/MergeTree/MovesList.h>
#include <Storages/MergeTree/ReplicatedFetchList.h>
#include <Storages/MergeTree/MergeTreeData.h>
#include <Storages/MergeTree/MergeTreeSettings.h>
#include <Storages/Distributed/DistributedSettings.h>
#include <Storages/CompressionCodecSelector.h>
#include <IO/S3Settings.h>
#include <Disks/DiskLocal.h>
#include <Disks/ObjectStorages/DiskObjectStorage.h>
#include <Disks/ObjectStorages/IObjectStorage.h>
#include <Disks/StoragePolicy.h>
#include <Disks/IO/IOUringReader.h>
#include <Disks/IO/getIOUringReader.h>
#include <IO/SynchronousReader.h>
#include <TableFunctions/TableFunctionFactory.h>
#include <Interpreters/ActionLocksManager.h>
#include <Interpreters/ExternalLoaderXMLConfigRepository.h>
#include <Interpreters/TemporaryDataOnDisk.h>
#include <Interpreters/Cache/QueryCache.h>
#include <Interpreters/Cache/FileCacheFactory.h>
#include <Interpreters/Cache/FileCache.h>
#include <Interpreters/SessionTracker.h>
#include <Core/ServerSettings.h>
#include <Interpreters/PreparedSets.h>
#include <Core/SettingsQuirks.h>
#include <Access/AccessControl.h>
#include <Access/ContextAccess.h>
#include <Access/EnabledRolesInfo.h>
#include <Access/EnabledRowPolicies.h>
#include <Access/QuotaUsage.h>
#include <Access/User.h>
#include <Access/Role.h>
#include <Access/SettingsProfile.h>
#include <Access/SettingsProfilesInfo.h>
#include <Access/SettingsConstraintsAndProfileIDs.h>
#include <Access/ExternalAuthenticators.h>
#include <Access/GSSAcceptor.h>
#include <Common/Scheduler/ResourceManagerFactory.h>
#include <Backups/BackupsWorker.h>
#include <Dictionaries/Embedded/GeoDictionariesLoader.h>
#include <Interpreters/EmbeddedDictionaries.h>
#include <Interpreters/ExternalDictionariesLoader.h>
#include <Functions/UserDefined/ExternalUserDefinedExecutableFunctionsLoader.h>
#include <Functions/UserDefined/IUserDefinedSQLObjectsStorage.h>
#include <Functions/UserDefined/createUserDefinedSQLObjectsStorage.h>
#include <Interpreters/ProcessList.h>
#include <Interpreters/InterserverCredentials.h>
#include <Interpreters/Cluster.h>
#include <Interpreters/InterserverIOHandler.h>
#include <Interpreters/Context.h>
#include <Interpreters/DDLWorker.h>
#include <Interpreters/DDLTask.h>
#include <Interpreters/Session.h>
#include <Interpreters/TraceCollector.h>
#include <IO/ReadBufferFromFile.h>
#include <IO/ReadWriteBufferFromHTTP.h>
#include <IO/UncompressedCache.h>
#include <IO/MMappedFileCache.h>
#include <IO/WriteSettings.h>
#include <Parsers/ASTCreateQuery.h>
#include <Parsers/ASTAsterisk.h>
#include <Parsers/ASTIdentifier.h>
#include <Common/StackTrace.h>
#include <Common/Config/ConfigHelper.h>
#include <Common/Config/ConfigProcessor.h>
#include <Common/Config/ConfigReloader.h>
#include <Common/Config/AbstractConfigurationComparison.h>
#include <Common/ZooKeeper/ZooKeeper.h>
#include <Common/ShellCommand.h>
#include <Common/logger_useful.h>
#include <Common/RemoteHostFilter.h>
#include <Common/HTTPHeaderFilter.h>
#include <Interpreters/InterpreterSelectQueryAnalyzer.h>
#include <Interpreters/AsynchronousInsertQueue.h>
#include <Interpreters/DatabaseCatalog.h>
#include <Interpreters/JIT/CompiledExpressionCache.h>
#include <Storages/MergeTree/BackgroundJobsAssignee.h>
#include <Storages/MergeTree/MergeTreeDataPartUUID.h>
#include <Storages/MaterializedView/RefreshSet.h>
#include <Interpreters/SynonymsExtensions.h>
#include <Interpreters/Lemmatizers.h>
#include <Interpreters/ClusterDiscovery.h>
#include <Interpreters/TransactionLog.h>
#include <filesystem>
#include <re2/re2.h>
#include <Storages/StorageView.h>
#include <Parsers/ASTFunction.h>
#include <Parsers/FunctionParameterValuesVisitor.h>
#include <Parsers/ASTSelectWithUnionQuery.h>
#include <Interpreters/InterpreterSelectWithUnionQuery.h>
#include <base/defines.h>


namespace fs = std::filesystem;

namespace ProfileEvents
{
    extern const Event ContextLock;
    extern const Event ContextLockWaitMicroseconds;
}

namespace CurrentMetrics
{
    extern const Metric ContextLockWait;
    extern const Metric BackgroundMovePoolTask;
    extern const Metric BackgroundMovePoolSize;
    extern const Metric BackgroundSchedulePoolTask;
    extern const Metric BackgroundSchedulePoolSize;
    extern const Metric BackgroundBufferFlushSchedulePoolTask;
    extern const Metric BackgroundBufferFlushSchedulePoolSize;
    extern const Metric BackgroundDistributedSchedulePoolTask;
    extern const Metric BackgroundDistributedSchedulePoolSize;
    extern const Metric BackgroundMessageBrokerSchedulePoolTask;
    extern const Metric BackgroundMessageBrokerSchedulePoolSize;
    extern const Metric BackgroundMergesAndMutationsPoolTask;
    extern const Metric BackgroundMergesAndMutationsPoolSize;
    extern const Metric BackgroundFetchesPoolTask;
    extern const Metric BackgroundFetchesPoolSize;
    extern const Metric BackgroundCommonPoolTask;
    extern const Metric BackgroundCommonPoolSize;
    extern const Metric MarksLoaderThreads;
    extern const Metric MarksLoaderThreadsActive;
    extern const Metric MarksLoaderThreadsScheduled;
    extern const Metric IOPrefetchThreads;
    extern const Metric IOPrefetchThreadsActive;
    extern const Metric IOPrefetchThreadsScheduled;
    extern const Metric IOWriterThreads;
    extern const Metric IOWriterThreadsActive;
    extern const Metric TablesLoaderBackgroundThreads;
    extern const Metric TablesLoaderBackgroundThreadsActive;
    extern const Metric TablesLoaderBackgroundThreadsScheduled;
    extern const Metric TablesLoaderForegroundThreads;
    extern const Metric TablesLoaderForegroundThreadsActive;
    extern const Metric TablesLoaderForegroundThreadsScheduled;
    extern const Metric IOWriterThreadsScheduled;
    extern const Metric AttachedTable;
    extern const Metric AttachedView;
    extern const Metric AttachedDictionary;
    extern const Metric AttachedDatabase;
    extern const Metric PartsActive;
}


namespace DB
{

namespace ErrorCodes
{
    extern const int BAD_ARGUMENTS;
    extern const int UNKNOWN_DATABASE;
    extern const int UNKNOWN_TABLE;
    extern const int TABLE_ALREADY_EXISTS;
    extern const int THERE_IS_NO_SESSION;
    extern const int THERE_IS_NO_QUERY;
    extern const int NO_ELEMENTS_IN_CONFIG;
    extern const int TABLE_SIZE_EXCEEDS_MAX_DROP_SIZE_LIMIT;
    extern const int LOGICAL_ERROR;
    extern const int INVALID_SETTING_VALUE;
    extern const int NOT_IMPLEMENTED;
    extern const int UNKNOWN_FUNCTION;
    extern const int ILLEGAL_COLUMN;
    extern const int NUMBER_OF_COLUMNS_DOESNT_MATCH;
    extern const int CLUSTER_DOESNT_EXIST;
    extern const int SET_NON_GRANTED_ROLE;
}

#define SHUTDOWN(log, desc, ptr, method) do             \
{                                                       \
    if (ptr)                                            \
    {                                                   \
        LOG_DEBUG(log, "Shutting down " desc);          \
        (ptr)->method;                                  \
    }                                                   \
} while (false)                                         \

/** Set of known objects (environment), that could be used in query.
  * Shared (global) part. Order of members (especially, order of destruction) is very important.
  */
struct ContextSharedPart : boost::noncopyable
{
    LoggerPtr log = getLogger("Context");

    /// For access of most of shared objects.
    mutable ContextSharedMutex mutex;
    /// Separate mutex for access of dictionaries. Separate mutex to avoid locks when server doing request to itself.
    mutable std::mutex embedded_dictionaries_mutex;
    mutable std::mutex external_dictionaries_mutex;
    mutable std::mutex external_user_defined_executable_functions_mutex;
    /// Separate mutex for storage policies. During server startup we may
    /// initialize some important storages (system logs with MergeTree engine)
    /// under context lock.
    mutable std::mutex storage_policies_mutex;
    /// Separate mutex for re-initialization of zookeeper session. This operation could take a long time and must not interfere with another operations.
    mutable std::mutex zookeeper_mutex;

    mutable zkutil::ZooKeeperPtr zookeeper TSA_GUARDED_BY(zookeeper_mutex);                 /// Client for ZooKeeper.
    ConfigurationPtr zookeeper_config TSA_GUARDED_BY(zookeeper_mutex);                      /// Stores zookeeper configs

    ConfigurationPtr sensitive_data_masker_config;

    mutable std::mutex auxiliary_zookeepers_mutex;
    mutable std::map<String, zkutil::ZooKeeperPtr> auxiliary_zookeepers TSA_GUARDED_BY(auxiliary_zookeepers_mutex);    /// Map for auxiliary ZooKeeper clients.
    ConfigurationPtr auxiliary_zookeepers_config TSA_GUARDED_BY(auxiliary_zookeepers_mutex);           /// Stores auxiliary zookeepers configs

    /// No lock required for interserver_io_host, interserver_io_port, interserver_scheme modified only during initialization
    String interserver_io_host;                             /// The host name by which this server is available for other servers.
    UInt16 interserver_io_port = 0;                         /// and port.
    String interserver_scheme;                              /// http or https
    MultiVersion<InterserverCredentials> interserver_io_credentials;

    String path TSA_GUARDED_BY(mutex);                       /// Path to the data directory, with a slash at the end.
    String flags_path TSA_GUARDED_BY(mutex);                 /// Path to the directory with some control flags for server maintenance.
    String user_files_path TSA_GUARDED_BY(mutex);            /// Path to the directory with user provided files, usable by 'file' table function.
    String dictionaries_lib_path TSA_GUARDED_BY(mutex);      /// Path to the directory with user provided binaries and libraries for external dictionaries.
    String user_scripts_path TSA_GUARDED_BY(mutex);          /// Path to the directory with user provided scripts.
    String filesystem_caches_path TSA_GUARDED_BY(mutex);     /// Path to the directory with filesystem caches.
    String filesystem_cache_user TSA_GUARDED_BY(mutex);
    ConfigurationPtr config TSA_GUARDED_BY(mutex);           /// Global configuration settings.
    String tmp_path TSA_GUARDED_BY(mutex);                   /// Path to the temporary files that occur when processing the request.

    /// All temporary files that occur when processing the requests accounted here.
    /// Child scopes for more fine-grained accounting are created per user/query/etc.
    /// Initialized once during server startup.
    TemporaryDataOnDiskScopePtr root_temp_data_on_disk TSA_GUARDED_BY(mutex);

    mutable OnceFlag async_loader_initialized;
    mutable std::unique_ptr<AsyncLoader> async_loader; /// Thread pool for asynchronous initialization of arbitrary DAG of `LoadJob`s (used for tables loading)

    mutable std::unique_ptr<EmbeddedDictionaries> embedded_dictionaries TSA_GUARDED_BY(embedded_dictionaries_mutex);    /// Metrica's dictionaries. Have lazy initialization.
    mutable std::unique_ptr<ExternalDictionariesLoader> external_dictionaries_loader TSA_GUARDED_BY(external_dictionaries_mutex);

    ExternalLoaderXMLConfigRepository * external_dictionaries_config_repository TSA_GUARDED_BY(external_dictionaries_mutex) = nullptr;
    scope_guard dictionaries_xmls TSA_GUARDED_BY(external_dictionaries_mutex);

    mutable std::unique_ptr<ExternalUserDefinedExecutableFunctionsLoader> external_user_defined_executable_functions_loader TSA_GUARDED_BY(external_user_defined_executable_functions_mutex);
    ExternalLoaderXMLConfigRepository * user_defined_executable_functions_config_repository TSA_GUARDED_BY(external_user_defined_executable_functions_mutex) = nullptr;
    scope_guard user_defined_executable_functions_xmls TSA_GUARDED_BY(external_user_defined_executable_functions_mutex);

    mutable OnceFlag user_defined_sql_objects_storage_initialized;
    mutable std::unique_ptr<IUserDefinedSQLObjectsStorage> user_defined_sql_objects_storage;

#if USE_NLP
    mutable OnceFlag synonyms_extensions_initialized;
    mutable std::optional<SynonymsExtensions> synonyms_extensions;

    mutable OnceFlag lemmatizers_initialized;
    mutable std::optional<Lemmatizers> lemmatizers;
#endif

    mutable OnceFlag backups_worker_initialized;
    std::optional<BackupsWorker> backups_worker;

    /// No lock required for default_profile_name, system_profile_name, buffer_profile_name modified only during initialization
    String default_profile_name;                                /// Default profile name used for default values.
    String system_profile_name;                                 /// Profile used by system processes
    String buffer_profile_name;                                 /// Profile used by Buffer engine for flushing to the underlying
    String merge_workload TSA_GUARDED_BY(mutex);                /// Workload setting value that is used by all merges
    String mutation_workload TSA_GUARDED_BY(mutex);             /// Workload setting value that is used by all mutations
    std::unique_ptr<AccessControl> access_control TSA_GUARDED_BY(mutex);
    mutable OnceFlag resource_manager_initialized;
    mutable ResourceManagerPtr resource_manager;
    mutable UncompressedCachePtr uncompressed_cache TSA_GUARDED_BY(mutex);            /// The cache of decompressed blocks.
    mutable MarkCachePtr mark_cache TSA_GUARDED_BY(mutex);                            /// Cache of marks in compressed files.
    mutable OnceFlag load_marks_threadpool_initialized;
    mutable std::unique_ptr<ThreadPool> load_marks_threadpool;  /// Threadpool for loading marks cache.
    mutable OnceFlag prefetch_threadpool_initialized;
    mutable std::unique_ptr<ThreadPool> prefetch_threadpool;    /// Threadpool for loading marks cache.
    mutable UncompressedCachePtr index_uncompressed_cache TSA_GUARDED_BY(mutex);      /// The cache of decompressed blocks for MergeTree indices.
    mutable QueryCachePtr query_cache TSA_GUARDED_BY(mutex);                          /// Cache of query results.
    mutable MarkCachePtr index_mark_cache TSA_GUARDED_BY(mutex);                      /// Cache of marks in compressed files of MergeTree indices.
    mutable MMappedFileCachePtr mmap_cache TSA_GUARDED_BY(mutex);                     /// Cache of mmapped files to avoid frequent open/map/unmap/close and to reuse from several threads.
    AsynchronousMetrics * asynchronous_metrics TSA_GUARDED_BY(mutex) = nullptr;       /// Points to asynchronous metrics
    mutable PageCachePtr page_cache TSA_GUARDED_BY(mutex);                            /// Userspace page cache.
    ProcessList process_list;                                   /// Executing queries at the moment.
    SessionTracker session_tracker;
    GlobalOvercommitTracker global_overcommit_tracker;
    MergeList merge_list;                                       /// The list of executable merge (for (Replicated)?MergeTree)
    MovesList moves_list;                                       /// The list of executing moves (for (Replicated)?MergeTree)
    ReplicatedFetchList replicated_fetch_list;
    RefreshSet refresh_set;                                 /// The list of active refreshes (for MaterializedView)
    ConfigurationPtr users_config TSA_GUARDED_BY(mutex);                              /// Config with the users, profiles and quotas sections.
    InterserverIOHandler interserver_io_handler;                /// Handler for interserver communication.

    OnceFlag buffer_flush_schedule_pool_initialized;
    mutable std::unique_ptr<BackgroundSchedulePool> buffer_flush_schedule_pool; /// A thread pool that can do background flush for Buffer tables.
    OnceFlag schedule_pool_initialized;
    mutable std::unique_ptr<BackgroundSchedulePool> schedule_pool;    /// A thread pool that can run different jobs in background (used in replicated tables)
    OnceFlag distributed_schedule_pool_initialized;
    mutable std::unique_ptr<BackgroundSchedulePool> distributed_schedule_pool; /// A thread pool that can run different jobs in background (used for distributed sends)
    OnceFlag message_broker_schedule_pool_initialized;
    mutable std::unique_ptr<BackgroundSchedulePool> message_broker_schedule_pool; /// A thread pool that can run different jobs in background (used for message brokers, like RabbitMQ and Kafka)

    mutable OnceFlag readers_initialized;
    mutable std::unique_ptr<IAsynchronousReader> asynchronous_remote_fs_reader;
    mutable std::unique_ptr<IAsynchronousReader> asynchronous_local_fs_reader;
    mutable std::unique_ptr<IAsynchronousReader> synchronous_local_fs_reader;

    mutable OnceFlag threadpool_writer_initialized;
    mutable std::unique_ptr<ThreadPool> threadpool_writer;

#if USE_LIBURING
    mutable OnceFlag io_uring_reader_initialized;
    mutable std::unique_ptr<IOUringReader> io_uring_reader;
#endif

    mutable ThrottlerPtr replicated_fetches_throttler;      /// A server-wide throttler for replicated fetches
    mutable ThrottlerPtr replicated_sends_throttler;        /// A server-wide throttler for replicated sends

    mutable ThrottlerPtr remote_read_throttler;             /// A server-wide throttler for remote IO reads
    mutable ThrottlerPtr remote_write_throttler;            /// A server-wide throttler for remote IO writes

    mutable ThrottlerPtr local_read_throttler;              /// A server-wide throttler for local IO reads
    mutable ThrottlerPtr local_write_throttler;             /// A server-wide throttler for local IO writes

    mutable ThrottlerPtr backups_server_throttler;          /// A server-wide throttler for BACKUPs

    mutable ThrottlerPtr mutations_throttler;               /// A server-wide throttler for mutations
    mutable ThrottlerPtr merges_throttler;                  /// A server-wide throttler for merges

    MultiVersion<Macros> macros;                            /// Substitutions extracted from config.
    std::unique_ptr<DDLWorker> ddl_worker TSA_GUARDED_BY(mutex); /// Process ddl commands from zk.
    LoadTaskPtr ddl_worker_startup_task;                         /// To postpone `ddl_worker->startup()` after all tables startup
    /// Rules for selecting the compression settings, depending on the size of the part.
    mutable std::unique_ptr<CompressionCodecSelector> compression_codec_selector TSA_GUARDED_BY(mutex);
    /// Storage disk chooser for MergeTree engines
    mutable std::shared_ptr<const DiskSelector> merge_tree_disk_selector TSA_GUARDED_BY(storage_policies_mutex);
    /// Storage policy chooser for MergeTree engines
    mutable std::shared_ptr<const StoragePolicySelector> merge_tree_storage_policy_selector TSA_GUARDED_BY(storage_policies_mutex);

    ServerSettings server_settings;

    std::optional<MergeTreeSettings> merge_tree_settings TSA_GUARDED_BY(mutex);   /// Settings of MergeTree* engines.
    std::optional<MergeTreeSettings> replicated_merge_tree_settings TSA_GUARDED_BY(mutex);   /// Settings of ReplicatedMergeTree* engines.
    std::optional<DistributedSettings> distributed_settings TSA_GUARDED_BY(mutex);
    std::atomic_size_t max_table_size_to_drop = 50000000000lu; /// Protects MergeTree tables from accidental DROP (50GB by default)
    std::atomic_size_t max_partition_size_to_drop = 50000000000lu; /// Protects MergeTree partitions from accidental DROP (50GB by default)
    /// No lock required for format_schema_path modified only during initialization
    std::atomic_size_t max_database_num_to_warn = 1000lu;
    std::atomic_size_t max_table_num_to_warn = 5000lu;
    std::atomic_size_t max_view_num_to_warn = 10000lu;
    std::atomic_size_t max_dictionary_num_to_warn = 1000lu;
    std::atomic_size_t max_part_num_to_warn = 100000lu;
    /// Only for system.server_settings, actually value stored in reloader itself
    std::atomic_size_t config_reload_interval_ms = ConfigReloader::DEFAULT_RELOAD_INTERVAL.count();

    String format_schema_path;                              /// Path to a directory that contains schema files used by input formats.
    String google_protos_path; /// Path to a directory that contains the proto files for the well-known Protobuf types.
    mutable OnceFlag action_locks_manager_initialized;
    ActionLocksManagerPtr action_locks_manager;             /// Set of storages' action lockers
    OnceFlag system_logs_initialized;
    std::unique_ptr<SystemLogs> system_logs TSA_GUARDED_BY(mutex);                /// Used to log queries and operations on parts

    mutable std::mutex dashboard_mutex;
    std::optional<Context::Dashboards> dashboards;

    std::optional<S3SettingsByEndpoint> storage_s3_settings TSA_GUARDED_BY(mutex);   /// Settings of S3 storage
    std::vector<String> warnings TSA_GUARDED_BY(mutex);                           /// Store warning messages about server configuration.

    /// Background executors for *MergeTree tables
    /// Has background executors for MergeTree tables been initialized?
    mutable ContextSharedMutex background_executors_mutex;
    bool are_background_executors_initialized TSA_GUARDED_BY(background_executors_mutex) = false;
    MergeMutateBackgroundExecutorPtr merge_mutate_executor TSA_GUARDED_BY(background_executors_mutex);
    OrdinaryBackgroundExecutorPtr moves_executor TSA_GUARDED_BY(background_executors_mutex);
    OrdinaryBackgroundExecutorPtr fetch_executor TSA_GUARDED_BY(background_executors_mutex);
    OrdinaryBackgroundExecutorPtr common_executor TSA_GUARDED_BY(background_executors_mutex);

    RemoteHostFilter remote_host_filter;                    /// Allowed URL from config.xml
    HTTPHeaderFilter http_header_filter;                    /// Forbidden HTTP headers from config.xml

    /// No lock required for trace_collector modified only during initialization
    std::optional<TraceCollector> trace_collector;          /// Thread collecting traces from threads executing queries

    /// Clusters for distributed tables
    /// Initialized on demand (on distributed storages initialization) since Settings should be initialized
    mutable std::mutex clusters_mutex;                       /// Guards clusters, clusters_config and cluster_discovery
    std::shared_ptr<Clusters> clusters TSA_GUARDED_BY(clusters_mutex);
    ConfigurationPtr clusters_config TSA_GUARDED_BY(clusters_mutex);                        /// Stores updated configs
    std::unique_ptr<ClusterDiscovery> cluster_discovery TSA_GUARDED_BY(clusters_mutex);
    size_t clusters_version TSA_GUARDED_BY(clusters_mutex) = 0;

    /// No lock required for async_insert_queue modified only during initialization
    std::shared_ptr<AsynchronousInsertQueue> async_insert_queue;

    std::map<String, UInt16> server_ports;

    std::atomic<bool> shutdown_called = false;

    Stopwatch uptime_watch TSA_GUARDED_BY(mutex);

    /// No lock required for application_type modified only during initialization
    Context::ApplicationType application_type = Context::ApplicationType::SERVER;

    /// vector of xdbc-bridge commands, they will be killed when Context will be destroyed
    std::vector<std::unique_ptr<ShellCommand>> bridge_commands TSA_GUARDED_BY(mutex);

    /// No lock required for config_reload_callback, start_servers_callback, stop_servers_callback modified only during initialization
    Context::ConfigReloadCallback config_reload_callback;
    Context::StartStopServersCallback start_servers_callback;
    Context::StartStopServersCallback stop_servers_callback;

    bool is_server_completely_started TSA_GUARDED_BY(mutex) = false;

#if USE_NURAFT
    mutable std::mutex keeper_dispatcher_mutex;
    mutable std::shared_ptr<KeeperDispatcher> keeper_dispatcher TSA_GUARDED_BY(keeper_dispatcher_mutex);
#endif

    ContextSharedPart()
        : access_control(std::make_unique<AccessControl>())
        , global_overcommit_tracker(&process_list)
        , macros(std::make_unique<Macros>())
    {
        /// TODO: make it singleton (?)
        static std::atomic<size_t> num_calls{0};
        if (++num_calls > 1)
        {
            std::cerr << "Attempting to create multiple ContextShared instances. Stack trace:\n" << StackTrace().toString();
            std::cerr.flush();
            std::terminate();
        }
    }

    ~ContextSharedPart()
    {
#if USE_NURAFT
        if (keeper_dispatcher)
        {
            try
            {
                keeper_dispatcher->shutdown();
            }
            catch (...)
            {
                tryLogCurrentException(__PRETTY_FUNCTION__);
            }
        }
#endif

        /// Wait for thread pool for background reads and writes,
        /// since it may use per-user MemoryTracker which will be destroyed here.
        if (asynchronous_remote_fs_reader)
        {
            try
            {
                LOG_DEBUG(log, "Destructing remote fs threadpool reader");
                asynchronous_remote_fs_reader->wait();
                asynchronous_remote_fs_reader.reset();
            }
            catch (...)
            {
                tryLogCurrentException(__PRETTY_FUNCTION__);
            }
        }

        if (asynchronous_local_fs_reader)
        {
            try
            {
                LOG_DEBUG(log, "Destructing local fs threadpool reader");
                asynchronous_local_fs_reader->wait();
                asynchronous_local_fs_reader.reset();
            }
            catch (...)
            {
                tryLogCurrentException(__PRETTY_FUNCTION__);
            }
        }

        if (synchronous_local_fs_reader)
        {
            try
            {
                LOG_DEBUG(log, "Destructing local fs threadpool reader");
                synchronous_local_fs_reader->wait();
                synchronous_local_fs_reader.reset();
            }
            catch (...)
            {
                tryLogCurrentException(__PRETTY_FUNCTION__);
            }
        }

        if (threadpool_writer)
        {
            try
            {
                LOG_DEBUG(log, "Destructing threadpool writer");
                threadpool_writer->wait();
                threadpool_writer.reset();
            }
            catch (...)
            {
                tryLogCurrentException(__PRETTY_FUNCTION__);
            }
        }

        if (load_marks_threadpool)
        {
            try
            {
                LOG_DEBUG(log, "Destructing marks loader");
                load_marks_threadpool->wait();
                load_marks_threadpool.reset();
            }
            catch (...)
            {
                tryLogCurrentException(__PRETTY_FUNCTION__);
            }
        }

        if (prefetch_threadpool)
        {
            try
            {
                LOG_DEBUG(log, "Destructing prefetch threadpool");
                prefetch_threadpool->wait();
                prefetch_threadpool.reset();
            }
            catch (...)
            {
                tryLogCurrentException(__PRETTY_FUNCTION__);
            }
        }

        try
        {
            shutdown();
        }
        catch (...)
        {
            tryLogCurrentException(__PRETTY_FUNCTION__);
        }
    }

    void setConfig(const ConfigurationPtr & config_value)
    {
        if (!config_value)
            throw Exception(ErrorCodes::LOGICAL_ERROR, "Set nullptr config is invalid");

        std::lock_guard lock(mutex);
        config = config_value;
        access_control->setExternalAuthenticatorsConfig(*config_value);
    }

    const Poco::Util::AbstractConfiguration & getConfigRefWithLock(const std::lock_guard<ContextSharedMutex> &) const TSA_REQUIRES(this->mutex)
    {
        return config ? *config : Poco::Util::Application::instance().config();
    }

    const Poco::Util::AbstractConfiguration & getConfigRef() const
    {
        SharedLockGuard lock(mutex);
        return config ? *config : Poco::Util::Application::instance().config();
    }

    /** Perform a complex job of destroying objects in advance.
      */
    void shutdown() TSA_NO_THREAD_SAFETY_ANALYSIS
    {
        bool is_shutdown_called = shutdown_called.exchange(true);
        if (is_shutdown_called)
            return;

        /// Need to flush the async insert queue before shutting down the database catalog
        std::shared_ptr<AsynchronousInsertQueue> delete_async_insert_queue;
        {
            std::lock_guard lock(mutex);
            delete_async_insert_queue = std::move(async_insert_queue);
        }
        if (delete_async_insert_queue)
            delete_async_insert_queue->flushAndShutdown();

        /// Stop periodic reloading of the configuration files.
        /// This must be done first because otherwise the reloading may pass a changed config
        /// to some destroyed parts of ContextSharedPart.

        SHUTDOWN(log, "dictionaries loader", external_dictionaries_loader, enablePeriodicUpdates(false));
        SHUTDOWN(log, "UDFs loader", external_user_defined_executable_functions_loader, enablePeriodicUpdates(false));
        SHUTDOWN(log, "another UDFs storage", user_defined_sql_objects_storage, stopWatching());

        LOG_TRACE(log, "Shutting down named sessions");
        Session::shutdownNamedSessions();

        /// Waiting for current backups/restores to be finished. This must be done before `DatabaseCatalog::shutdown()`.
        SHUTDOWN(log, "backups worker", backups_worker, shutdown());

        /**  After system_logs have been shut down it is guaranteed that no system table gets created or written to.
          *  Note that part changes at shutdown won't be logged to part log.
          */
        SHUTDOWN(log, "system logs", system_logs, shutdown());

        LOG_TRACE(log, "Shutting down database catalog");
        DatabaseCatalog::shutdown();

        NamedCollectionFactory::instance().shutdown();

        delete_async_insert_queue.reset();

        SHUTDOWN(log, "merges executor", merge_mutate_executor, wait());
        SHUTDOWN(log, "fetches executor", fetch_executor, wait());
        SHUTDOWN(log, "moves executor", moves_executor, wait());
        SHUTDOWN(log, "common executor", common_executor, wait());

        TransactionLog::shutdownIfAny();

        std::unique_ptr<SystemLogs> delete_system_logs;
        std::unique_ptr<EmbeddedDictionaries> delete_embedded_dictionaries;
        std::unique_ptr<ExternalDictionariesLoader> delete_external_dictionaries_loader;
        std::unique_ptr<ExternalUserDefinedExecutableFunctionsLoader> delete_external_user_defined_executable_functions_loader;
        std::unique_ptr<IUserDefinedSQLObjectsStorage> delete_user_defined_sql_objects_storage;
        std::unique_ptr<BackgroundSchedulePool> delete_buffer_flush_schedule_pool;
        std::unique_ptr<BackgroundSchedulePool> delete_schedule_pool;
        std::unique_ptr<BackgroundSchedulePool> delete_distributed_schedule_pool;
        std::unique_ptr<BackgroundSchedulePool> delete_message_broker_schedule_pool;
        std::unique_ptr<DDLWorker> delete_ddl_worker;
        std::unique_ptr<AccessControl> delete_access_control;

        /// Delete DDLWorker before zookeeper.
        /// Cause it can call Context::getZooKeeper and resurrect it.

        {
            std::lock_guard lock(mutex);
            delete_ddl_worker = std::move(ddl_worker);
        }

        /// DDLWorker should be deleted without lock, cause its internal thread can
        /// take it as well, which will cause deadlock.
        LOG_TRACE(log, "Shutting down DDLWorker");
        delete_ddl_worker.reset();

        /// Background operations in cache use background schedule pool.
        /// Deactivate them before destructing it.
        LOG_TRACE(log, "Shutting down caches");
        const auto & caches = FileCacheFactory::instance().getAll();
        for (const auto & [_, cache] : caches)
            cache->cache->deactivateBackgroundOperations();
        FileCacheFactory::instance().clear();

        {
            // Disk selector might not be initialized if there was some error during
            // its initialization. Don't try to initialize it again on shutdown.
            if (merge_tree_disk_selector)
            {
                for (const auto & [disk_name, disk] : merge_tree_disk_selector->getDisksMap())
                {
                    LOG_INFO(log, "Shutdown disk {}", disk_name);
                    disk->shutdown();
                }
            }

            /// Special volumes might also use disks that require shutdown.
            auto & tmp_data = root_temp_data_on_disk;
            if (tmp_data && tmp_data->getVolume())
            {
                auto & disks = tmp_data->getVolume()->getDisks();
                for (auto & disk : disks)
                    disk->shutdown();
            }
        }

        LOG_TRACE(log, "Shutting down AccessControl");
        access_control->shutdown();

        {
            std::lock_guard lock(mutex);

            /** Compiled expressions stored in cache need to be destroyed before destruction of static objects.
              * Because CHJIT instance can be static object.
              */
#if USE_EMBEDDED_COMPILER
            if (auto * cache = CompiledExpressionCacheFactory::instance().tryGetCache())
                cache->clear();
#endif

            /// Preemptive destruction is important, because these objects may have a refcount to ContextShared (cyclic reference).
            /// TODO: Get rid of this.

            /// Dictionaries may be required:
            /// - for storage shutdown (during final flush of the Buffer engine)
            /// - before storage startup (because of some streaming of, i.e. Kafka, to
            ///   the table with materialized column that has dictGet)
            ///
            /// So they should be created before any storages and preserved until storages will be terminated.
            ///
            /// But they cannot be created before storages since they may required table as a source,
            /// but at least they can be preserved for storage termination.
            dictionaries_xmls.reset();
            user_defined_executable_functions_xmls.reset();

            delete_system_logs = std::move(system_logs);
            delete_embedded_dictionaries = std::move(embedded_dictionaries);
            delete_external_dictionaries_loader = std::move(external_dictionaries_loader);
            delete_external_user_defined_executable_functions_loader = std::move(external_user_defined_executable_functions_loader);
            delete_user_defined_sql_objects_storage = std::move(user_defined_sql_objects_storage);
            delete_buffer_flush_schedule_pool = std::move(buffer_flush_schedule_pool);
            delete_schedule_pool = std::move(schedule_pool);
            delete_distributed_schedule_pool = std::move(distributed_schedule_pool);
            delete_message_broker_schedule_pool = std::move(message_broker_schedule_pool);
            delete_access_control = std::move(access_control);

            /// Stop trace collector if any
            trace_collector.reset();
            /// Stop zookeeper connection
            zookeeper.reset();
        }

        /// Can be removed without context lock
        delete_system_logs.reset();
        delete_embedded_dictionaries.reset();
        delete_external_dictionaries_loader.reset();
        delete_external_user_defined_executable_functions_loader.reset();
        delete_user_defined_sql_objects_storage.reset();
        delete_ddl_worker.reset();
        delete_buffer_flush_schedule_pool.reset();
        delete_schedule_pool.reset();
        delete_distributed_schedule_pool.reset();
        delete_message_broker_schedule_pool.reset();
        delete_access_control.reset();

        total_memory_tracker.resetOvercommitTracker();
    }

    bool hasTraceCollector() const
    {
        return trace_collector.has_value();
    }

    void initializeTraceCollector(std::shared_ptr<TraceLog> trace_log)
    {
        if (!trace_collector.has_value())
            throw Exception(ErrorCodes::LOGICAL_ERROR, "TraceCollector needs to be first created before initialization");

        trace_collector->initialize(trace_log);
    }

    void createTraceCollector()
    {
        if (hasTraceCollector())
            return;

        trace_collector.emplace();
    }

    void addWarningMessage(const String & message) TSA_REQUIRES(mutex)
    {
        /// A warning goes both: into server's log; stored to be placed in `system.warnings` table.
        LOG_WARNING(log, "{}", message);
        warnings.push_back(message);
    }

    void configureServerWideThrottling()
    {
        if (auto bandwidth = server_settings.max_replicated_fetches_network_bandwidth_for_server)
            replicated_fetches_throttler = std::make_shared<Throttler>(bandwidth);

        if (auto bandwidth = server_settings.max_replicated_sends_network_bandwidth_for_server)
            replicated_sends_throttler = std::make_shared<Throttler>(bandwidth);

        if (auto bandwidth = server_settings.max_remote_read_network_bandwidth_for_server)
            remote_read_throttler = std::make_shared<Throttler>(bandwidth);

        if (auto bandwidth = server_settings.max_remote_write_network_bandwidth_for_server)
            remote_write_throttler = std::make_shared<Throttler>(bandwidth);

        if (auto bandwidth = server_settings.max_local_read_bandwidth_for_server)
            local_read_throttler = std::make_shared<Throttler>(bandwidth);

        if (auto bandwidth = server_settings.max_local_write_bandwidth_for_server)
            local_write_throttler = std::make_shared<Throttler>(bandwidth);

        if (auto bandwidth = server_settings.max_backup_bandwidth_for_server)
            backups_server_throttler = std::make_shared<Throttler>(bandwidth);

        if (auto bandwidth = server_settings.max_mutations_bandwidth_for_server)
            mutations_throttler = std::make_shared<Throttler>(bandwidth);

        if (auto bandwidth = server_settings.max_merges_bandwidth_for_server)
            merges_throttler = std::make_shared<Throttler>(bandwidth);
    }
};

void ContextSharedMutex::lockImpl()
{
    ProfileEvents::increment(ProfileEvents::ContextLock);
    CurrentMetrics::Increment increment{CurrentMetrics::ContextLockWait};
    Stopwatch watch;
    Base::lockImpl();
    ProfileEvents::increment(ProfileEvents::ContextLockWaitMicroseconds, watch.elapsedMicroseconds());
}

void ContextSharedMutex::lockSharedImpl()
{
    ProfileEvents::increment(ProfileEvents::ContextLock);
    CurrentMetrics::Increment increment{CurrentMetrics::ContextLockWait};
    Stopwatch watch;
    Base::lockSharedImpl();
    ProfileEvents::increment(ProfileEvents::ContextLockWaitMicroseconds, watch.elapsedMicroseconds());
}

ContextData::ContextData()
{
    settings = std::make_unique<Settings>();
}
ContextData::ContextData(const ContextData &o) :
    shared(o.shared),
    client_info(o.client_info),
    external_tables_initializer_callback(o.external_tables_initializer_callback),
    input_initializer_callback(o.input_initializer_callback),
    input_blocks_reader(o.input_blocks_reader),
    user_id(o.user_id),
    current_roles(o.current_roles),
    settings_constraints_and_current_profiles(o.settings_constraints_and_current_profiles),
    access(o.access),
    need_recalculate_access(o.need_recalculate_access),
    current_database(o.current_database),
    settings(std::make_unique<Settings>(*o.settings)),
    progress_callback(o.progress_callback),
    file_progress_callback(o.file_progress_callback),
    process_list_elem(o.process_list_elem),
    has_process_list_elem(o.has_process_list_elem),
    insertion_table_info(o.insertion_table_info),
    is_distributed(o.is_distributed),
    default_format(o.default_format),
    insert_format(o.insert_format),
    external_tables_mapping(o.external_tables_mapping),
    scalars(o.scalars),
    special_scalars(o.special_scalars),
    next_task_callback(o.next_task_callback),
    merge_tree_read_task_callback(o.merge_tree_read_task_callback),
    merge_tree_all_ranges_callback(o.merge_tree_all_ranges_callback),
    parallel_replicas_group_uuid(o.parallel_replicas_group_uuid),
    client_protocol_version(o.client_protocol_version),
    query_access_info(std::make_shared<QueryAccessInfo>(*o.query_access_info)),
    query_factories_info(o.query_factories_info),
    query_privileges_info(o.query_privileges_info),
    async_read_counters(o.async_read_counters),
    view_source(o.view_source),
    table_function_results(o.table_function_results),
    query_context(o.query_context),
    session_context(o.session_context),
    global_context(o.global_context),
    buffer_context(o.buffer_context),
    is_internal_query(o.is_internal_query),
    temp_data_on_disk(o.temp_data_on_disk),
    classifier(o.classifier),
    prepared_sets_cache(o.prepared_sets_cache),
    offset_parallel_replicas_enabled(o.offset_parallel_replicas_enabled),
    kitchen_sink(o.kitchen_sink),
    part_uuids(o.part_uuids),
    ignored_part_uuids(o.ignored_part_uuids),
    query_parameters(o.query_parameters),
    host_context(o.host_context),
    metadata_transaction(o.metadata_transaction),
    merge_tree_transaction(o.merge_tree_transaction),
    merge_tree_transaction_holder(o.merge_tree_transaction_holder),
    remote_read_query_throttler(o.remote_read_query_throttler),
    remote_write_query_throttler(o.remote_write_query_throttler),
    local_read_query_throttler(o.local_read_query_throttler),
    local_write_query_throttler(o.local_write_query_throttler),
    backups_query_throttler(o.backups_query_throttler)
{
}

Context::Context() = default;
Context::Context(const Context & rhs) : ContextData(rhs), std::enable_shared_from_this<Context>(rhs) {}

SharedContextHolder::SharedContextHolder(SharedContextHolder &&) noexcept = default;
SharedContextHolder & SharedContextHolder::operator=(SharedContextHolder &&) noexcept = default;
SharedContextHolder::SharedContextHolder() = default;
SharedContextHolder::~SharedContextHolder() = default;
SharedContextHolder::SharedContextHolder(std::unique_ptr<ContextSharedPart> shared_context)
    : shared(std::move(shared_context)) {}

void SharedContextHolder::reset() { shared.reset(); }

ContextMutablePtr Context::createGlobal(ContextSharedPart * shared_part)
{
    auto res = std::shared_ptr<Context>(new Context);
    res->shared = shared_part;
    res->query_access_info = std::make_shared<QueryAccessInfo>();
    res->query_privileges_info = std::make_shared<QueryPrivilegesInfo>();
    return res;
}

void Context::initGlobal()
{
    assert(!global_context_instance);
    global_context_instance = shared_from_this();
    DatabaseCatalog::init(shared_from_this());
    EventNotifier::init();
}

SharedContextHolder Context::createShared()
{
    return SharedContextHolder(std::make_unique<ContextSharedPart>());
}

ContextMutablePtr Context::createCopy(const ContextPtr & other)
{
    SharedLockGuard lock(other->mutex);
    auto new_context = std::shared_ptr<Context>(new Context(*other));
    return new_context;
}

ContextMutablePtr Context::createCopy(const ContextWeakPtr & other)
{
    auto ptr = other.lock();
    if (!ptr)
        throw Exception(ErrorCodes::LOGICAL_ERROR, "Can't copy an expired context");
    return createCopy(ptr);
}

ContextMutablePtr Context::createCopy(const ContextMutablePtr & other)
{
    return createCopy(std::const_pointer_cast<const Context>(other));
}

Context::~Context() = default;

InterserverIOHandler & Context::getInterserverIOHandler() { return shared->interserver_io_handler; }
const InterserverIOHandler & Context::getInterserverIOHandler() const { return shared->interserver_io_handler; }

ProcessList & Context::getProcessList() { return shared->process_list; }
const ProcessList & Context::getProcessList() const { return shared->process_list; }
OvercommitTracker * Context::getGlobalOvercommitTracker() const { return &shared->global_overcommit_tracker; }

SessionTracker & Context::getSessionTracker() { return shared->session_tracker; }

MergeList & Context::getMergeList() { return shared->merge_list; }
const MergeList & Context::getMergeList() const { return shared->merge_list; }
MovesList & Context::getMovesList() { return shared->moves_list; }
const MovesList & Context::getMovesList() const { return shared->moves_list; }
ReplicatedFetchList & Context::getReplicatedFetchList() { return shared->replicated_fetch_list; }
const ReplicatedFetchList & Context::getReplicatedFetchList() const { return shared->replicated_fetch_list; }
RefreshSet & Context::getRefreshSet() { return shared->refresh_set; }
const RefreshSet & Context::getRefreshSet() const { return shared->refresh_set; }

String Context::resolveDatabase(const String & database_name) const
{
    String res = database_name.empty() ? getCurrentDatabase() : database_name;
    if (res.empty())
        throw Exception(ErrorCodes::UNKNOWN_DATABASE, "Default database is not selected");
    return res;
}

String Context::getPath() const
{
    SharedLockGuard lock(shared->mutex);
    return shared->path;
}

String Context::getFlagsPath() const
{
    SharedLockGuard lock(shared->mutex);
    return shared->flags_path;
}

String Context::getUserFilesPath() const
{
    SharedLockGuard lock(shared->mutex);
    return shared->user_files_path;
}

String Context::getDictionariesLibPath() const
{
    SharedLockGuard lock(shared->mutex);
    return shared->dictionaries_lib_path;
}

String Context::getUserScriptsPath() const
{
    SharedLockGuard lock(shared->mutex);
    return shared->user_scripts_path;
}

String Context::getFilesystemCachesPath() const
{
    SharedLockGuard lock(shared->mutex);
    return shared->filesystem_caches_path;
}

String Context::getFilesystemCacheUser() const
{
    SharedLockGuard lock(shared->mutex);
    return shared->filesystem_cache_user;
}

Strings Context::getWarnings() const
{
    Strings common_warnings;
    {
        SharedLockGuard lock(shared->mutex);
        common_warnings = shared->warnings;
        if (CurrentMetrics::get(CurrentMetrics::AttachedTable) > static_cast<Int64>(shared->max_table_num_to_warn))
            common_warnings.emplace_back(fmt::format("The number of attached tables is more than {}", shared->max_table_num_to_warn));
        if (CurrentMetrics::get(CurrentMetrics::AttachedView) > static_cast<Int64>(shared->max_view_num_to_warn))
            common_warnings.emplace_back(fmt::format("The number of attached views is more than {}", shared->max_view_num_to_warn));
        if (CurrentMetrics::get(CurrentMetrics::AttachedDictionary) > static_cast<Int64>(shared->max_dictionary_num_to_warn))
            common_warnings.emplace_back(fmt::format("The number of attached dictionaries is more than {}", shared->max_dictionary_num_to_warn));
        if (CurrentMetrics::get(CurrentMetrics::AttachedDatabase) > static_cast<Int64>(shared->max_database_num_to_warn))
            common_warnings.emplace_back(fmt::format("The number of attached databases is more than {}", shared->max_database_num_to_warn));
        if (CurrentMetrics::get(CurrentMetrics::PartsActive) > static_cast<Int64>(shared->max_part_num_to_warn))
            common_warnings.emplace_back(fmt::format("The number of active parts is more than {}", shared->max_part_num_to_warn));
    }
    /// Make setting's name ordered
    std::set<String> obsolete_settings;
    for (const auto & setting : *settings)
    {
        if (setting.isValueChanged() && setting.isObsolete())
            obsolete_settings.emplace(setting.getName());
    }

    if (!obsolete_settings.empty())
    {
        bool single_element = obsolete_settings.size() == 1;
        String res = single_element ? "Obsolete setting [" : "Obsolete settings [";

        bool first = true;
        for (const auto & setting : obsolete_settings)
        {
            res += first ? "" : ", ";
            res += "'" + setting + "'";
            first = false;
        }
        res = res + "]" + (single_element ? " is" : " are")
            + " changed. "
              "Please check 'SELECT * FROM system.settings WHERE changed AND is_obsolete' and read the changelog at https://github.com/ClickHouse/ClickHouse/blob/master/CHANGELOG.md";
        common_warnings.emplace_back(res);
    }

    return common_warnings;
}

/// TODO: remove, use `getTempDataOnDisk`
VolumePtr Context::getGlobalTemporaryVolume() const
{
    SharedLockGuard lock(shared->mutex);
    /// Calling this method we just bypass the `temp_data_on_disk` and write to the file on the volume directly.
    /// Volume is the same for `root_temp_data_on_disk` (always set) and `temp_data_on_disk` (if it's set).
    if (shared->root_temp_data_on_disk)
        return shared->root_temp_data_on_disk->getVolume();
    return nullptr;
}

TemporaryDataOnDiskScopePtr Context::getTempDataOnDisk() const
{
    if (temp_data_on_disk)
        return temp_data_on_disk;

    SharedLockGuard lock(shared->mutex);
    return shared->root_temp_data_on_disk;
}

TemporaryDataOnDiskScopePtr Context::getSharedTempDataOnDisk() const
{
    SharedLockGuard lock(shared->mutex);
    return shared->root_temp_data_on_disk;
}

void Context::setTempDataOnDisk(TemporaryDataOnDiskScopePtr temp_data_on_disk_)
{
    /// It's set from `ProcessList::insert` in `executeQueryImpl` before query execution
    /// so no races with `getTempDataOnDisk` which is called from query execution.
    this->temp_data_on_disk = std::move(temp_data_on_disk_);
}

void Context::setPath(const String & path)
{
    std::lock_guard lock(shared->mutex);

    shared->path = path;

    if (shared->tmp_path.empty() && !shared->root_temp_data_on_disk)
        shared->tmp_path = shared->path + "tmp/";

    if (shared->flags_path.empty())
        shared->flags_path = shared->path + "flags/";

    if (shared->user_files_path.empty())
        shared->user_files_path = shared->path + "user_files/";

    if (shared->dictionaries_lib_path.empty())
        shared->dictionaries_lib_path = shared->path + "dictionaries_lib/";

    if (shared->user_scripts_path.empty())
        shared->user_scripts_path = shared->path + "user_scripts/";
}

void Context::setFilesystemCachesPath(const String & path)
{
    std::lock_guard lock(shared->mutex);

    if (!fs::path(path).is_absolute())
        throw Exception(ErrorCodes::BAD_ARGUMENTS, "Filesystem caches path must be absolute: {}", path);

    shared->filesystem_caches_path = path;
}

void Context::setFilesystemCacheUser(const String & user)
{
    std::lock_guard lock(shared->mutex);
    shared->filesystem_cache_user = user;
}

static void setupTmpPath(LoggerPtr log, const std::string & path)
try
{
    LOG_DEBUG(log, "Setting up {} to store temporary data in it", path);

    if (fs::exists(path))
    {
        /// Clearing old temporary files.
        fs::directory_iterator dir_end;
        for (fs::directory_iterator it(path); it != dir_end; ++it)
        {
            if (it->is_regular_file())
            {
                if (startsWith(it->path().filename(), "tmp"))
                {
                    LOG_DEBUG(log, "Removing old temporary file {}", it->path().string());
                    fs::remove(it->path());
                }
                else
                    LOG_DEBUG(log, "Found unknown file in temporary path {}", it->path().string());
            }
            /// We skip directories (for example, 'http_buffers' - it's used for buffering of the results) and all other file types.
        }
    }
}
catch (...)
{
    DB::tryLogCurrentException(log, fmt::format(
        "Caught exception while setting up temporary path: {}. "
        "It is ok to skip this exception as cleaning old temporary files is not necessary", path));
}

static VolumePtr createLocalSingleDiskVolume(const std::string & path, const Poco::Util::AbstractConfiguration & config_)
{
    auto disk = std::make_shared<DiskLocal>("_tmp_default", path, 0, config_, "storage_configuration.disks._tmp_default");
    VolumePtr volume = std::make_shared<SingleDiskVolume>("_tmp_default", disk, 0);
    return volume;
}

void Context::setTemporaryStoragePath(const String & path, size_t max_size)
{
    std::lock_guard lock(shared->mutex);

    if (shared->root_temp_data_on_disk)
        throw Exception(ErrorCodes::LOGICAL_ERROR, "Temporary storage is already set");

    shared->tmp_path = path;
    if (!shared->tmp_path.ends_with('/'))
        shared->tmp_path += '/';

    VolumePtr volume = createLocalSingleDiskVolume(shared->tmp_path, shared->getConfigRefWithLock(lock));

    for (const auto & disk : volume->getDisks())
        setupTmpPath(shared->log, disk->getPath());

    TemporaryDataOnDiskSettings temporary_data_on_disk_settings;
    temporary_data_on_disk_settings.max_size_on_disk = max_size;
    shared->root_temp_data_on_disk = std::make_shared<TemporaryDataOnDiskScope>(std::move(volume), std::move(temporary_data_on_disk_settings));
}

void Context::setTemporaryStoragePolicy(const String & policy_name, size_t max_size)
{
    StoragePolicyPtr tmp_policy;
    {
        /// lock in required only for accessing `shared->merge_tree_storage_policy_selector`
        /// StoragePolicy itself is immutable.
        std::lock_guard storage_policies_lock(shared->storage_policies_mutex);
        tmp_policy = getStoragePolicySelector(storage_policies_lock)->get(policy_name);
    }

    if (tmp_policy->getVolumes().size() != 1)
        throw Exception(ErrorCodes::NO_ELEMENTS_IN_CONFIG,
            "Policy '{}' is used temporary files, such policy should have exactly one volume", policy_name);

    VolumePtr volume = tmp_policy->getVolume(0);

    if (volume->getDisks().empty())
        throw Exception(ErrorCodes::NO_ELEMENTS_IN_CONFIG, "No disks volume for temporary files");

    for (const auto & disk : volume->getDisks())
    {
        if (!disk)
            throw Exception(ErrorCodes::NO_ELEMENTS_IN_CONFIG, "Temporary disk is null");

        /// Check that underlying disk is local (can be wrapped in decorator)
        DiskPtr disk_ptr = disk;

        if (dynamic_cast<const DiskLocal *>(disk_ptr.get()) == nullptr)
        {
            const auto * disk_raw_ptr = disk_ptr.get();
            throw Exception(ErrorCodes::NO_ELEMENTS_IN_CONFIG,
                "Disk '{}' ({}) is not local and can't be used for temporary files",
                disk_ptr->getName(), typeid(*disk_raw_ptr).name());
        }

        setupTmpPath(shared->log, disk->getPath());
    }

    std::lock_guard lock(shared->mutex);

    if (shared->root_temp_data_on_disk)
        throw Exception(ErrorCodes::LOGICAL_ERROR, "Temporary storage is already set");

    TemporaryDataOnDiskSettings temporary_data_on_disk_settings;
    temporary_data_on_disk_settings.max_size_on_disk = max_size;
    shared->root_temp_data_on_disk = std::make_shared<TemporaryDataOnDiskScope>(std::move(volume), std::move(temporary_data_on_disk_settings));
}

void Context::setTemporaryStorageInCache(const String & cache_disk_name, size_t max_size)
{
    auto disk_ptr = getDisk(cache_disk_name);
    if (!disk_ptr)
        throw Exception(ErrorCodes::NO_ELEMENTS_IN_CONFIG, "Disk '{}' is not found", cache_disk_name);

    std::lock_guard lock(shared->mutex);
    if (shared->root_temp_data_on_disk)
        throw Exception(ErrorCodes::LOGICAL_ERROR, "Temporary storage is already set");

    auto file_cache = FileCacheFactory::instance().getByName(disk_ptr->getCacheName())->cache;
    if (!file_cache)
        throw Exception(ErrorCodes::NO_ELEMENTS_IN_CONFIG, "Cache '{}' is not found", disk_ptr->getCacheName());

    LOG_DEBUG(shared->log, "Using file cache ({}) for temporary files", file_cache->getBasePath());

    shared->tmp_path = file_cache->getBasePath();
    VolumePtr volume = createLocalSingleDiskVolume(shared->tmp_path, shared->getConfigRefWithLock(lock));

    TemporaryDataOnDiskSettings temporary_data_on_disk_settings;
    temporary_data_on_disk_settings.max_size_on_disk = max_size;
    shared->root_temp_data_on_disk = std::make_shared<TemporaryDataOnDiskScope>(std::move(volume), file_cache.get(), std::move(temporary_data_on_disk_settings));
}

void Context::setFlagsPath(const String & path)
{
    std::lock_guard lock(shared->mutex);
    shared->flags_path = path;
}

void Context::setUserFilesPath(const String & path)
{
    std::lock_guard lock(shared->mutex);
    shared->user_files_path = path;
}

void Context::setDictionariesLibPath(const String & path)
{
    std::lock_guard lock(shared->mutex);
    shared->dictionaries_lib_path = path;
}

void Context::setUserScriptsPath(const String & path)
{
    std::lock_guard lock(shared->mutex);
    shared->user_scripts_path = path;
}

void Context::addWarningMessage(const String & msg) const
{
    std::lock_guard lock(shared->mutex);
    auto suppress_re = shared->getConfigRefWithLock(lock).getString("warning_supress_regexp", "");

    bool is_supressed = !suppress_re.empty() && re2::RE2::PartialMatch(msg, suppress_re);
    if (!is_supressed)
        shared->addWarningMessage(msg);
}

void Context::addWarningMessageAboutDatabaseOrdinary(const String & database_name) const
{
    std::lock_guard lock(shared->mutex);

    /// We would like to report only about the first database with engine Ordinary
    static std::atomic_bool is_called = false;
    if (is_called.exchange(true))
        return;

    auto suppress_re = shared->getConfigRefWithLock(lock).getString("warning_supress_regexp", "");
    /// We don't use getFlagsPath method, because it takes a shared lock.
    auto convert_databases_flag = fs::path(shared->flags_path) / "convert_ordinary_to_atomic";
    auto message = fmt::format("Server has databases (for example `{}`) with Ordinary engine, which was deprecated. "
            "To convert this database to the new Atomic engine, create a flag {} and make sure that ClickHouse has write permission for it. "
            "Example: sudo touch '{}' && sudo chmod 666 '{}'",
            database_name,
            convert_databases_flag.string(), convert_databases_flag.string(), convert_databases_flag.string());

    bool is_supressed = !suppress_re.empty() && re2::RE2::PartialMatch(message, suppress_re);
    if (!is_supressed)
        shared->addWarningMessage(message);
}

void Context::setConfig(const ConfigurationPtr & config)
{
    shared->setConfig(config);
}

const Poco::Util::AbstractConfiguration & Context::getConfigRef() const
{
    return shared->getConfigRef();
}

AccessControl & Context::getAccessControl()
{
    SharedLockGuard lock(shared->mutex);
    return *shared->access_control;
}

const AccessControl & Context::getAccessControl() const
{
    SharedLockGuard lock(shared->mutex);
    return *shared->access_control;
}

void Context::setExternalAuthenticatorsConfig(const Poco::Util::AbstractConfiguration & config)
{
    std::lock_guard lock(shared->mutex);
    shared->access_control->setExternalAuthenticatorsConfig(config);
}

std::unique_ptr<GSSAcceptorContext> Context::makeGSSAcceptorContext() const
{
    SharedLockGuard lock(shared->mutex);
    return std::make_unique<GSSAcceptorContext>(shared->access_control->getExternalAuthenticators().getKerberosParams());
}

void Context::setUsersConfig(const ConfigurationPtr & config)
{
    std::lock_guard lock(shared->mutex);
    shared->users_config = config;
    shared->access_control->setUsersConfig(*shared->users_config);
}

ConfigurationPtr Context::getUsersConfig()
{
    SharedLockGuard lock(shared->mutex);
    return shared->users_config;
}

void Context::setUser(const UUID & user_id_)
{
    /// Prepare lists of user's profiles, constraints, settings, roles.
    /// NOTE: AccessControl::read<User>() and other AccessControl's functions may require some IO work,
    /// so Context::getLocalLock() and Context::getGlobalLock() must be unlocked while we're doing this.

    auto & access_control = getAccessControl();
    auto user = access_control.read<User>(user_id_);

    auto default_roles = user->granted_roles.findGranted(user->default_roles);
    auto enabled_roles = access_control.getEnabledRolesInfo(default_roles, {});
    auto enabled_profiles = access_control.getEnabledSettingsInfo(user_id_, user->settings, enabled_roles->enabled_roles, enabled_roles->settings_from_enabled_roles);
    const auto & database = user->default_database;

    /// Apply user's profiles, constraints, settings, roles.

    std::lock_guard lock(mutex);

    setUserIDWithLock(user_id_, lock);

    /// A profile can specify a value and a readonly constraint for same setting at the same time,
    /// so we shouldn't check constraints here.
    setCurrentProfilesWithLock(*enabled_profiles, /* check_constraints= */ false, lock);

    setCurrentRolesWithLock(default_roles, lock);

    /// It's optional to specify the DEFAULT DATABASE in the user's definition.
    if (!database.empty())
        setCurrentDatabaseWithLock(database, lock);
}

std::shared_ptr<const User> Context::getUser() const
{
    return getAccess()->getUser();
}

String Context::getUserName() const
{
    return getAccess()->getUserName();
}

void Context::setUserIDWithLock(const UUID & user_id_, const std::lock_guard<ContextSharedMutex> &)
{
    user_id = user_id_;
    need_recalculate_access = true;
}

void Context::setUserID(const UUID & user_id_)
{
    std::lock_guard lock(mutex);
    setUserIDWithLock(user_id_, lock);
}

std::optional<UUID> Context::getUserID() const
{
    SharedLockGuard lock(mutex);
    return user_id;
}

void Context::setCurrentRolesWithLock(const std::vector<UUID> & new_current_roles, const std::lock_guard<ContextSharedMutex> &)
{
    if (new_current_roles.empty())
        current_roles = nullptr;
    else
        current_roles = std::make_shared<std::vector<UUID>>(new_current_roles);
    need_recalculate_access = true;
}

void Context::setCurrentRolesImpl(const std::vector<UUID> & new_current_roles, bool throw_if_not_granted, bool skip_if_not_granted, const std::shared_ptr<const User> & user)
{
    if (skip_if_not_granted)
    {
        auto filtered_role_ids = user->granted_roles.findGranted(new_current_roles);
        std::lock_guard lock{mutex};
        setCurrentRolesWithLock(filtered_role_ids, lock);
        return;
    }
    if (throw_if_not_granted)
    {
        for (const auto & role_id : new_current_roles)
        {
            if (!user->granted_roles.isGranted(role_id))
            {
                auto role_name = getAccessControl().tryReadName(role_id);
                throw Exception(ErrorCodes::SET_NON_GRANTED_ROLE, "Role {} should be granted to set as a current", role_name.value_or(toString(role_id)));
            }
        }
    }
    std::lock_guard lock2{mutex};
    setCurrentRolesWithLock(new_current_roles, lock2);
}

void Context::setCurrentRoles(const std::vector<UUID> & new_current_roles, bool check_grants)
{
    setCurrentRolesImpl(new_current_roles, /* throw_if_not_granted= */ check_grants, /* skip_if_not_granted= */ !check_grants, getUser());
}

void Context::setCurrentRoles(const RolesOrUsersSet & new_current_roles, bool check_grants)
{
    if (new_current_roles.all)
    {
        auto user = getUser();
        setCurrentRolesImpl(user->granted_roles.findGranted(new_current_roles), /* throw_if_not_granted= */ false, /* skip_if_not_granted= */ false, user);
    }
    else
    {
        setCurrentRoles(new_current_roles.getMatchingIDs(), check_grants);
    }
}

void Context::setCurrentRoles(const Strings & new_current_roles, bool check_grants)
{
    setCurrentRoles(getAccessControl().getIDs<Role>(new_current_roles), check_grants);
}

void Context::setCurrentRolesDefault()
{
    auto user = getUser();
    setCurrentRolesImpl(user->granted_roles.findGranted(user->default_roles), /* throw_if_not_granted= */ false, /* skip_if_not_granted= */ false, user);
}

std::vector<UUID> Context::getCurrentRoles() const
{
    return getRolesInfo()->getCurrentRoles();
}

std::vector<UUID> Context::getEnabledRoles() const
{
    return getRolesInfo()->getEnabledRoles();
}

std::shared_ptr<const EnabledRolesInfo> Context::getRolesInfo() const
{
    return getAccess()->getRolesInfo();
}

namespace
{
ALWAYS_INLINE inline void
contextSanityClampSettingsWithLock(const Context & context, Settings & settings, const std::lock_guard<ContextSharedMutex> &)
{
    const auto type = context.getApplicationType();
    if (type == Context::ApplicationType::LOCAL || type == Context::ApplicationType::SERVER)
        doSettingsSanityCheckClamp(settings, getLogger("SettingsSanity"));
}

ALWAYS_INLINE inline void contextSanityClampSettings(const Context & context, Settings & settings)
{
    const auto type = context.getApplicationType();
    if (type == Context::ApplicationType::LOCAL || type == Context::ApplicationType::SERVER)
        doSettingsSanityCheckClamp(settings, getLogger("SettingsSanity"));
}
}

template <typename... Args>
void Context::checkAccessImpl(const Args &... args) const
{
    return getAccess()->checkAccess(args...);
}

void Context::checkAccess(const AccessFlags & flags) const { checkAccessImpl(flags); }
void Context::checkAccess(const AccessFlags & flags, std::string_view database) const { checkAccessImpl(flags, database); }
void Context::checkAccess(const AccessFlags & flags, std::string_view database, std::string_view table) const { checkAccessImpl(flags, database, table); }
void Context::checkAccess(const AccessFlags & flags, std::string_view database, std::string_view table, std::string_view column) const { checkAccessImpl(flags, database, table, column); }
void Context::checkAccess(const AccessFlags & flags, std::string_view database, std::string_view table, const std::vector<std::string_view> & columns) const { checkAccessImpl(flags, database, table, columns); }
void Context::checkAccess(const AccessFlags & flags, std::string_view database, std::string_view table, const Strings & columns) const { checkAccessImpl(flags, database, table, columns); }
void Context::checkAccess(const AccessFlags & flags, const StorageID & table_id) const { checkAccessImpl(flags, table_id.getDatabaseName(), table_id.getTableName()); }
void Context::checkAccess(const AccessFlags & flags, const StorageID & table_id, std::string_view column) const { checkAccessImpl(flags, table_id.getDatabaseName(), table_id.getTableName(), column); }
void Context::checkAccess(const AccessFlags & flags, const StorageID & table_id, const std::vector<std::string_view> & columns) const { checkAccessImpl(flags, table_id.getDatabaseName(), table_id.getTableName(), columns); }
void Context::checkAccess(const AccessFlags & flags, const StorageID & table_id, const Strings & columns) const { checkAccessImpl(flags, table_id.getDatabaseName(), table_id.getTableName(), columns); }
void Context::checkAccess(const AccessRightsElement & element) const { checkAccessImpl(element); }
void Context::checkAccess(const AccessRightsElements & elements) const { checkAccessImpl(elements); }

std::shared_ptr<const ContextAccessWrapper> Context::getAccess() const
{
    /// A helper function to collect parameters for calculating access rights, called with Context::getLocalSharedLock() acquired.
    auto get_params = [this]()
    {
        /// If setUserID() was never called then this must be the global context with the full access.
        bool full_access = !user_id;

        return ContextAccessParams{user_id, full_access, /* use_default_roles= */ false, current_roles, *settings, current_database, client_info};
    };

    /// Check if the current access rights are still valid, otherwise get parameters for recalculating access rights.
    std::optional<ContextAccessParams> params;

    {
        SharedLockGuard lock(mutex);
        if (access && !need_recalculate_access)
            return std::make_shared<const ContextAccessWrapper>(access, shared_from_this()); /// No need to recalculate access rights.

        params.emplace(get_params());

        if (access && (access->getParams() == *params))
        {
            need_recalculate_access = false;
            return std::make_shared<const ContextAccessWrapper>(access, shared_from_this()); /// No need to recalculate access rights.
        }
    }

    /// Calculate new access rights according to the collected parameters.
    /// NOTE: AccessControl::getContextAccess() may require some IO work, so Context::getLocalLock()
    ///       and Context::getGlobalLock() must be unlocked while we're doing this.
    auto res = getAccessControl().getContextAccess(*params);

    {
        /// If the parameters of access rights were not changed while we were calculated them
        /// then we store the new access rights in the Context to allow reusing it later.
        std::lock_guard lock(mutex);
        if (get_params() == *params)
        {
            access = res;
            need_recalculate_access = false;
        }
    }

    return std::make_shared<const ContextAccessWrapper>(res, shared_from_this());
}

RowPolicyFilterPtr Context::getRowPolicyFilter(const String & database, const String & table_name, RowPolicyFilterType filter_type) const
{
    return getAccess()->getRowPolicyFilter(database, table_name, filter_type);
}


std::shared_ptr<const EnabledQuota> Context::getQuota() const
{
    return getAccess()->getQuota();
}


std::optional<QuotaUsage> Context::getQuotaUsage() const
{
    return getAccess()->getQuotaUsage();
}

void Context::setCurrentProfileWithLock(const String & profile_name, bool check_constraints, const std::lock_guard<ContextSharedMutex> & lock)
{
    try
    {
        UUID profile_id = getAccessControl().getID<SettingsProfile>(profile_name);
        setCurrentProfileWithLock(profile_id, check_constraints, lock);
    }
    catch (Exception & e)
    {
        e.addMessage(", while trying to set settings profile {}", profile_name);
        throw;
    }
}

void Context::setCurrentProfileWithLock(const UUID & profile_id, bool check_constraints, const std::lock_guard<ContextSharedMutex> & lock)
{
    auto profile_info = getAccessControl().getSettingsProfileInfo(profile_id);
    setCurrentProfilesWithLock(*profile_info, check_constraints, lock);
}

void Context::setCurrentProfilesWithLock(const SettingsProfilesInfo & profiles_info, bool check_constraints, const std::lock_guard<ContextSharedMutex> & lock)
{
    if (check_constraints)
        checkSettingsConstraintsWithLock(profiles_info.settings, SettingSource::PROFILE);
    applySettingsChangesWithLock(profiles_info.settings, lock);
    settings_constraints_and_current_profiles = profiles_info.getConstraintsAndProfileIDs(settings_constraints_and_current_profiles);
    contextSanityClampSettingsWithLock(*this, *settings, lock);
}

void Context::setCurrentProfile(const String & profile_name, bool check_constraints)
{
    std::lock_guard lock(mutex);
    setCurrentProfileWithLock(profile_name, check_constraints, lock);
}

void Context::setCurrentProfile(const UUID & profile_id, bool check_constraints)
{
    std::lock_guard lock(mutex);
    setCurrentProfileWithLock(profile_id, check_constraints, lock);
}

void Context::setCurrentProfiles(const SettingsProfilesInfo & profiles_info, bool check_constraints)
{
    std::lock_guard lock(mutex);
    setCurrentProfilesWithLock(profiles_info, check_constraints, lock);
}

std::vector<UUID> Context::getCurrentProfiles() const
{
    SharedLockGuard lock(mutex);
    return settings_constraints_and_current_profiles->current_profiles;
}

std::vector<UUID> Context::getEnabledProfiles() const
{
    SharedLockGuard lock(mutex);
    return settings_constraints_and_current_profiles->enabled_profiles;
}


ResourceManagerPtr Context::getResourceManager() const
{
    callOnce(shared->resource_manager_initialized, [&] {
        shared->resource_manager = ResourceManagerFactory::instance().get(getConfigRef().getString("resource_manager", "dynamic"));
    });

    return shared->resource_manager;
}

ClassifierPtr Context::getWorkloadClassifier() const
{
    std::lock_guard lock(mutex);
    // NOTE: Workload cannot be changed after query start, and getWorkloadClassifier() should not be called before proper `workload` is set
    if (!classifier)
        classifier = getResourceManager()->acquire(getSettingsRef().workload);
    return classifier;
}

String Context::getMergeWorkload() const
{
    SharedLockGuard lock(shared->mutex);
    return shared->merge_workload;
}

void Context::setMergeWorkload(const String & value)
{
    std::lock_guard lock(shared->mutex);
    shared->merge_workload = value;
}

String Context::getMutationWorkload() const
{
    SharedLockGuard lock(shared->mutex);
    return shared->mutation_workload;
}

void Context::setMutationWorkload(const String & value)
{
    std::lock_guard lock(shared->mutex);
    shared->mutation_workload = value;
}


Scalars Context::getScalars() const
{
    std::lock_guard lock(mutex);
    return scalars;
}


Block Context::getScalar(const String & name) const
{
    std::lock_guard lock(mutex);

    auto it = scalars.find(name);
    if (scalars.end() == it)
    {
        // This should be a logical error, but it fails the sql_fuzz test too
        // often, so 'bad arguments' for now.
        throw Exception(ErrorCodes::BAD_ARGUMENTS, "Scalar {} doesn't exist (internal bug)", backQuoteIfNeed(name));
    }
    return it->second;
}

std::optional<Block> Context::tryGetSpecialScalar(const String & name) const
{
    std::lock_guard lock(mutex);
    auto it = special_scalars.find(name);
    if (special_scalars.end() == it)
        return std::nullopt;
    return it->second;
}

Tables Context::getExternalTables() const
{
    if (isGlobalContext())
        throw Exception(ErrorCodes::LOGICAL_ERROR, "Global context cannot have external tables");

    SharedLockGuard lock(mutex);

    Tables res;
    for (const auto & table : external_tables_mapping)
        res[table.first] = table.second->getTable();

    auto query_context_ptr = query_context.lock();
    auto session_context_ptr = session_context.lock();
    if (query_context_ptr && query_context_ptr.get() != this)
    {
        Tables buf = query_context_ptr->getExternalTables();
        res.insert(buf.begin(), buf.end());
    }
    else if (session_context_ptr && session_context_ptr.get() != this)
    {
        Tables buf = session_context_ptr->getExternalTables();
        res.insert(buf.begin(), buf.end());
    }
    return res;
}


void Context::addExternalTable(const String & table_name, TemporaryTableHolder && temporary_table)
{
    addExternalTable(table_name, std::make_shared<TemporaryTableHolder>(std::move(temporary_table)));
}

void Context::updateExternalTable(const String & table_name, TemporaryTableHolder && temporary_table)
{
    updateExternalTable(table_name, std::make_shared<TemporaryTableHolder>(std::move(temporary_table)));
}

void Context::addOrUpdateExternalTable(const String & table_name, TemporaryTableHolder && temporary_table)
{
    addOrUpdateExternalTable(table_name, std::make_shared<TemporaryTableHolder>(std::move(temporary_table)));
}

void Context::addExternalTable(const String & table_name, std::shared_ptr<TemporaryTableHolder> temporary_table)
{
    if (isGlobalContext())
        throw Exception(ErrorCodes::LOGICAL_ERROR, "Global context cannot have external tables");

    std::lock_guard lock(mutex);
    if (external_tables_mapping.end() != external_tables_mapping.find(table_name))
        throw Exception(ErrorCodes::TABLE_ALREADY_EXISTS, "Temporary table {} already exists", backQuoteIfNeed(table_name));

    external_tables_mapping.emplace(table_name, std::move(temporary_table));
}

void Context::updateExternalTable(const String & table_name, std::shared_ptr<TemporaryTableHolder> temporary_table)
{
    if (isGlobalContext())
        throw Exception(ErrorCodes::LOGICAL_ERROR, "Global context cannot have external tables");

    std::lock_guard lock(mutex);
    auto it = external_tables_mapping.find(table_name);
    if (it == external_tables_mapping.end())
        throw Exception(ErrorCodes::TABLE_ALREADY_EXISTS, "Temporary table {} does not exist", backQuoteIfNeed(table_name));

    it->second = std::move(temporary_table);
}

void Context::addOrUpdateExternalTable(const String & table_name, std::shared_ptr<TemporaryTableHolder> temporary_table)
{
    if (isGlobalContext())
        throw Exception(ErrorCodes::LOGICAL_ERROR, "Global context cannot have external tables");

    std::lock_guard lock(mutex);
    auto [it, inserted] = external_tables_mapping.emplace(table_name, temporary_table);
    if (!inserted)
        it->second = std::move(temporary_table);
}

std::shared_ptr<TemporaryTableHolder> Context::findExternalTable(const String & table_name) const
{
    if (isGlobalContext())
        throw Exception(ErrorCodes::LOGICAL_ERROR, "Global context cannot have external tables");

    std::shared_ptr<TemporaryTableHolder> holder;
    {
        SharedLockGuard lock(mutex);
        auto iter = external_tables_mapping.find(table_name);
        if (iter == external_tables_mapping.end())
            return {};
        holder = iter->second;
    }
    return holder;
}

std::shared_ptr<TemporaryTableHolder> Context::removeExternalTable(const String & table_name)
{
    if (isGlobalContext())
        throw Exception(ErrorCodes::LOGICAL_ERROR, "Global context cannot have external tables");

    std::shared_ptr<TemporaryTableHolder> holder;
    {
        std::lock_guard lock(mutex);
        auto iter = external_tables_mapping.find(table_name);
        if (iter == external_tables_mapping.end())
            return {};
        holder = iter->second;
        external_tables_mapping.erase(iter);
    }
    return holder;
}


void Context::addScalar(const String & name, const Block & block)
{
    if (isGlobalContext())
        throw Exception(ErrorCodes::LOGICAL_ERROR, "Global context cannot have scalars");

    std::lock_guard lock(mutex);
    scalars[name] = block;
}


void Context::addSpecialScalar(const String & name, const Block & block)
{
    if (isGlobalContext())
        throw Exception(ErrorCodes::LOGICAL_ERROR, "Global context cannot have local scalars");

    std::lock_guard lock(mutex);
    special_scalars[name] = block;
}


bool Context::hasScalar(const String & name) const
{
    if (isGlobalContext())
        throw Exception(ErrorCodes::LOGICAL_ERROR, "Global context cannot have scalars");

    std::lock_guard lock(mutex);
    return scalars.contains(name);
}


void Context::addQueryAccessInfo(
    const String & quoted_database_name,
    const String & full_quoted_table_name,
    const Names & column_names)
{
    if (isGlobalContext())
        throw Exception(ErrorCodes::LOGICAL_ERROR, "Global context cannot have query access info");

    std::lock_guard lock(query_access_info->mutex);
    query_access_info->databases.emplace(quoted_database_name);
    query_access_info->tables.emplace(full_quoted_table_name);

    for (const auto & column_name : column_names)
        query_access_info->columns.emplace(full_quoted_table_name + "." + backQuoteIfNeed(column_name));
}

void Context::addQueryAccessInfo(const Names & partition_names)
{
    if (isGlobalContext())
        throw Exception(ErrorCodes::LOGICAL_ERROR, "Global context cannot have query access info");

    std::lock_guard<std::mutex> lock(query_access_info->mutex);
    for (const auto & partition_name : partition_names)
        query_access_info->partitions.emplace(partition_name);
}

void Context::addViewAccessInfo(const String & view_name)
{
    if (isGlobalContext())
        throw Exception(ErrorCodes::LOGICAL_ERROR, "Global context cannot have query access info");

    std::lock_guard<std::mutex> lock(query_access_info->mutex);
    query_access_info->views.emplace(view_name);
}

void Context::addQueryAccessInfo(const QualifiedProjectionName & qualified_projection_name)
{
    if (!qualified_projection_name)
        return;

    if (isGlobalContext())
        throw Exception(ErrorCodes::LOGICAL_ERROR, "Global context cannot have query access info");

    std::lock_guard<std::mutex> lock(query_access_info->mutex);
    query_access_info->projections.emplace(fmt::format(
        "{}.{}", qualified_projection_name.storage_id.getFullTableName(), backQuoteIfNeed(qualified_projection_name.projection_name)));
}

Context::QueryFactoriesInfo Context::getQueryFactoriesInfo() const
{
    return query_factories_info;
}

void Context::addQueryFactoriesInfo(QueryLogFactories factory_type, const String & created_object) const
{
    if (isGlobalContext())
        throw Exception(ErrorCodes::LOGICAL_ERROR, "Global context cannot have query factories info");

    std::lock_guard lock(query_factories_info.mutex);

    switch (factory_type)
    {
        case QueryLogFactories::AggregateFunction:
            query_factories_info.aggregate_functions.emplace(created_object);
            break;
        case QueryLogFactories::AggregateFunctionCombinator:
            query_factories_info.aggregate_function_combinators.emplace(created_object);
            break;
        case QueryLogFactories::Database:
            query_factories_info.database_engines.emplace(created_object);
            break;
        case QueryLogFactories::DataType:
            query_factories_info.data_type_families.emplace(created_object);
            break;
        case QueryLogFactories::Dictionary:
            query_factories_info.dictionaries.emplace(created_object);
            break;
        case QueryLogFactories::Format:
            query_factories_info.formats.emplace(created_object);
            break;
        case QueryLogFactories::Function:
            query_factories_info.functions.emplace(created_object);
            break;
        case QueryLogFactories::Storage:
            query_factories_info.storages.emplace(created_object);
            break;
        case QueryLogFactories::TableFunction:
            query_factories_info.table_functions.emplace(created_object);
    }
}

void Context::addQueryPrivilegesInfo(const String & privilege, bool granted) const
{
    std::lock_guard lock(query_privileges_info->mutex);
    if (granted)
        query_privileges_info->used_privileges.emplace(privilege);
    else
        query_privileges_info->missing_privileges.emplace(privilege);
}

static bool findIdentifier(const ASTFunction * function)
{
    if (!function || !function->arguments)
        return false;
    if (const auto * arguments = function->arguments->as<ASTExpressionList>())
    {
        for (const auto & argument : arguments->children)
        {
            if (argument->as<ASTIdentifier>())
                return true;
            if (const auto * f = argument->as<ASTFunction>(); f && findIdentifier(f))
                return true;
        }
    }
    return false;
}

StoragePtr Context::executeTableFunction(const ASTPtr & table_expression, const ASTSelectQuery * select_query_hint)
{
    ASTFunction * function = assert_cast<ASTFunction *>(table_expression.get());
    String database_name = getCurrentDatabase();
    String table_name = function->name;

    if (function->is_compound_name)
    {
        std::vector<std::string> parts;
        splitInto<'.'>(parts, function->name);

        if (parts.size() == 2)
        {
            database_name = parts[0];
            table_name = parts[1];
        }
    }

    StoragePtr table = DatabaseCatalog::instance().tryGetTable({database_name, table_name}, getQueryContext());
    if (table)
    {
        if (table.get()->isView() && table->as<StorageView>() && table->as<StorageView>()->isParameterizedView())
        {
            auto query = table->getInMemoryMetadataPtr()->getSelectQuery().inner_query->clone();
            NameToNameMap parameterized_view_values = analyzeFunctionParamValues(table_expression, getQueryContext());
            StorageView::replaceQueryParametersIfParametrizedView(query, parameterized_view_values);

            ASTCreateQuery create;
            create.select = query->as<ASTSelectWithUnionQuery>();
            auto sample_block = InterpreterSelectWithUnionQuery::getSampleBlock(query, getQueryContext());
            auto res = std::make_shared<StorageView>(StorageID(database_name, table_name),
                                                     create,
                                                     ColumnsDescription(sample_block.getNamesAndTypesList()),
                                                     /* comment */ "",
                                                     /* is_parameterized_view */ true);
            res->startup();
            function->prefer_subquery_to_function_formatting = true;
            return res;
        }
    }
    auto hash = table_expression->getTreeHash(/*ignore_aliases=*/ true);
    auto key = toString(hash);
    StoragePtr & res = table_function_results[key];
    if (!res)
    {
        TableFunctionPtr table_function_ptr;
        try
        {
            table_function_ptr = TableFunctionFactory::instance().get(table_expression, shared_from_this());
        }
        catch (Exception & e)
        {
            if (e.code() == ErrorCodes::UNKNOWN_FUNCTION)
            {
                e.addMessage(" or incorrect parameterized view");
            }
            throw;
        }

        uint64_t use_structure_from_insertion_table_in_table_functions = getSettingsRef().use_structure_from_insertion_table_in_table_functions;
        if (select_query_hint && use_structure_from_insertion_table_in_table_functions && table_function_ptr->needStructureHint() && hasInsertionTable())
        {
            const auto & insert_columns = DatabaseCatalog::instance()
                                              .getTable(getInsertionTable(), shared_from_this())
                                              ->getInMemoryMetadataPtr()
                                              ->getColumns();

            const auto & insert_column_names = hasInsertionTableColumnNames() ? *getInsertionTableColumnNames() : insert_columns.getOrdinary().getNames();
            DB::ColumnsDescription structure_hint;

            bool use_columns_from_insert_query = true;

            /// Insert table matches columns against SELECT expression by position, so we want to map
            /// insert table columns to table function columns through names from SELECT expression.

            auto insert_column_name_it = insert_column_names.begin();
            auto insert_column_names_end = insert_column_names.end();  /// end iterator of the range covered by possible asterisk
            auto virtual_column_names = table_function_ptr->getVirtualsToCheckBeforeUsingStructureHint();
            bool asterisk = false;
            const auto & expression_list = select_query_hint->select()->as<ASTExpressionList>()->children;
            const auto * expression = expression_list.begin();

            /// We want to go through SELECT expression list and correspond each expression to column in insert table
            /// which type will be used as a hint for the file structure inference.
            for (; expression != expression_list.end() && insert_column_name_it != insert_column_names_end; ++expression)
            {
                if (auto * identifier = (*expression)->as<ASTIdentifier>())
                {
                    if (!virtual_column_names.contains(identifier->name()))
                    {
                        if (asterisk)
                        {
                            if (use_structure_from_insertion_table_in_table_functions == 1)
                                throw Exception(ErrorCodes::ILLEGAL_COLUMN, "Asterisk cannot be mixed with column list in INSERT SELECT query.");

                            use_columns_from_insert_query = false;
                            break;
                        }

                        ColumnDescription column = insert_columns.get(*insert_column_name_it);
                        column.name = identifier->name();
                        /// Change ephemeral columns to default columns.
                        column.default_desc.kind = ColumnDefaultKind::Default;
                        structure_hint.add(std::move(column));
                    }

                    /// Once we hit asterisk we want to find end of the range covered by asterisk
                    /// contributing every further SELECT expression to the tail of insert structure
                    if (asterisk)
                        --insert_column_names_end;
                    else
                        ++insert_column_name_it;
                }
                else if ((*expression)->as<ASTAsterisk>())
                {
                    if (asterisk)
                    {
                        if (use_structure_from_insertion_table_in_table_functions == 1)
                            throw Exception(ErrorCodes::ILLEGAL_COLUMN, "Only one asterisk can be used in INSERT SELECT query.");

                        use_columns_from_insert_query = false;
                        break;
                    }
                    if (!structure_hint.empty())
                    {
                        if (use_structure_from_insertion_table_in_table_functions == 1)
                            throw Exception(ErrorCodes::ILLEGAL_COLUMN, "Asterisk cannot be mixed with column list in INSERT SELECT query.");

                        use_columns_from_insert_query = false;
                        break;
                    }

                    asterisk = true;
                }
                else if (auto * func = (*expression)->as<ASTFunction>())
                {
                    if (use_structure_from_insertion_table_in_table_functions == 2 && findIdentifier(func))
                    {
                        use_columns_from_insert_query = false;
                        break;
                    }

                    /// Once we hit asterisk we want to find end of the range covered by asterisk
                    /// contributing every further SELECT expression to the tail of insert structure
                    if (asterisk)
                        --insert_column_names_end;
                    else
                        ++insert_column_name_it;
                }
                else
                {
                    /// Once we hit asterisk we want to find end of the range covered by asterisk
                    /// contributing every further SELECT expression to the tail of insert structure
                    if (asterisk)
                        --insert_column_names_end;
                    else
                        ++insert_column_name_it;
                }
            }

            if (use_structure_from_insertion_table_in_table_functions == 2 && !asterisk)
            {
                /// For input function we should check if input format supports reading subset of columns.
                if (table_function_ptr->getName() == "input")
                    use_columns_from_insert_query = FormatFactory::instance().checkIfFormatSupportsSubsetOfColumns(getInsertFormat(), shared_from_this());
                else
                    use_columns_from_insert_query = table_function_ptr->supportsReadingSubsetOfColumns(shared_from_this());
            }

            if (use_columns_from_insert_query)
            {
                if (expression == expression_list.end())
                {
                    /// Append tail of insert structure to the hint
                    if (asterisk)
                    {
                        for (; insert_column_name_it != insert_column_names_end; ++insert_column_name_it)
                        {
                            ColumnDescription column = insert_columns.get(*insert_column_name_it);
                            /// Change ephemeral columns to default columns.
                            column.default_desc.kind = ColumnDefaultKind::Default;

                            structure_hint.add(std::move(column));
                        }
                    }

                    if (!structure_hint.empty())
                        table_function_ptr->setStructureHint(structure_hint);

                } else if (use_structure_from_insertion_table_in_table_functions == 1)
                    throw Exception(ErrorCodes::NUMBER_OF_COLUMNS_DOESNT_MATCH, "Number of columns in insert table less than required by SELECT expression.");
            }
        }

        res = table_function_ptr->execute(table_expression, shared_from_this(), table_function_ptr->getName());

        /// Since ITableFunction::parseArguments() may change table_expression, i.e.:
        ///
        ///     remote('127.1', system.one) -> remote('127.1', 'system.one'),
        ///
        auto new_hash = table_expression->getTreeHash(/*ignore_aliases=*/ true);
        if (hash != new_hash)
        {
            key = toString(new_hash);
            table_function_results[key] = res;
        }
    }
    return res;
}

StoragePtr Context::executeTableFunction(const ASTPtr & table_expression, const TableFunctionPtr & table_function_ptr)
{
    const auto hash = table_expression->getTreeHash(/*ignore_aliases=*/ true);
    const auto key = toString(hash);
    StoragePtr & res = table_function_results[key];

    if (!res)
    {
        res = table_function_ptr->execute(table_expression, shared_from_this(), table_function_ptr->getName());
    }

    return res;
}


StoragePtr Context::buildParametrizedViewStorage(const String & database_name, const String & table_name, const NameToNameMap & param_values)
{
    if (table_name.empty())
        return nullptr;

    StoragePtr original_view = DatabaseCatalog::instance().tryGetTable({database_name, table_name}, getQueryContext());
    if (!original_view || !original_view->isView())
        return nullptr;
    auto * storage_view = original_view->as<StorageView>();
    if (!storage_view || !storage_view->isParameterizedView())
        return nullptr;

    auto query = original_view->getInMemoryMetadataPtr()->getSelectQuery().inner_query->clone();
    StorageView::replaceQueryParametersIfParametrizedView(query, param_values);

    ASTCreateQuery create;
    create.select = query->as<ASTSelectWithUnionQuery>();
    auto sample_block = InterpreterSelectQueryAnalyzer::getSampleBlock(query, shared_from_this());
    auto res = std::make_shared<StorageView>(StorageID(database_name, table_name),
                                                create,
                                                ColumnsDescription(sample_block.getNamesAndTypesList()),
            /* comment */ "",
            /* is_parameterized_view */ true);
    res->startup();
    return res;
}


void Context::addViewSource(const StoragePtr & storage)
{
    if (view_source)
        throw Exception(ErrorCodes::TABLE_ALREADY_EXISTS, "Temporary view source storage {} already exists.",
            backQuoteIfNeed(view_source->getName()));
    view_source = storage;
}


StoragePtr Context::getViewSource() const
{
    return view_source;
}

bool Context::displaySecretsInShowAndSelect() const
{
    return shared->server_settings.display_secrets_in_show_and_select;
}

Settings Context::getSettingsCopy() const
{
    SharedLockGuard lock(mutex);
    return *settings;
}

void Context::setSettings(const Settings & settings_)
{
    std::lock_guard lock(mutex);
    *settings = settings_;
    need_recalculate_access = true;
    contextSanityClampSettings(*this, *settings);
}

void Context::setSettingWithLock(std::string_view name, const String & value, const std::lock_guard<ContextSharedMutex> & lock)
{
    if (name == "profile")
    {
        setCurrentProfileWithLock(value, true /*check_constraints*/, lock);
        return;
    }
    settings->set(name, value);
    if (ContextAccessParams::dependsOnSettingName(name))
        need_recalculate_access = true;
    contextSanityClampSettingsWithLock(*this, *settings, lock);
}

void Context::setSettingWithLock(std::string_view name, const Field & value, const std::lock_guard<ContextSharedMutex> & lock)
{
    if (name == "profile")
    {
        setCurrentProfileWithLock(value.safeGet<String>(), true /*check_constraints*/, lock);
        return;
    }
    settings->set(name, value);
    if (ContextAccessParams::dependsOnSettingName(name))
        need_recalculate_access = true;
}

void Context::applySettingChangeWithLock(const SettingChange & change, const std::lock_guard<ContextSharedMutex> & lock)
{
    try
    {
        setSettingWithLock(change.name, change.value, lock);
        contextSanityClampSettingsWithLock(*this, *settings, lock);
    }
    catch (Exception & e)
    {
        e.addMessage(fmt::format(
                         "in attempt to set the value of setting '{}' to {}",
                         change.name, applyVisitor(FieldVisitorToString(), change.value)));
        throw;
    }
}

void Context::applySettingsChangesWithLock(const SettingsChanges & changes, const std::lock_guard<ContextSharedMutex>& lock)
{
    for (const SettingChange & change : changes)
        applySettingChangeWithLock(change, lock);
    applySettingsQuirks(*settings);
}

void Context::setSetting(std::string_view name, const String & value)
{
    std::lock_guard lock(mutex);
    setSettingWithLock(name, value, lock);
}

void Context::setSetting(std::string_view name, const Field & value)
{
    std::lock_guard lock(mutex);
    setSettingWithLock(name, value, lock);
    contextSanityClampSettingsWithLock(*this, *settings, lock);
}

void Context::setServerSetting(std::string_view name, const Field & value)
{
    std::lock_guard lock(mutex);
    shared->server_settings.set(name, value);
}

void Context::applySettingChange(const SettingChange & change)
{
    try
    {
        setSetting(change.name, change.value);
    }
    catch (Exception & e)
    {
        e.addMessage(fmt::format(
                         "in attempt to set the value of setting '{}' to {}",
                         change.name, applyVisitor(FieldVisitorToString(), change.value)));
        throw;
    }
}


void Context::applySettingsChanges(const SettingsChanges & changes)
{
    std::lock_guard lock(mutex);
    applySettingsChangesWithLock(changes, lock);
}

void Context::checkSettingsConstraintsWithLock(const SettingsProfileElements & profile_elements, SettingSource source)
{
    getSettingsConstraintsAndCurrentProfilesWithLock()->constraints.check(*settings, profile_elements, source);
    if (getApplicationType() == ApplicationType::LOCAL || getApplicationType() == ApplicationType::SERVER)
        doSettingsSanityCheckClamp(*settings, getLogger("SettingsSanity"));
}

void Context::checkSettingsConstraintsWithLock(const SettingChange & change, SettingSource source)
{
    getSettingsConstraintsAndCurrentProfilesWithLock()->constraints.check(*settings, change, source);
    if (getApplicationType() == ApplicationType::LOCAL || getApplicationType() == ApplicationType::SERVER)
        doSettingsSanityCheckClamp(*settings, getLogger("SettingsSanity"));
}

void Context::checkSettingsConstraintsWithLock(const SettingsChanges & changes, SettingSource source)
{
    getSettingsConstraintsAndCurrentProfilesWithLock()->constraints.check(*settings, changes, source);
    if (getApplicationType() == ApplicationType::LOCAL || getApplicationType() == ApplicationType::SERVER)
        doSettingsSanityCheckClamp(*settings, getLogger("SettingsSanity"));
}

void Context::checkSettingsConstraintsWithLock(SettingsChanges & changes, SettingSource source)
{
    getSettingsConstraintsAndCurrentProfilesWithLock()->constraints.check(*settings, changes, source);
    if (getApplicationType() == ApplicationType::LOCAL || getApplicationType() == ApplicationType::SERVER)
        doSettingsSanityCheckClamp(*settings, getLogger("SettingsSanity"));
}

void Context::clampToSettingsConstraintsWithLock(SettingsChanges & changes, SettingSource source)
{
    getSettingsConstraintsAndCurrentProfilesWithLock()->constraints.clamp(*settings, changes, source);
    if (getApplicationType() == ApplicationType::LOCAL || getApplicationType() == ApplicationType::SERVER)
        doSettingsSanityCheckClamp(*settings, getLogger("SettingsSanity"));
}

void Context::checkMergeTreeSettingsConstraintsWithLock(const MergeTreeSettings & merge_tree_settings, const SettingsChanges & changes) const
{
    getSettingsConstraintsAndCurrentProfilesWithLock()->constraints.check(merge_tree_settings, changes);
}

void Context::checkSettingsConstraints(const SettingsProfileElements & profile_elements, SettingSource source)
{
    SharedLockGuard lock(mutex);
    checkSettingsConstraintsWithLock(profile_elements, source);
}

void Context::checkSettingsConstraints(const SettingChange & change, SettingSource source)
{
    SharedLockGuard lock(mutex);
    checkSettingsConstraintsWithLock(change, source);
}

void Context::checkSettingsConstraints(const SettingsChanges & changes, SettingSource source)
{
    SharedLockGuard lock(mutex);
    getSettingsConstraintsAndCurrentProfilesWithLock()->constraints.check(*settings, changes, source);
    doSettingsSanityCheckClamp(*settings, getLogger("SettingsSanity"));
}

void Context::checkSettingsConstraints(SettingsChanges & changes, SettingSource source)
{
    SharedLockGuard lock(mutex);
    checkSettingsConstraintsWithLock(changes, source);
}

void Context::clampToSettingsConstraints(SettingsChanges & changes, SettingSource source)
{
    SharedLockGuard lock(mutex);
    clampToSettingsConstraintsWithLock(changes, source);
}

void Context::checkMergeTreeSettingsConstraints(const MergeTreeSettings & merge_tree_settings, const SettingsChanges & changes) const
{
    SharedLockGuard lock(mutex);
    checkMergeTreeSettingsConstraintsWithLock(merge_tree_settings, changes);
}

void Context::resetSettingsToDefaultValue(const std::vector<String> & names)
{
    std::lock_guard lock(mutex);
    for (const String & name: names)
        settings->setDefaultValue(name);
}

std::shared_ptr<const SettingsConstraintsAndProfileIDs> Context::getSettingsConstraintsAndCurrentProfilesWithLock() const
{
    if (settings_constraints_and_current_profiles)
        return settings_constraints_and_current_profiles;
    static auto no_constraints_or_profiles = std::make_shared<SettingsConstraintsAndProfileIDs>(getAccessControl());
    return no_constraints_or_profiles;
}

std::shared_ptr<const SettingsConstraintsAndProfileIDs> Context::getSettingsConstraintsAndCurrentProfiles() const
{
    SharedLockGuard lock(mutex);
    return getSettingsConstraintsAndCurrentProfilesWithLock();
}

String Context::getCurrentDatabase() const
{
    SharedLockGuard lock(mutex);
    return current_database;
}


String Context::getInitialQueryId() const
{
    return client_info.initial_query_id;
}


void Context::setCurrentDatabaseNameInGlobalContext(const String & name)
{
    if (!isGlobalContext())
        throw Exception(ErrorCodes::LOGICAL_ERROR,
                        "Cannot set current database for non global context, this method should "
                        "be used during server initialization");
    std::lock_guard lock(mutex);

    if (!current_database.empty())
        throw Exception(ErrorCodes::LOGICAL_ERROR, "Default database name cannot be changed in global context without server restart");

    current_database = name;
}

void Context::setCurrentDatabaseWithLock(const String & name, const std::lock_guard<ContextSharedMutex> &)
{
    DatabaseCatalog::instance().assertDatabaseExists(name);
    current_database = name;
    need_recalculate_access = true;
}

void Context::setCurrentDatabase(const String & name)
{
    std::lock_guard lock(mutex);
    setCurrentDatabaseWithLock(name, lock);
}

void Context::setCurrentQueryId(const String & query_id)
{
    /// Generate random UUID, but using lower quality RNG,
    ///  because Poco::UUIDGenerator::generateRandom method is using /dev/random, that is very expensive.
    /// NOTE: Actually we don't need to use UUIDs for query identifiers.
    /// We could use any suitable string instead.
    union
    {
        char bytes[16];
        struct
        {
            UInt64 a;
            UInt64 b;
        } words;
        UUID uuid{};
    } random;

    random.words.a = thread_local_rng();
    random.words.b = thread_local_rng();


    String query_id_to_set = query_id;
    if (query_id_to_set.empty())    /// If the user did not submit his query_id, then we generate it ourselves.
    {
        /// Use protected constructor.
        struct QueryUUID : Poco::UUID
        {
            QueryUUID(const char * bytes, Poco::UUID::Version version)
                : Poco::UUID(bytes, version) {}
        };

        query_id_to_set = QueryUUID(random.bytes, Poco::UUID::UUID_RANDOM).toString();
    }

    client_info.current_query_id = query_id_to_set;

    if (client_info.query_kind == ClientInfo::QueryKind::INITIAL_QUERY)
        client_info.initial_query_id = client_info.current_query_id;
}

void Context::setBackgroundOperationTypeForContext(ClientInfo::BackgroundOperationType background_operation)
{
    chassert(background_operation != ClientInfo::BackgroundOperationType::NOT_A_BACKGROUND_OPERATION);
    client_info.background_operation_type = background_operation;
}

bool Context::isBackgroundOperationContext() const
{
    return client_info.background_operation_type != ClientInfo::BackgroundOperationType::NOT_A_BACKGROUND_OPERATION;
}

void Context::killCurrentQuery() const
{
    if (auto elem = getProcessListElement())
        elem->cancelQuery(true);
}

bool Context::isCurrentQueryKilled() const
{
    /// Here getProcessListElementSafe is used, not getProcessListElement call
    /// getProcessListElement requires that process list exists
    /// In the most cases it is true, because process list exists during the query execution time.
    /// That is valid for all operations with parts, like read and write operations.
    /// However that Context::isCurrentQueryKilled call could be used on the edges
    /// when query is starting or finishing, in such edges context still exist but process list already expired
    if (auto elem = getProcessListElementSafe())
        return elem->isKilled();

    return false;
}


String Context::getDefaultFormat() const
{
    return default_format.empty() ? "TabSeparated" : default_format;
}

void Context::setDefaultFormat(const String & name)
{
    default_format = name;
}

String Context::getInsertFormat() const
{
    return insert_format;
}

void Context::setInsertFormat(const String & name)
{
    insert_format = name;
}

MultiVersion<Macros>::Version Context::getMacros() const
{
    return shared->macros.get();
}

void Context::setMacros(std::unique_ptr<Macros> && macros)
{
    shared->macros.set(std::move(macros));
}

ContextMutablePtr Context::getQueryContext() const
{
    auto ptr = query_context.lock();
    if (!ptr)
        throw Exception(ErrorCodes::THERE_IS_NO_QUERY, "There is no query or query context has expired");
    return ptr;
}

bool Context::isInternalSubquery() const
{
    auto ptr = query_context.lock();
    return ptr && ptr.get() != this;
}

ContextMutablePtr Context::getSessionContext() const
{
    auto ptr = session_context.lock();
    if (!ptr) throw Exception(ErrorCodes::THERE_IS_NO_SESSION, "There is no session or session context has expired");
    return ptr;
}

ContextMutablePtr Context::getGlobalContext() const
{
    auto ptr = global_context.lock();
    if (!ptr) throw Exception(ErrorCodes::LOGICAL_ERROR, "There is no global context or global context has expired");
    return ptr;
}

ContextMutablePtr Context::getBufferContext() const
{
    if (!buffer_context) throw Exception(ErrorCodes::LOGICAL_ERROR, "There is no buffer context");
    return buffer_context;
}

void Context::makeQueryContext()
{
    query_context = shared_from_this();

    /// Throttling should not be inherited, otherwise if you will set
    /// throttling for default profile you will not able to overwrite it
    /// per-user/query.
    ///
    /// Note, that if you need to set it server-wide, you should use
    /// per-server settings, i.e.:
    /// - max_backup_bandwidth_for_server
    /// - max_remote_read_network_bandwidth_for_server
    /// - max_remote_write_network_bandwidth_for_server
    /// - max_local_read_bandwidth_for_server
    /// - max_local_write_bandwidth_for_server
    remote_read_query_throttler.reset();
    remote_write_query_throttler.reset();
    local_read_query_throttler.reset();
    local_write_query_throttler.reset();
    backups_query_throttler.reset();
    query_privileges_info = std::make_shared<QueryPrivilegesInfo>(*query_privileges_info);
}

void Context::makeQueryContextForMerge(const MergeTreeSettings & merge_tree_settings)
{
    makeQueryContext();
    classifier.reset(); // It is assumed that there are no active queries running using this classifier, otherwise this will lead to crashes
    settings->workload = merge_tree_settings.merge_workload.value.empty() ? getMergeWorkload() : merge_tree_settings.merge_workload;
}

void Context::makeQueryContextForMutate(const MergeTreeSettings & merge_tree_settings)
{
    makeQueryContext();
    classifier.reset(); // It is assumed that there are no active queries running using this classifier, otherwise this will lead to crashes
    settings->workload = merge_tree_settings.mutation_workload.value.empty() ? getMutationWorkload() : merge_tree_settings.mutation_workload;
}

void Context::makeSessionContext()
{
    session_context = shared_from_this();
}

void Context::makeGlobalContext()
{
    initGlobal();
    global_context = shared_from_this();
}

const EmbeddedDictionaries & Context::getEmbeddedDictionaries() const
{
    return getEmbeddedDictionariesImpl(false);
}

EmbeddedDictionaries & Context::getEmbeddedDictionaries()
{
    return getEmbeddedDictionariesImpl(false);
}

AsyncLoader & Context::getAsyncLoader() const
{
    callOnce(shared->async_loader_initialized, [&] {
        shared->async_loader = std::make_unique<AsyncLoader>(std::vector<AsyncLoader::PoolInitializer>{
                // IMPORTANT: Pool declaration order should match the order in `PoolId.h` to get the indices right.
                { // TablesLoaderForegroundPoolId
                    "ForegroundLoad",
                    CurrentMetrics::TablesLoaderForegroundThreads,
                    CurrentMetrics::TablesLoaderForegroundThreadsActive,
                    CurrentMetrics::TablesLoaderForegroundThreadsScheduled,
                    shared->server_settings.tables_loader_foreground_pool_size,
                    TablesLoaderForegroundPriority
                },
                { // TablesLoaderBackgroundLoadPoolId
                    "BackgroundLoad",
                    CurrentMetrics::TablesLoaderBackgroundThreads,
                    CurrentMetrics::TablesLoaderBackgroundThreadsActive,
                    CurrentMetrics::TablesLoaderBackgroundThreadsScheduled,
                    shared->server_settings.tables_loader_background_pool_size,
                    TablesLoaderBackgroundLoadPriority
                },
                { // TablesLoaderBackgroundStartupPoolId
                    "BackgrndStartup",
                    CurrentMetrics::TablesLoaderBackgroundThreads,
                    CurrentMetrics::TablesLoaderBackgroundThreadsActive,
                    CurrentMetrics::TablesLoaderBackgroundThreadsScheduled,
                    shared->server_settings.tables_loader_background_pool_size,
                    TablesLoaderBackgroundStartupPriority
                }
            },
            /* log_failures = */ true,
            /* log_progress = */ true,
            /* log_events = */ true);
    });

    return *shared->async_loader;
}


const ExternalDictionariesLoader & Context::getExternalDictionariesLoader() const
{
    return const_cast<Context *>(this)->getExternalDictionariesLoader();
}

ExternalDictionariesLoader & Context::getExternalDictionariesLoader()
{
    std::lock_guard lock(shared->external_dictionaries_mutex);
    return getExternalDictionariesLoaderWithLock(lock);
}

ExternalDictionariesLoader & Context::getExternalDictionariesLoaderWithLock(const std::lock_guard<std::mutex> &) TSA_REQUIRES(shared->external_dictionaries_mutex)
{
    if (!shared->external_dictionaries_loader)
        shared->external_dictionaries_loader =
            std::make_unique<ExternalDictionariesLoader>(getGlobalContext());
    return *shared->external_dictionaries_loader;
}

const ExternalUserDefinedExecutableFunctionsLoader & Context::getExternalUserDefinedExecutableFunctionsLoader() const
{
    return const_cast<Context *>(this)->getExternalUserDefinedExecutableFunctionsLoader();
}

ExternalUserDefinedExecutableFunctionsLoader & Context::getExternalUserDefinedExecutableFunctionsLoader()
{
    std::lock_guard lock(shared->external_user_defined_executable_functions_mutex);
    return getExternalUserDefinedExecutableFunctionsLoaderWithLock(lock);
}

ExternalUserDefinedExecutableFunctionsLoader &
Context::getExternalUserDefinedExecutableFunctionsLoaderWithLock(const std::lock_guard<std::mutex> &) TSA_REQUIRES(shared->external_user_defined_executable_functions_mutex)
{
    if (!shared->external_user_defined_executable_functions_loader)
        shared->external_user_defined_executable_functions_loader =
            std::make_unique<ExternalUserDefinedExecutableFunctionsLoader>(getGlobalContext());
    return *shared->external_user_defined_executable_functions_loader;
}

EmbeddedDictionaries & Context::getEmbeddedDictionariesImpl(const bool throw_on_error) const
{
    std::lock_guard lock(shared->embedded_dictionaries_mutex);

    if (!shared->embedded_dictionaries)
    {
        auto geo_dictionaries_loader = std::make_unique<GeoDictionariesLoader>();

        shared->embedded_dictionaries = std::make_unique<EmbeddedDictionaries>(
            std::move(geo_dictionaries_loader),
            getGlobalContext(),
            throw_on_error);
    }

    return *shared->embedded_dictionaries;
}


void Context::tryCreateEmbeddedDictionaries(const Poco::Util::AbstractConfiguration & config) const
{
    if (!config.getBool("dictionaries_lazy_load", true))
        static_cast<void>(getEmbeddedDictionariesImpl(true));
}

void Context::loadOrReloadDictionaries(const Poco::Util::AbstractConfiguration & config)
{
    bool dictionaries_lazy_load = config.getBool("dictionaries_lazy_load", true);
    auto patterns_values = getMultipleValuesFromConfig(config, "", "dictionaries_config");
    std::unordered_set<std::string> patterns(patterns_values.begin(), patterns_values.end());

    std::lock_guard lock(shared->external_dictionaries_mutex);

    auto & external_dictionaries_loader = getExternalDictionariesLoaderWithLock(lock);
    external_dictionaries_loader.enableAlwaysLoadEverything(!dictionaries_lazy_load);

    if (shared->external_dictionaries_config_repository)
    {
        shared->external_dictionaries_config_repository->updatePatterns(patterns);
        external_dictionaries_loader.reloadConfig(shared->external_dictionaries_config_repository->getName());
        return;
    }

    auto app_path = getPath();
    auto config_path = getConfigRef().getString("config-file", "config.xml");
    auto repository = std::make_unique<ExternalLoaderXMLConfigRepository>(app_path, config_path, patterns);
    shared->external_dictionaries_config_repository = repository.get();
    shared->dictionaries_xmls = external_dictionaries_loader.addConfigRepository(std::move(repository));
}

void Context::waitForDictionariesLoad() const
{
    LOG_TRACE(shared->log, "Waiting for dictionaries to be loaded");
    auto results = getExternalDictionariesLoader().tryLoadAll<ExternalLoader::LoadResults>();
    bool all_dictionaries_loaded = true;
    for (const auto & result : results)
    {
        if ((result.status != ExternalLoaderStatus::LOADED) && (result.status != ExternalLoaderStatus::LOADED_AND_RELOADING))
        {
            LOG_WARNING(shared->log, "Dictionary {} was not loaded ({})", result.name, result.status);
            all_dictionaries_loaded = false;
        }
    }
    if (all_dictionaries_loaded)
        LOG_INFO(shared->log, "All dictionaries have been loaded");
    else
        LOG_INFO(shared->log, "Some dictionaries were not loaded");
}

void Context::loadOrReloadUserDefinedExecutableFunctions(const Poco::Util::AbstractConfiguration & config)
{
    auto patterns_values = getMultipleValuesFromConfig(config, "", "user_defined_executable_functions_config");
    std::unordered_set<std::string> patterns(patterns_values.begin(), patterns_values.end());

    std::lock_guard lock(shared->external_user_defined_executable_functions_mutex);

    auto & external_user_defined_executable_functions_loader = getExternalUserDefinedExecutableFunctionsLoaderWithLock(lock);

    if (shared->user_defined_executable_functions_config_repository)
    {
        shared->user_defined_executable_functions_config_repository->updatePatterns(patterns);
        external_user_defined_executable_functions_loader.reloadConfig(shared->user_defined_executable_functions_config_repository->getName());
        return;
    }

    auto app_path = getPath();
    auto config_path = getConfigRef().getString("config-file", "config.xml");
    auto repository = std::make_unique<ExternalLoaderXMLConfigRepository>(app_path, config_path, patterns);
    shared->user_defined_executable_functions_config_repository = repository.get();
    shared->user_defined_executable_functions_xmls = external_user_defined_executable_functions_loader.addConfigRepository(std::move(repository));
}

const IUserDefinedSQLObjectsStorage & Context::getUserDefinedSQLObjectsStorage() const
{
    callOnce(shared->user_defined_sql_objects_storage_initialized, [&] {
        shared->user_defined_sql_objects_storage = createUserDefinedSQLObjectsStorage(getGlobalContext());
    });

    SharedLockGuard lock(shared->mutex);
    return *shared->user_defined_sql_objects_storage;
}

IUserDefinedSQLObjectsStorage & Context::getUserDefinedSQLObjectsStorage()
{
    callOnce(shared->user_defined_sql_objects_storage_initialized, [&] {
        shared->user_defined_sql_objects_storage = createUserDefinedSQLObjectsStorage(getGlobalContext());
    });

    std::lock_guard lock(shared->mutex);
    return *shared->user_defined_sql_objects_storage;
}

void Context::setUserDefinedSQLObjectsStorage(std::unique_ptr<IUserDefinedSQLObjectsStorage> storage)
{
    std::lock_guard lock(shared->mutex);
    shared->user_defined_sql_objects_storage = std::move(storage);
}

#if USE_NLP

SynonymsExtensions & Context::getSynonymsExtensions() const
{
    callOnce(shared->synonyms_extensions_initialized, [&] {
        shared->synonyms_extensions.emplace(getConfigRef());
    });

    return *shared->synonyms_extensions;
}

Lemmatizers & Context::getLemmatizers() const
{
    callOnce(shared->lemmatizers_initialized, [&] {
        shared->lemmatizers.emplace(getConfigRef());
    });

    return *shared->lemmatizers;
}
#endif

BackupsWorker & Context::getBackupsWorker() const
{
    callOnce(shared->backups_worker_initialized, [&] {
        const auto & config = getConfigRef();
        const auto & settings_ref = getSettingsRef();
        UInt64 backup_threads = config.getUInt64("backup_threads", settings_ref.backup_threads);
        UInt64 restore_threads = config.getUInt64("restore_threads", settings_ref.restore_threads);

        shared->backups_worker.emplace(getGlobalContext(), backup_threads, restore_threads);
    });

    return *shared->backups_worker;
}

void Context::waitAllBackupsAndRestores() const
{
    if (shared->backups_worker)
        shared->backups_worker->waitAll();
}


void Context::setProgressCallback(ProgressCallback callback)
{
    /// Callback is set to a session or to a query. In the session, only one query is processed at a time. Therefore, the lock is not needed.
    progress_callback = callback;
}

ProgressCallback Context::getProgressCallback() const
{
    return progress_callback;
}


void Context::setProcessListElement(QueryStatusPtr elem)
{
    /// Set to a session or query. In the session, only one query is processed at a time. Therefore, the lock is not needed.
    process_list_elem = elem;
    has_process_list_elem = elem.get();
}

QueryStatusPtr Context::getProcessListElement() const
{
    if (!has_process_list_elem)
        return {};
    if (auto res = process_list_elem.lock())
        return res;
    throw Exception(ErrorCodes::LOGICAL_ERROR, "Weak pointer to process_list_elem expired during query execution, it's a bug");
}

QueryStatusPtr Context::getProcessListElementSafe() const
{
    if (!has_process_list_elem)
        return {};
    if (auto res = process_list_elem.lock())
        return res;
    return {};
}

void Context::setUncompressedCache(const String & cache_policy, size_t max_size_in_bytes, double size_ratio)
{
    std::lock_guard lock(shared->mutex);

    if (shared->uncompressed_cache)
        throw Exception(ErrorCodes::LOGICAL_ERROR, "Uncompressed cache has been already created.");

    shared->uncompressed_cache = std::make_shared<UncompressedCache>(cache_policy, max_size_in_bytes, size_ratio);
}

void Context::updateUncompressedCacheConfiguration(const Poco::Util::AbstractConfiguration & config)
{
    std::lock_guard lock(shared->mutex);

    if (!shared->uncompressed_cache)
        throw Exception(ErrorCodes::LOGICAL_ERROR, "Uncompressed cache was not created yet.");

    size_t max_size_in_bytes = config.getUInt64("uncompressed_cache_size", DEFAULT_UNCOMPRESSED_CACHE_MAX_SIZE);
    shared->uncompressed_cache->setMaxSizeInBytes(max_size_in_bytes);
}

UncompressedCachePtr Context::getUncompressedCache() const
{
    SharedLockGuard lock(shared->mutex);
    return shared->uncompressed_cache;
}

void Context::clearUncompressedCache() const
{
    std::lock_guard lock(shared->mutex);

    if (shared->uncompressed_cache)
        shared->uncompressed_cache->clear();
}

void Context::setPageCache(size_t bytes_per_chunk, size_t bytes_per_mmap, size_t bytes_total, bool use_madv_free, bool use_huge_pages)
{
    std::lock_guard lock(shared->mutex);

    if (shared->page_cache)
        throw Exception(ErrorCodes::LOGICAL_ERROR, "Page cache has been already created.");

    shared->page_cache = std::make_shared<PageCache>(bytes_per_chunk, bytes_per_mmap, bytes_total, use_madv_free, use_huge_pages);
}

PageCachePtr Context::getPageCache() const
{
    SharedLockGuard lock(shared->mutex);
    return shared->page_cache;
}

void Context::dropPageCache() const
{
    PageCachePtr cache;
    {
        SharedLockGuard lock(shared->mutex);
        cache = shared->page_cache;
    }
    if (cache)
        cache->dropCache();
}

void Context::setMarkCache(const String & cache_policy, size_t max_cache_size_in_bytes, double size_ratio)
{
    std::lock_guard lock(shared->mutex);

    if (shared->mark_cache)
        throw Exception(ErrorCodes::LOGICAL_ERROR, "Mark cache has been already created.");

    shared->mark_cache = std::make_shared<MarkCache>(cache_policy, max_cache_size_in_bytes, size_ratio);
}

void Context::updateMarkCacheConfiguration(const Poco::Util::AbstractConfiguration & config)
{
    std::lock_guard lock(shared->mutex);

    if (!shared->mark_cache)
        throw Exception(ErrorCodes::LOGICAL_ERROR, "Mark cache was not created yet.");

    size_t max_size_in_bytes = config.getUInt64("mark_cache_size", DEFAULT_MARK_CACHE_MAX_SIZE);
    shared->mark_cache->setMaxSizeInBytes(max_size_in_bytes);
}

MarkCachePtr Context::getMarkCache() const
{
    SharedLockGuard lock(shared->mutex);
    return shared->mark_cache;
}

void Context::clearMarkCache() const
{
    std::lock_guard lock(shared->mutex);

    if (shared->mark_cache)
        shared->mark_cache->clear();
}

ThreadPool & Context::getLoadMarksThreadpool() const
{
    callOnce(shared->load_marks_threadpool_initialized, [&] {
        const auto & config = getConfigRef();
        auto pool_size = config.getUInt(".load_marks_threadpool_pool_size", 50);
        auto queue_size = config.getUInt(".load_marks_threadpool_queue_size", 1000000);
        shared->load_marks_threadpool = std::make_unique<ThreadPool>(
            CurrentMetrics::MarksLoaderThreads, CurrentMetrics::MarksLoaderThreadsActive, CurrentMetrics::MarksLoaderThreadsScheduled, pool_size, pool_size, queue_size);
    });

    return *shared->load_marks_threadpool;
}

void Context::setIndexUncompressedCache(const String & cache_policy, size_t max_size_in_bytes, double size_ratio)
{
    std::lock_guard lock(shared->mutex);

    if (shared->index_uncompressed_cache)
        throw Exception(ErrorCodes::LOGICAL_ERROR, "Index uncompressed cache has been already created.");

    shared->index_uncompressed_cache = std::make_shared<UncompressedCache>(cache_policy, max_size_in_bytes, size_ratio);
}

void Context::updateIndexUncompressedCacheConfiguration(const Poco::Util::AbstractConfiguration & config)
{
    std::lock_guard lock(shared->mutex);

    if (!shared->index_uncompressed_cache)
        throw Exception(ErrorCodes::LOGICAL_ERROR, "Index uncompressed cache was not created yet.");

    size_t max_size_in_bytes = config.getUInt64("index_uncompressed_cache_size", DEFAULT_INDEX_UNCOMPRESSED_CACHE_MAX_SIZE);
    shared->index_uncompressed_cache->setMaxSizeInBytes(max_size_in_bytes);
}

UncompressedCachePtr Context::getIndexUncompressedCache() const
{
    SharedLockGuard lock(shared->mutex);
    return shared->index_uncompressed_cache;
}

void Context::clearIndexUncompressedCache() const
{
    std::lock_guard lock(shared->mutex);

    if (shared->index_uncompressed_cache)
        shared->index_uncompressed_cache->clear();
}

void Context::setIndexMarkCache(const String & cache_policy, size_t max_cache_size_in_bytes, double size_ratio)
{
    std::lock_guard lock(shared->mutex);

    if (shared->index_mark_cache)
        throw Exception(ErrorCodes::LOGICAL_ERROR, "Index mark cache has been already created.");

    shared->index_mark_cache = std::make_shared<MarkCache>(cache_policy, max_cache_size_in_bytes, size_ratio);
}

void Context::updateIndexMarkCacheConfiguration(const Poco::Util::AbstractConfiguration & config)
{
    std::lock_guard lock(shared->mutex);

    if (!shared->index_mark_cache)
        throw Exception(ErrorCodes::LOGICAL_ERROR, "Index mark cache was not created yet.");

    size_t max_size_in_bytes = config.getUInt64("index_mark_cache_size", DEFAULT_INDEX_MARK_CACHE_MAX_SIZE);
    shared->index_mark_cache->setMaxSizeInBytes(max_size_in_bytes);
}

MarkCachePtr Context::getIndexMarkCache() const
{
    SharedLockGuard lock(shared->mutex);
    return shared->index_mark_cache;
}

void Context::clearIndexMarkCache() const
{
    std::lock_guard lock(shared->mutex);

    if (shared->index_mark_cache)
        shared->index_mark_cache->clear();
}

void Context::setMMappedFileCache(size_t max_cache_size_in_num_entries)
{
    std::lock_guard lock(shared->mutex);

    if (shared->mmap_cache)
        throw Exception(ErrorCodes::LOGICAL_ERROR, "Mapped file cache has been already created.");

    shared->mmap_cache = std::make_shared<MMappedFileCache>(max_cache_size_in_num_entries);
}

void Context::updateMMappedFileCacheConfiguration(const Poco::Util::AbstractConfiguration & config)
{
    std::lock_guard lock(shared->mutex);

    if (!shared->mmap_cache)
        throw Exception(ErrorCodes::LOGICAL_ERROR, "Mapped file cache was not created yet.");

    size_t max_size_in_bytes = config.getUInt64("mmap_cache_size", DEFAULT_MMAP_CACHE_MAX_SIZE);
    shared->mmap_cache->setMaxSizeInBytes(max_size_in_bytes);
}

MMappedFileCachePtr Context::getMMappedFileCache() const
{
    SharedLockGuard lock(shared->mutex);
    return shared->mmap_cache;
}

void Context::clearMMappedFileCache() const
{
    std::lock_guard lock(shared->mutex);

    if (shared->mmap_cache)
        shared->mmap_cache->clear();
}

void Context::setQueryCache(size_t max_size_in_bytes, size_t max_entries, size_t max_entry_size_in_bytes, size_t max_entry_size_in_rows)
{
    std::lock_guard lock(shared->mutex);

    if (shared->query_cache)
        throw Exception(ErrorCodes::LOGICAL_ERROR, "Query cache has been already created.");

    shared->query_cache = std::make_shared<QueryCache>(max_size_in_bytes, max_entries, max_entry_size_in_bytes, max_entry_size_in_rows);
}

void Context::updateQueryCacheConfiguration(const Poco::Util::AbstractConfiguration & config)
{
    std::lock_guard lock(shared->mutex);

    if (!shared->query_cache)
        throw Exception(ErrorCodes::LOGICAL_ERROR, "Query cache was not created yet.");

    size_t max_size_in_bytes = config.getUInt64("query_cache.max_size_in_bytes", DEFAULT_QUERY_CACHE_MAX_SIZE);
    size_t max_entries = config.getUInt64("query_cache.max_entries", DEFAULT_QUERY_CACHE_MAX_ENTRIES);
    size_t max_entry_size_in_bytes = config.getUInt64("query_cache.max_entry_size_in_bytes", DEFAULT_QUERY_CACHE_MAX_ENTRY_SIZE_IN_BYTES);
    size_t max_entry_size_in_rows = config.getUInt64("query_cache.max_entry_rows_in_rows", DEFAULT_QUERY_CACHE_MAX_ENTRY_SIZE_IN_ROWS);
    shared->query_cache->updateConfiguration(max_size_in_bytes, max_entries, max_entry_size_in_bytes, max_entry_size_in_rows);
}

QueryCachePtr Context::getQueryCache() const
{
    SharedLockGuard lock(shared->mutex);
    return shared->query_cache;
}

void Context::clearQueryCache() const
{
    std::lock_guard lock(shared->mutex);

    if (shared->query_cache)
        shared->query_cache->clear();
}

void Context::clearCaches() const
{
    std::lock_guard lock(shared->mutex);

    if (!shared->uncompressed_cache)
        throw Exception(ErrorCodes::LOGICAL_ERROR, "Uncompressed cache was not created yet.");
    shared->uncompressed_cache->clear();

    if (!shared->mark_cache)
        throw Exception(ErrorCodes::LOGICAL_ERROR, "Mark cache was not created yet.");
    shared->mark_cache->clear();

    if (!shared->index_uncompressed_cache)
        throw Exception(ErrorCodes::LOGICAL_ERROR, "Index uncompressed cache was not created yet.");
    shared->index_uncompressed_cache->clear();

    if (!shared->index_mark_cache)
        throw Exception(ErrorCodes::LOGICAL_ERROR, "Index mark cache was not created yet.");
    shared->index_mark_cache->clear();

    if (!shared->mmap_cache)
        throw Exception(ErrorCodes::LOGICAL_ERROR, "Mmapped file cache was not created yet.");
    shared->mmap_cache->clear();

    /// Intentionally not clearing the query cache which is transactionally inconsistent by design.
}

void Context::setAsynchronousMetrics(AsynchronousMetrics * asynchronous_metrics_)
{
    std::lock_guard lock(shared->mutex);
    shared->asynchronous_metrics = asynchronous_metrics_;
}

AsynchronousMetrics * Context::getAsynchronousMetrics() const
{
    SharedLockGuard lock(shared->mutex);
    return shared->asynchronous_metrics;
}

ThreadPool & Context::getPrefetchThreadpool() const
{
    callOnce(shared->prefetch_threadpool_initialized, [&] {
        const auto & config = getConfigRef();
        auto pool_size = config.getUInt(".prefetch_threadpool_pool_size", 100);
        auto queue_size = config.getUInt(".prefetch_threadpool_queue_size", 1000000);
        shared->prefetch_threadpool = std::make_unique<ThreadPool>(
            CurrentMetrics::IOPrefetchThreads, CurrentMetrics::IOPrefetchThreadsActive, CurrentMetrics::IOPrefetchThreadsScheduled, pool_size, pool_size, queue_size);
    });

    return *shared->prefetch_threadpool;
}

size_t Context::getPrefetchThreadpoolSize() const
{
    const auto & config = getConfigRef();
    return config.getUInt(".prefetch_threadpool_pool_size", 100);
}

BackgroundSchedulePool & Context::getBufferFlushSchedulePool() const
{
    callOnce(shared->buffer_flush_schedule_pool_initialized, [&] {
        shared->buffer_flush_schedule_pool = std::make_unique<BackgroundSchedulePool>(
            shared->server_settings.background_buffer_flush_schedule_pool_size,
            CurrentMetrics::BackgroundBufferFlushSchedulePoolTask,
            CurrentMetrics::BackgroundBufferFlushSchedulePoolSize,
            "BgBufSchPool");
    });

    return *shared->buffer_flush_schedule_pool;
}

BackgroundTaskSchedulingSettings Context::getBackgroundProcessingTaskSchedulingSettings() const
{
    BackgroundTaskSchedulingSettings task_settings;

    const auto & config = getConfigRef();
    task_settings.thread_sleep_seconds = config.getDouble("background_processing_pool_thread_sleep_seconds", 10);
    task_settings.thread_sleep_seconds_random_part = config.getDouble("background_processing_pool_thread_sleep_seconds_random_part", 1.0);
    task_settings.thread_sleep_seconds_if_nothing_to_do = config.getDouble("background_processing_pool_thread_sleep_seconds_if_nothing_to_do", 0.1);
    task_settings.task_sleep_seconds_when_no_work_min = config.getDouble("background_processing_pool_task_sleep_seconds_when_no_work_min", 10);
    task_settings.task_sleep_seconds_when_no_work_max = config.getDouble("background_processing_pool_task_sleep_seconds_when_no_work_max", 600);
    task_settings.task_sleep_seconds_when_no_work_multiplier = config.getDouble("background_processing_pool_task_sleep_seconds_when_no_work_multiplier", 1.1);
    task_settings.task_sleep_seconds_when_no_work_random_part = config.getDouble("background_processing_pool_task_sleep_seconds_when_no_work_random_part", 1.0);
    return task_settings;
}

BackgroundTaskSchedulingSettings Context::getBackgroundMoveTaskSchedulingSettings() const
{
    BackgroundTaskSchedulingSettings task_settings;

    const auto & config = getConfigRef();
    task_settings.thread_sleep_seconds = config.getDouble("background_move_processing_pool_thread_sleep_seconds", 10);
    task_settings.thread_sleep_seconds_random_part = config.getDouble("background_move_processing_pool_thread_sleep_seconds_random_part", 1.0);
    task_settings.thread_sleep_seconds_if_nothing_to_do = config.getDouble("background_move_processing_pool_thread_sleep_seconds_if_nothing_to_do", 0.1);
    task_settings.task_sleep_seconds_when_no_work_min = config.getDouble("background_move_processing_pool_task_sleep_seconds_when_no_work_min", 10);
    task_settings.task_sleep_seconds_when_no_work_max = config.getDouble("background_move_processing_pool_task_sleep_seconds_when_no_work_max", 600);
    task_settings.task_sleep_seconds_when_no_work_multiplier = config.getDouble("background_move_processing_pool_task_sleep_seconds_when_no_work_multiplier", 1.1);
    task_settings.task_sleep_seconds_when_no_work_random_part = config.getDouble("background_move_processing_pool_task_sleep_seconds_when_no_work_random_part", 1.0);

    return task_settings;
}

BackgroundSchedulePool & Context::getSchedulePool() const
{
    callOnce(shared->schedule_pool_initialized, [&] {
        shared->schedule_pool = std::make_unique<BackgroundSchedulePool>(
            shared->server_settings.background_schedule_pool_size,
            CurrentMetrics::BackgroundSchedulePoolTask,
            CurrentMetrics::BackgroundSchedulePoolSize,
            "BgSchPool");
    });

    return *shared->schedule_pool;
}

BackgroundSchedulePool & Context::getDistributedSchedulePool() const
{
    callOnce(shared->distributed_schedule_pool_initialized, [&] {
        shared->distributed_schedule_pool = std::make_unique<BackgroundSchedulePool>(
            shared->server_settings.background_distributed_schedule_pool_size,
            CurrentMetrics::BackgroundDistributedSchedulePoolTask,
            CurrentMetrics::BackgroundDistributedSchedulePoolSize,
            "BgDistSchPool");
    });

    return *shared->distributed_schedule_pool;
}

BackgroundSchedulePool & Context::getMessageBrokerSchedulePool() const
{
    callOnce(shared->message_broker_schedule_pool_initialized, [&] {
        shared->message_broker_schedule_pool = std::make_unique<BackgroundSchedulePool>(
            shared->server_settings.background_message_broker_schedule_pool_size,
            CurrentMetrics::BackgroundMessageBrokerSchedulePoolTask,
            CurrentMetrics::BackgroundMessageBrokerSchedulePoolSize,
            "BgMBSchPool");
    });

    return *shared->message_broker_schedule_pool;
}

ThrottlerPtr Context::getReplicatedFetchesThrottler() const
{
    return shared->replicated_fetches_throttler;
}

ThrottlerPtr Context::getReplicatedSendsThrottler() const
{
    return shared->replicated_sends_throttler;
}

ThrottlerPtr Context::getRemoteReadThrottler() const
{
    ThrottlerPtr throttler = shared->remote_read_throttler;
    if (auto bandwidth = getSettingsRef().max_remote_read_network_bandwidth)
    {
        std::lock_guard lock(mutex);
        if (!remote_read_query_throttler)
            remote_read_query_throttler = std::make_shared<Throttler>(bandwidth, throttler);
        throttler = remote_read_query_throttler;
    }
    return throttler;
}

ThrottlerPtr Context::getRemoteWriteThrottler() const
{
    ThrottlerPtr throttler = shared->remote_write_throttler;
    if (auto bandwidth = getSettingsRef().max_remote_write_network_bandwidth)
    {
        std::lock_guard lock(mutex);
        if (!remote_write_query_throttler)
            remote_write_query_throttler = std::make_shared<Throttler>(bandwidth, throttler);
        throttler = remote_write_query_throttler;
    }
    return throttler;
}

ThrottlerPtr Context::getLocalReadThrottler() const
{
    ThrottlerPtr throttler = shared->local_read_throttler;
    if (auto bandwidth = getSettingsRef().max_local_read_bandwidth)
    {
        std::lock_guard lock(mutex);
        if (!local_read_query_throttler)
            local_read_query_throttler = std::make_shared<Throttler>(bandwidth, throttler);
        throttler = local_read_query_throttler;
    }
    return throttler;
}

ThrottlerPtr Context::getLocalWriteThrottler() const
{
    ThrottlerPtr throttler = shared->local_write_throttler;
    if (auto bandwidth = getSettingsRef().max_local_write_bandwidth)
    {
        std::lock_guard lock(mutex);
        if (!local_write_query_throttler)
            local_write_query_throttler = std::make_shared<Throttler>(bandwidth, throttler);
        throttler = local_write_query_throttler;
    }
    return throttler;
}

ThrottlerPtr Context::getBackupsThrottler() const
{
    ThrottlerPtr throttler = shared->backups_server_throttler;
    if (auto bandwidth = getSettingsRef().max_backup_bandwidth)
    {
        std::lock_guard lock(mutex);
        if (!backups_query_throttler)
            backups_query_throttler = std::make_shared<Throttler>(bandwidth, throttler);
        throttler = backups_query_throttler;
    }
    return throttler;
}

ThrottlerPtr Context::getMutationsThrottler() const
{
    return shared->mutations_throttler;
}

ThrottlerPtr Context::getMergesThrottler() const
{
    return shared->merges_throttler;
}

bool Context::hasDistributedDDL() const
{
    return getConfigRef().has("distributed_ddl");
}

void Context::setDDLWorker(std::unique_ptr<DDLWorker> ddl_worker, const LoadTaskPtrs & startup_after)
{
    std::lock_guard lock(shared->mutex);
    if (shared->ddl_worker)
        throw Exception(ErrorCodes::LOGICAL_ERROR, "DDL background thread has already been initialized");

    shared->ddl_worker = std::move(ddl_worker);

    auto job = makeLoadJob(
        getGoals(startup_after),
        TablesLoaderBackgroundStartupPoolId,
        "startup ddl worker",
        [this] (AsyncLoader &, const LoadJobPtr &)
        {
            std::lock_guard lock2(shared->mutex);
            shared->ddl_worker->startup();
        });

    shared->ddl_worker_startup_task = makeLoadTask(getAsyncLoader(), {job});
    shared->ddl_worker_startup_task->schedule();
}

DDLWorker & Context::getDDLWorker() const
{
    // We have to ensure that DDL worker will not interfere with async loading of tables.
    // For example to prevent creation of a table that already exists, but has not been yet loaded.
    // So we have to wait for all tables to be loaded before starting up DDL worker.
    // NOTE: Possible improvement: above requirement can be loosen by waiting for specific tables to load.
    if (shared->ddl_worker_startup_task)
        waitLoad(shared->ddl_worker_startup_task); // Just wait and do not prioritize, because it depends on all load and startup tasks

    {
        /// Only acquire the lock for reading ddl_worker field.
        /// hasZooKeeper() and hasDistributedDDL() acquire the same lock as well and double acquisition of the lock in shared mode can lead
        /// to a deadlock if an exclusive lock attempt is made in the meantime by another thread.
        SharedLockGuard lock(shared->mutex);
        if (shared->ddl_worker)
            return *shared->ddl_worker;
    }

    if (!hasZooKeeper())
        throw Exception(ErrorCodes::NO_ELEMENTS_IN_CONFIG, "There is no Zookeeper configuration in server config");

    if (!hasDistributedDDL())
        throw Exception(ErrorCodes::NO_ELEMENTS_IN_CONFIG, "There is no DistributedDDL configuration in server config");

    throw Exception(ErrorCodes::NO_ELEMENTS_IN_CONFIG, "DDL background thread is not initialized");
}

zkutil::ZooKeeperPtr Context::getZooKeeper() const
{
    std::lock_guard lock(shared->zookeeper_mutex);

    const auto & config = shared->zookeeper_config ? *shared->zookeeper_config : getConfigRef();
    if (!shared->zookeeper)
        shared->zookeeper = zkutil::ZooKeeper::create(config, zkutil::getZooKeeperConfigName(config), getZooKeeperLog());

    if (shared->zookeeper->expired())
    {
        Stopwatch watch;
        LOG_DEBUG(shared->log, "Trying to establish a new connection with ZooKeeper");
        shared->zookeeper = shared->zookeeper->startNewSession();
        if (isServerCompletelyStarted())
            shared->zookeeper->setServerCompletelyStarted();
        LOG_DEBUG(shared->log, "Establishing a new connection with ZooKeeper took {} ms", watch.elapsedMilliseconds());
    }

    return shared->zookeeper;
}

namespace
{

bool checkZooKeeperConfigIsLocal(const Poco::Util::AbstractConfiguration & config, const std::string & config_name)
{
    Poco::Util::AbstractConfiguration::Keys keys;
    config.keys(config_name, keys);

    for (const auto & key : keys)
    {
        if (startsWith(key, "node"))
        {
            String host = config.getString(config_name + "." + key + ".host");
            if (isLocalAddress(DNSResolver::instance().resolveHostAllInOriginOrder(host).front()))
                return true;
        }
    }
    return false;
}

}


bool Context::tryCheckClientConnectionToMyKeeperCluster() const
{
    try
    {
        const auto config_name = zkutil::getZooKeeperConfigName(getConfigRef());
        /// If our server is part of main Keeper cluster
        if (config_name == "keeper_server" || checkZooKeeperConfigIsLocal(getConfigRef(), config_name))
        {
            LOG_DEBUG(shared->log, "Keeper server is participant of the main zookeeper cluster, will try to connect to it");
            getZooKeeper();
            /// Connected, return true
            return true;
        }
        else
        {
            Poco::Util::AbstractConfiguration::Keys keys;
            getConfigRef().keys("auxiliary_zookeepers", keys);

            /// If our server is part of some auxiliary_zookeeper
            for (const auto & aux_zk_name : keys)
            {
                if (checkZooKeeperConfigIsLocal(getConfigRef(), "auxiliary_zookeepers." + aux_zk_name))
                {
                    LOG_DEBUG(shared->log, "Our Keeper server is participant of the auxiliary zookeeper cluster ({}), will try to connect to it", aux_zk_name);
                    getAuxiliaryZooKeeper(aux_zk_name);
                    /// Connected, return true
                    return true;
                }
            }
        }

        /// Our server doesn't depend on our Keeper cluster
        return true;
    }
    catch (...)
    {
        return false;
    }
}

UInt32 Context::getZooKeeperSessionUptime() const
{
    std::lock_guard lock(shared->zookeeper_mutex);
    if (!shared->zookeeper || shared->zookeeper->expired())
        return 0;
    return shared->zookeeper->getSessionUptime();
}

void Context::setSystemZooKeeperLogAfterInitializationIfNeeded()
{
    /// It can be nearly impossible to understand in which order global objects are initialized on server startup.
    /// If getZooKeeper() is called before initializeSystemLogs(), then zkutil::ZooKeeper gets nullptr
    /// instead of pointer to system table and it logs nothing.
    /// This method explicitly sets correct pointer to system log after its initialization.
    /// TODO get rid of this if possible

    std::shared_ptr<ZooKeeperLog> zookeeper_log;
    {
        SharedLockGuard lock(shared->mutex);
        if (!shared->system_logs)
            return;

        zookeeper_log = shared->system_logs->zookeeper_log;
    }

    if (!zookeeper_log)
        return;

    {
        std::lock_guard lock(shared->zookeeper_mutex);
        if (shared->zookeeper)
            shared->zookeeper->setZooKeeperLog(zookeeper_log);
    }

    {
        std::lock_guard lock_auxiliary_zookeepers(shared->auxiliary_zookeepers_mutex);
        for (auto & zk : shared->auxiliary_zookeepers)
            zk.second->setZooKeeperLog(zookeeper_log);
    }
}

void Context::initializeKeeperDispatcher([[maybe_unused]] bool start_async) const
{
#if USE_NURAFT
    std::lock_guard lock(shared->keeper_dispatcher_mutex);

    if (shared->keeper_dispatcher)
        throw Exception(ErrorCodes::LOGICAL_ERROR, "Trying to initialize Keeper multiple times");

    const auto & config = getConfigRef();
    if (config.has("keeper_server"))
    {
        bool is_standalone_app = getApplicationType() == ApplicationType::KEEPER;
        if (start_async)
        {
            assert(!is_standalone_app);
            LOG_INFO(shared->log, "Connected to ZooKeeper (or Keeper) before internal Keeper start or we don't depend on our Keeper cluster, "
                     "will wait for Keeper asynchronously");
        }
        else
        {
            LOG_INFO(shared->log, "Cannot connect to ZooKeeper (or Keeper) before internal Keeper start, "
                     "will wait for Keeper synchronously");
        }

        shared->keeper_dispatcher = std::make_shared<KeeperDispatcher>();
        shared->keeper_dispatcher->initialize(config, is_standalone_app, start_async, getMacros());
    }
#endif
}

#if USE_NURAFT
std::shared_ptr<KeeperDispatcher> Context::getKeeperDispatcher() const
{
    std::lock_guard lock(shared->keeper_dispatcher_mutex);
    if (!shared->keeper_dispatcher)
        throw Exception(ErrorCodes::LOGICAL_ERROR, "Keeper must be initialized before requests");

    return shared->keeper_dispatcher;
}

std::shared_ptr<KeeperDispatcher> Context::tryGetKeeperDispatcher() const
{
    std::lock_guard lock(shared->keeper_dispatcher_mutex);
    return shared->keeper_dispatcher;
}
#endif

void Context::shutdownKeeperDispatcher() const
{
#if USE_NURAFT
    std::lock_guard lock(shared->keeper_dispatcher_mutex);
    if (shared->keeper_dispatcher)
    {
        shared->keeper_dispatcher->shutdown();
        shared->keeper_dispatcher.reset();
    }
#endif
}


void Context::updateKeeperConfiguration([[maybe_unused]] const Poco::Util::AbstractConfiguration & config)
{
#if USE_NURAFT
    std::lock_guard lock(shared->keeper_dispatcher_mutex);
    if (!shared->keeper_dispatcher)
        return;

    shared->keeper_dispatcher->updateConfiguration(config, getMacros());
#endif
}


zkutil::ZooKeeperPtr Context::getAuxiliaryZooKeeper(const String & name) const
{
    std::lock_guard lock(shared->auxiliary_zookeepers_mutex);

    auto zookeeper = shared->auxiliary_zookeepers.find(name);
    if (zookeeper == shared->auxiliary_zookeepers.end())
    {
        if (name.find(':') != std::string::npos || name.find('/') != std::string::npos)
            throw Exception(ErrorCodes::BAD_ARGUMENTS, "Invalid auxiliary ZooKeeper name {}: ':' and '/' are not allowed", name);

        const auto & config = shared->auxiliary_zookeepers_config ? *shared->auxiliary_zookeepers_config : getConfigRef();
        if (!config.has("auxiliary_zookeepers." + name))
            throw Exception(
                ErrorCodes::BAD_ARGUMENTS,
                "Unknown auxiliary ZooKeeper name '{}'. If it's required it can be added to the section <auxiliary_zookeepers> in "
                "config.xml",
                name);

        zookeeper = shared->auxiliary_zookeepers.emplace(name,
                        zkutil::ZooKeeper::create(config, "auxiliary_zookeepers." + name, getZooKeeperLog())).first;
    }
    else if (zookeeper->second->expired())
        zookeeper->second = zookeeper->second->startNewSession();

    return zookeeper->second;
}


std::map<String, zkutil::ZooKeeperPtr> Context::getAuxiliaryZooKeepers() const
{
    std::lock_guard lock(shared->auxiliary_zookeepers_mutex);
    return shared->auxiliary_zookeepers;
}

void Context::resetZooKeeper() const
{
    std::lock_guard lock(shared->zookeeper_mutex);
    shared->zookeeper.reset();
}

static void reloadZooKeeperIfChangedImpl(
    const ConfigurationPtr & config,
    const std::string & config_name,
    zkutil::ZooKeeperPtr & zk,
    std::shared_ptr<ZooKeeperLog> zk_log,
    bool server_started)
{
    if (!zk || zk->configChanged(*config, config_name))
    {
        if (zk)
            zk->finalize("Config changed");

        zk = zkutil::ZooKeeper::create(*config, config_name, std::move(zk_log));
        if (server_started)
            zk->setServerCompletelyStarted();
    }
}

void Context::reloadZooKeeperIfChanged(const ConfigurationPtr & config) const
{
    bool server_started = isServerCompletelyStarted();
    std::lock_guard lock(shared->zookeeper_mutex);
    shared->zookeeper_config = config;
    reloadZooKeeperIfChangedImpl(config, zkutil::getZooKeeperConfigName(*config), shared->zookeeper, getZooKeeperLog(), server_started);
}

void Context::reloadAuxiliaryZooKeepersConfigIfChanged(const ConfigurationPtr & config)
{
    bool server_started = isServerCompletelyStarted();
    std::lock_guard lock(shared->auxiliary_zookeepers_mutex);

    shared->auxiliary_zookeepers_config = config;

    for (auto it = shared->auxiliary_zookeepers.begin(); it != shared->auxiliary_zookeepers.end();)
    {
        if (!config->has("auxiliary_zookeepers." + it->first))
            it = shared->auxiliary_zookeepers.erase(it);
        else
        {
            reloadZooKeeperIfChangedImpl(config, "auxiliary_zookeepers." + it->first, it->second, getZooKeeperLog(), server_started);
            ++it;
        }
    }
}


bool Context::hasZooKeeper() const
{
    return zkutil::hasZooKeeperConfig(getConfigRef());
}

bool Context::hasAuxiliaryZooKeeper(const String & name) const
{
    return getConfigRef().has("auxiliary_zookeepers." + name);
}

void Context::reloadQueryMaskingRulesIfChanged(const ConfigurationPtr & config) const
{
    const auto old_config = shared->sensitive_data_masker_config;
    if (old_config && isSameConfiguration(*config, *old_config, "query_masking_rules"))
        return;

    SensitiveDataMasker::setInstance(std::make_unique<SensitiveDataMasker>(*config, "query_masking_rules"));
    shared->sensitive_data_masker_config = config;
}

InterserverCredentialsPtr Context::getInterserverCredentials() const
{
    return shared->interserver_io_credentials.get();
}

void Context::updateInterserverCredentials(const Poco::Util::AbstractConfiguration & config)
{
    auto credentials = InterserverCredentials::make(config, "interserver_http_credentials");
    shared->interserver_io_credentials.set(std::move(credentials));
}

void Context::setInterserverIOAddress(const String & host, UInt16 port)
{
    shared->interserver_io_host = host;
    shared->interserver_io_port = port;
}

std::pair<String, UInt16> Context::getInterserverIOAddress() const
{
    if (shared->interserver_io_host.empty() || shared->interserver_io_port == 0)
        throw Exception(ErrorCodes::NO_ELEMENTS_IN_CONFIG,
                        "Parameter 'interserver_http(s)_port' required for replication is not specified "
                        "in configuration file.");

    return { shared->interserver_io_host, shared->interserver_io_port };
}

void Context::setInterserverScheme(const String & scheme)
{
    shared->interserver_scheme = scheme;
}

String Context::getInterserverScheme() const
{
    return shared->interserver_scheme;
}

void Context::setRemoteHostFilter(const Poco::Util::AbstractConfiguration & config)
{
    shared->remote_host_filter.setValuesFromConfig(config);
}

const RemoteHostFilter & Context::getRemoteHostFilter() const
{
    return shared->remote_host_filter;
}

void Context::setHTTPHeaderFilter(const Poco::Util::AbstractConfiguration & config)
{
    shared->http_header_filter.setValuesFromConfig(config);
}

const HTTPHeaderFilter & Context::getHTTPHeaderFilter() const
{
    return shared->http_header_filter;
}

UInt16 Context::getTCPPort() const
{
    const auto & config = getConfigRef();
    return config.getInt("tcp_port", DBMS_DEFAULT_PORT);
}

std::optional<UInt16> Context::getTCPPortSecure() const
{
    const auto & config = getConfigRef();
    if (config.has("tcp_port_secure"))
        return config.getInt("tcp_port_secure");
    return {};
}

void Context::registerServerPort(String port_name, UInt16 port)
{
    shared->server_ports.emplace(std::move(port_name), port);
}

UInt16 Context::getServerPort(const String & port_name) const
{
    auto it = shared->server_ports.find(port_name);
    if (it == shared->server_ports.end())
        throw Exception(ErrorCodes::CLUSTER_DOESNT_EXIST, "There is no port named {}", port_name);
    else
        return it->second;
}

void Context::setMaxPartNumToWarn(size_t max_part_to_warn)
{
    SharedLockGuard lock(shared->mutex);
    shared->max_part_num_to_warn = max_part_to_warn;
}

void Context::setMaxTableNumToWarn(size_t max_table_to_warn)
{
    SharedLockGuard lock(shared->mutex);
    shared->max_table_num_to_warn= max_table_to_warn;
}

void Context::setMaxViewNumToWarn(size_t max_view_to_warn)
{
    SharedLockGuard lock(shared->mutex);
    shared->max_view_num_to_warn= max_view_to_warn;
}

void Context::setMaxDictionaryNumToWarn(size_t max_dictionary_to_warn)
{
    SharedLockGuard lock(shared->mutex);
    shared->max_dictionary_num_to_warn= max_dictionary_to_warn;
}

void Context::setMaxDatabaseNumToWarn(size_t max_database_to_warn)
{
    SharedLockGuard lock(shared->mutex);
    shared->max_database_num_to_warn= max_database_to_warn;
}

std::shared_ptr<Cluster> Context::getCluster(const std::string & cluster_name) const
{
    if (auto res = tryGetCluster(cluster_name))
        return res;
    throw Exception(ErrorCodes::CLUSTER_DOESNT_EXIST, "Requested cluster '{}' not found", cluster_name);
}


std::shared_ptr<Cluster> Context::tryGetCluster(const std::string & cluster_name) const
{
    std::shared_ptr<Cluster> res = nullptr;

    {
        std::lock_guard lock(shared->clusters_mutex);
        res = getClustersImpl(lock)->getCluster(cluster_name);

        if (res == nullptr && shared->cluster_discovery)
            res = shared->cluster_discovery->getCluster(cluster_name);
    }

    if (res == nullptr && !cluster_name.empty())
        res = tryGetReplicatedDatabaseCluster(cluster_name);

    return res;
}


void Context::reloadClusterConfig() const
{
    while (true)
    {
        ConfigurationPtr cluster_config;
        {
            std::lock_guard lock(shared->clusters_mutex);
            cluster_config = shared->clusters_config;
        }

        const auto & config = cluster_config ? *cluster_config : getConfigRef();
        auto new_clusters = std::make_shared<Clusters>(config, *settings, getMacros());

        {
            std::lock_guard lock(shared->clusters_mutex);
            if (shared->clusters_config.get() == cluster_config.get())
            {
                shared->clusters = std::move(new_clusters);
                return;
            }

            // Clusters config has been suddenly changed, recompute clusters
        }
    }
}

std::map<String, ClusterPtr> Context::getClusters() const
{
    std::lock_guard lock(shared->clusters_mutex);

    auto clusters = getClustersImpl(lock)->getContainer();

    if (shared->cluster_discovery)
    {
        const auto & cluster_discovery_map = shared->cluster_discovery->getClusters();
        for (const auto & [name, cluster] : cluster_discovery_map)
            clusters.emplace(name, cluster);
    }
    return clusters;
}

std::shared_ptr<Clusters> Context::getClustersImpl(std::lock_guard<std::mutex> & /* lock */) const TSA_REQUIRES(shared->clusters_mutex)
{
    if (!shared->clusters)
    {
        const auto & config = shared->clusters_config ? *shared->clusters_config : getConfigRef();
        shared->clusters = std::make_shared<Clusters>(config, *settings, getMacros());
    }

    return shared->clusters;
}

void Context::startClusterDiscovery()
{
    std::lock_guard lock(shared->clusters_mutex);
    if (!shared->cluster_discovery)
        return;
    shared->cluster_discovery->start();
}


/// On repeating calls updates existing clusters and adds new clusters, doesn't delete old clusters
void Context::setClustersConfig(const ConfigurationPtr & config, bool enable_discovery, const String & config_name)
{
    std::lock_guard lock(shared->clusters_mutex);
    if (ConfigHelper::getBool(*config, "allow_experimental_cluster_discovery") && enable_discovery && !shared->cluster_discovery)
    {
        shared->cluster_discovery = std::make_unique<ClusterDiscovery>(*config, getGlobalContext());
    }

    /// Do not update clusters if this part of config wasn't changed.
    if (shared->clusters && isSameConfiguration(*config, *shared->clusters_config, config_name))
        return;

    auto old_clusters_config = shared->clusters_config;
    shared->clusters_config = config;

    if (!shared->clusters)
        shared->clusters = std::make_shared<Clusters>(*shared->clusters_config, *settings, getMacros(), config_name);
    else
        shared->clusters->updateClusters(*shared->clusters_config, *settings, config_name, old_clusters_config);

    ++shared->clusters_version;
}

size_t Context::getClustersVersion() const
{
    std::lock_guard lock(shared->clusters_mutex);
    return shared->clusters_version;
}


void Context::setCluster(const String & cluster_name, const std::shared_ptr<Cluster> & cluster)
{
    std::lock_guard lock(shared->clusters_mutex);

    if (!shared->clusters)
        throw Exception(ErrorCodes::LOGICAL_ERROR, "Clusters are not set");

    shared->clusters->setCluster(cluster_name, cluster);
}


void Context::initializeSystemLogs()
{
    /// It is required, because the initialization of system logs can be also
    /// triggered from another thread, that is launched while initializing the system logs,
    /// for example, system.filesystem_cache_log will be triggered by parts loading
    /// of any other table if it is stored on a disk with cache.
    callOnce(shared->system_logs_initialized, [&] {
        auto system_logs = std::make_unique<SystemLogs>(getGlobalContext(), getConfigRef());
        std::lock_guard lock(shared->mutex);
        shared->system_logs = std::move(system_logs);
    });
}

void Context::createTraceCollector()
{
    shared->createTraceCollector();
}

void Context::initializeTraceCollector()
{
    shared->initializeTraceCollector(getTraceLog());
}

/// Call after unexpected crash happen.
void Context::handleCrash() const TSA_NO_THREAD_SAFETY_ANALYSIS
{
    if (shared->system_logs)
        shared->system_logs->handleCrash();
}

bool Context::hasTraceCollector() const
{
    return shared->hasTraceCollector();
}


std::shared_ptr<QueryLog> Context::getQueryLog() const
{
    SharedLockGuard lock(shared->mutex);

    if (!shared->system_logs)
        return {};

    return shared->system_logs->query_log;
}

std::shared_ptr<QueryThreadLog> Context::getQueryThreadLog() const
{
    SharedLockGuard lock(shared->mutex);

    if (!shared->system_logs)
        return {};

    return shared->system_logs->query_thread_log;
}

std::shared_ptr<QueryViewsLog> Context::getQueryViewsLog() const
{
    SharedLockGuard lock(shared->mutex);
    if (!shared->system_logs)
        return {};

    return shared->system_logs->query_views_log;
}

std::shared_ptr<PartLog> Context::getPartLog(const String & part_database) const
{
    SharedLockGuard lock(shared->mutex);

    /// No part log or system logs are shutting down.
    if (!shared->system_logs)
        return {};

    /// Will not log operations on system tables (including part_log itself).
    /// It doesn't make sense and not allow to destruct PartLog correctly due to infinite logging and flushing,
    /// and also make troubles on startup.
    if (part_database == DatabaseCatalog::SYSTEM_DATABASE)
        return {};

    return shared->system_logs->part_log;
}


std::shared_ptr<TraceLog> Context::getTraceLog() const
{
    SharedLockGuard lock(shared->mutex);

    if (!shared->system_logs)
        return {};

    return shared->system_logs->trace_log;
}


std::shared_ptr<TextLog> Context::getTextLog() const
{
    SharedLockGuard lock(shared->mutex);

    if (!shared->system_logs)
        return {};

    return shared->system_logs->text_log;
}


std::shared_ptr<MetricLog> Context::getMetricLog() const
{
    SharedLockGuard lock(shared->mutex);

    if (!shared->system_logs)
        return {};

    return shared->system_logs->metric_log;
}


std::shared_ptr<AsynchronousMetricLog> Context::getAsynchronousMetricLog() const
{
    SharedLockGuard lock(shared->mutex);

    if (!shared->system_logs)
        return {};

    return shared->system_logs->asynchronous_metric_log;
}


std::shared_ptr<OpenTelemetrySpanLog> Context::getOpenTelemetrySpanLog() const
{
    SharedLockGuard lock(shared->mutex);

    if (!shared->system_logs)
        return {};

    return shared->system_logs->opentelemetry_span_log;
}

std::shared_ptr<SessionLog> Context::getSessionLog() const
{
    SharedLockGuard lock(shared->mutex);

    if (!shared->system_logs)
        return {};

    return shared->system_logs->session_log;
}


std::shared_ptr<ZooKeeperLog> Context::getZooKeeperLog() const
{
    SharedLockGuard lock(shared->mutex);

    if (!shared->system_logs)
        return {};

    return shared->system_logs->zookeeper_log;
}


std::shared_ptr<TransactionsInfoLog> Context::getTransactionsInfoLog() const
{
    SharedLockGuard lock(shared->mutex);

    if (!shared->system_logs)
        return {};

    return shared->system_logs->transactions_info_log;
}


std::shared_ptr<ProcessorsProfileLog> Context::getProcessorsProfileLog() const
{
    SharedLockGuard lock(shared->mutex);

    if (!shared->system_logs)
        return {};

    return shared->system_logs->processors_profile_log;
}

std::shared_ptr<FilesystemCacheLog> Context::getFilesystemCacheLog() const
{
    SharedLockGuard lock(shared->mutex);
    if (!shared->system_logs)
        return {};

    return shared->system_logs->filesystem_cache_log;
}

std::shared_ptr<ObjectStorageQueueLog> Context::getS3QueueLog() const
{
    SharedLockGuard lock(shared->mutex);
    if (!shared->system_logs)
        return {};

    return shared->system_logs->s3_queue_log;
}

std::shared_ptr<ObjectStorageQueueLog> Context::getAzureQueueLog() const
{
    SharedLockGuard lock(shared->mutex);
    if (!shared->system_logs)
        return {};

    return shared->system_logs->azure_queue_log;
}

std::shared_ptr<FilesystemReadPrefetchesLog> Context::getFilesystemReadPrefetchesLog() const
{
    SharedLockGuard lock(shared->mutex);
    if (!shared->system_logs)
        return {};

    return shared->system_logs->filesystem_read_prefetches_log;
}

std::shared_ptr<AsynchronousInsertLog> Context::getAsynchronousInsertLog() const
{
    SharedLockGuard lock(shared->mutex);

    if (!shared->system_logs)
        return {};

    return shared->system_logs->asynchronous_insert_log;
}

std::shared_ptr<BackupLog> Context::getBackupLog() const
{
    SharedLockGuard lock(shared->mutex);

    if (!shared->system_logs)
        return {};

    return shared->system_logs->backup_log;
}

std::shared_ptr<BlobStorageLog> Context::getBlobStorageLog() const
{
    bool enable_blob_storage_log = settings->enable_blob_storage_log;
    if (hasQueryContext())
        enable_blob_storage_log = getQueryContext()->getSettingsRef().enable_blob_storage_log;

    if (!enable_blob_storage_log)
        return {};

    SharedLockGuard lock(shared->mutex);

    if (!shared->system_logs)
        return {};
    return shared->system_logs->blob_storage_log;
}

std::vector<ISystemLog *> Context::getSystemLogs() const
{
    SharedLockGuard lock(shared->mutex);

    if (!shared->system_logs)
        return {};
    return shared->system_logs->logs;
}

std::optional<Context::Dashboards> Context::getDashboards() const
{
    std::lock_guard lock(shared->dashboard_mutex);

    if (!shared->dashboards)
        return {};
    return shared->dashboards;
}

namespace
{

String trim(const String & text)
{
    std::string_view view(text);
    ::trim(view, '\n');
    return String(view);
}

}

void Context::setDashboardsConfig(const ConfigurationPtr & config)
{
    Poco::Util::AbstractConfiguration::Keys keys;
    config->keys("dashboards", keys);

    Dashboards dashboards;
    for (const auto & key : keys)
    {
        const auto & prefix = "dashboards." + key + ".";
        dashboards.push_back({
            { "dashboard", config->getString(prefix + "dashboard") },
            { "title",     config->getString(prefix + "title") },
            { "query",     trim(config->getString(prefix + "query")) },
        });
    }

    {
        std::lock_guard lock(shared->dashboard_mutex);
        if (!dashboards.empty())
            shared->dashboards.emplace(std::move(dashboards));
        else
            shared->dashboards.reset();
    }
}

CompressionCodecPtr Context::chooseCompressionCodec(size_t part_size, double part_size_ratio) const
{
    std::lock_guard lock(shared->mutex);

    if (!shared->compression_codec_selector)
    {
        constexpr auto config_name = "compression";
        const auto & config = shared->getConfigRefWithLock(lock);

        if (config.has(config_name))
            shared->compression_codec_selector = std::make_unique<CompressionCodecSelector>(config, "compression");
        else
            shared->compression_codec_selector = std::make_unique<CompressionCodecSelector>();
    }

    return shared->compression_codec_selector->choose(part_size, part_size_ratio);
}


DiskPtr Context::getDisk(const String & name) const
{
    std::lock_guard lock(shared->storage_policies_mutex);

    auto disk_selector = getDiskSelector(lock);

    return disk_selector->get(name);
}

DiskPtr Context::getOrCreateDisk(const String & name, DiskCreator creator) const
{
    std::lock_guard lock(shared->storage_policies_mutex);

    auto disk_selector = getDiskSelector(lock);

    auto disk = disk_selector->tryGet(name);
    if (!disk)
    {
        disk = creator(getDisksMap(lock));
        const_cast<DiskSelector *>(disk_selector.get())->addToDiskMap(name, disk);
    }

    return disk;
}

StoragePolicyPtr Context::getStoragePolicy(const String & name) const
{
    std::lock_guard lock(shared->storage_policies_mutex);

    auto policy_selector = getStoragePolicySelector(lock);

    return policy_selector->get(name);
}

StoragePolicyPtr Context::getStoragePolicyFromDisk(const String & disk_name) const
{
    std::lock_guard lock(shared->storage_policies_mutex);

    const std::string storage_policy_name = StoragePolicySelector::TMP_STORAGE_POLICY_PREFIX + disk_name;
    auto storage_policy_selector = getStoragePolicySelector(lock);
    StoragePolicyPtr storage_policy = storage_policy_selector->tryGet(storage_policy_name);

    if (!storage_policy)
    {
        auto disk_selector = getDiskSelector(lock);
        auto disk = disk_selector->get(disk_name);
        auto volume = std::make_shared<SingleDiskVolume>("_volume_" + disk_name, disk);

        static const auto move_factor_for_single_disk_volume = 0.0;
        storage_policy = std::make_shared<StoragePolicy>(storage_policy_name, Volumes{volume}, move_factor_for_single_disk_volume);
        const_cast<StoragePolicySelector *>(storage_policy_selector.get())->add(storage_policy);
    }
    /// Note: it is important to put storage policy into disk selector (and not recreate it on each call)
    /// because in some places there are checks that storage policy pointers are the same from different tables.
    /// (We can assume that tables with the same `disk` setting are on the same storage policy).

    return storage_policy;
}

DisksMap Context::getDisksMap() const
{
    std::lock_guard lock(shared->storage_policies_mutex);
    return getDisksMap(lock);
}

DisksMap Context::getDisksMap(std::lock_guard<std::mutex> & lock) const
{
    return getDiskSelector(lock)->getDisksMap();
}

StoragePoliciesMap Context::getPoliciesMap() const
{
    std::lock_guard lock(shared->storage_policies_mutex);
    return getStoragePolicySelector(lock)->getPoliciesMap();
}

DiskSelectorPtr Context::getDiskSelector(std::lock_guard<std::mutex> & /* lock */) const TSA_REQUIRES(shared->storage_policies_mutex)
{
    if (!shared->merge_tree_disk_selector)
    {
        constexpr auto config_name = "storage_configuration.disks";
        const auto & config = getConfigRef();
        auto disk_selector = std::make_shared<DiskSelector>();
        disk_selector->initialize(config, config_name, shared_from_this());
        shared->merge_tree_disk_selector = disk_selector;
    }

    return shared->merge_tree_disk_selector;
}

StoragePolicySelectorPtr Context::getStoragePolicySelector(std::lock_guard<std::mutex> & lock) const TSA_REQUIRES(shared->storage_policies_mutex)
{
    if (!shared->merge_tree_storage_policy_selector)
    {
        constexpr auto config_name = "storage_configuration.policies";
        const auto & config = getConfigRef();
        shared->merge_tree_storage_policy_selector = std::make_shared<StoragePolicySelector>(config, config_name, getDiskSelector(lock));
    }

    return shared->merge_tree_storage_policy_selector;
}


void Context::updateStorageConfiguration(const Poco::Util::AbstractConfiguration & config)
{
    {
        std::lock_guard lock(shared->storage_policies_mutex);
        Strings disks_to_reinit;
        if (shared->merge_tree_disk_selector)
            shared->merge_tree_disk_selector
                = shared->merge_tree_disk_selector->updateFromConfig(config, "storage_configuration.disks", shared_from_this());

        if (shared->merge_tree_storage_policy_selector)
        {
            try
            {
                shared->merge_tree_storage_policy_selector = shared->merge_tree_storage_policy_selector->updateFromConfig(
                    config, "storage_configuration.policies", shared->merge_tree_disk_selector, disks_to_reinit);
            }
            catch (Exception & e)
            {
                LOG_ERROR(
                    shared->log, "An error has occurred while reloading storage policies, storage policies were not applied: {}", e.message());
            }
        }

        if (!disks_to_reinit.empty())
        {
            LOG_INFO(shared->log, "Initializing disks: ({}) for all tables", fmt::join(disks_to_reinit, ", "));
            DatabaseCatalog::instance().triggerReloadDisksTask(disks_to_reinit);
        }
    }

    {
        std::lock_guard lock(shared->mutex);
        if (shared->storage_s3_settings)
            shared->storage_s3_settings->loadFromConfig(config, /* config_prefix */"s3", getSettingsRef());
    }

}


const MergeTreeSettings & Context::getMergeTreeSettings() const
{
    std::lock_guard lock(shared->mutex);

    if (!shared->merge_tree_settings)
    {
        const auto & config = shared->getConfigRefWithLock(lock);
        MergeTreeSettings mt_settings;
        mt_settings.loadFromConfig("merge_tree", config);
        shared->merge_tree_settings.emplace(mt_settings);
    }

    return *shared->merge_tree_settings;
}

const MergeTreeSettings & Context::getReplicatedMergeTreeSettings() const
{
    std::lock_guard lock(shared->mutex);

    if (!shared->replicated_merge_tree_settings)
    {
        const auto & config = shared->getConfigRefWithLock(lock);
        MergeTreeSettings mt_settings;
        mt_settings.loadFromConfig("merge_tree", config);
        mt_settings.loadFromConfig("replicated_merge_tree", config);
        shared->replicated_merge_tree_settings.emplace(mt_settings);
    }

    return *shared->replicated_merge_tree_settings;
}

const DistributedSettings & Context::getDistributedSettings() const
{
    std::lock_guard lock(shared->mutex);

    if (!shared->distributed_settings)
    {
        const auto & config = shared->getConfigRefWithLock(lock);
        DistributedSettings distributed_settings;
        distributed_settings.loadFromConfig("distributed", config);
        shared->distributed_settings.emplace(distributed_settings);
    }

    return *shared->distributed_settings;
}

const S3SettingsByEndpoint & Context::getStorageS3Settings() const
{
    std::lock_guard lock(shared->mutex);

    if (!shared->storage_s3_settings)
    {
        const auto & config = shared->getConfigRefWithLock(lock);
        shared->storage_s3_settings.emplace().loadFromConfig(config, "s3", getSettingsRef());
    }

    return *shared->storage_s3_settings;
}

void Context::checkCanBeDropped(const String & database, const String & table, const size_t & size, const size_t & max_size_to_drop) const
{
    if (!max_size_to_drop || size <= max_size_to_drop)
        return;

    fs::path force_file(getFlagsPath() + "force_drop_table");
    bool force_file_exists = fs::exists(force_file);

    if (force_file_exists)
    {
        try
        {
            fs::remove(force_file);
            return;
        }
        catch (...)
        {
            /// User should recreate force file on each drop, it shouldn't be protected
            tryLogCurrentException("Drop table check", "Can't remove force file to enable table or partition drop");
        }
    }

    String size_str = formatReadableSizeWithDecimalSuffix(size);
    String max_size_to_drop_str = formatReadableSizeWithDecimalSuffix(max_size_to_drop);
    throw Exception(ErrorCodes::TABLE_SIZE_EXCEEDS_MAX_DROP_SIZE_LIMIT,
                    "Table or Partition in {}.{} was not dropped.\nReason:\n"
                    "1. Size ({}) is greater than max_[table/partition]_size_to_drop ({})\n"
                    "2. File '{}' intended to force DROP {}\n"
                    "How to fix this:\n"
                    "1. Either increase (or set to zero) max_[table/partition]_size_to_drop in server config\n"
                    "2. Either pass a bigger (or set to zero) max_[table/partition]_size_to_drop through query settings\n"
                    "3. Either create forcing file {} and make sure that ClickHouse has write permission for it.\n"
                    "Example:\nsudo touch '{}' && sudo chmod 666 '{}'",
                    backQuoteIfNeed(database), backQuoteIfNeed(table),
                    size_str, max_size_to_drop_str,
                    force_file.string(), force_file_exists ? "exists but not writeable (could not be removed)" : "doesn't exist",
                    force_file.string(),
                    force_file.string(), force_file.string());
}


void Context::setMaxTableSizeToDrop(size_t max_size)
{
    // Is initialized at server startup and updated at config reload
    shared->max_table_size_to_drop.store(max_size, std::memory_order_relaxed);
}

size_t Context::getMaxTableSizeToDrop() const
{
    return shared->max_table_size_to_drop.load();
}

void Context::checkTableCanBeDropped(const String & database, const String & table, const size_t & table_size) const
{
    size_t max_table_size_to_drop = shared->max_table_size_to_drop.load();

    checkCanBeDropped(database, table, table_size, max_table_size_to_drop);
}

void Context::checkTableCanBeDropped(const String & database, const String & table, const size_t & table_size, const size_t & max_table_size_to_drop) const
{
    checkCanBeDropped(database, table, table_size, max_table_size_to_drop);
}

void Context::setMaxPartitionSizeToDrop(size_t max_size)
{
    // Is initialized at server startup and updated at config reload
    shared->max_partition_size_to_drop.store(max_size, std::memory_order_relaxed);
}

size_t Context::getMaxPartitionSizeToDrop() const
{
    return shared->max_partition_size_to_drop.load();
}

void Context::checkPartitionCanBeDropped(const String & database, const String & table, const size_t & partition_size) const
{
    size_t max_partition_size_to_drop = shared->max_partition_size_to_drop.load();

    checkCanBeDropped(database, table, partition_size, max_partition_size_to_drop);
}

void Context::checkPartitionCanBeDropped(const String & database, const String & table, const size_t & partition_size, const size_t & max_partition_size_to_drop) const
{
    checkCanBeDropped(database, table, partition_size, max_partition_size_to_drop);
}

void Context::setConfigReloaderInterval(size_t value_ms)
{
    shared->config_reload_interval_ms.store(value_ms, std::memory_order_relaxed);
}

size_t Context::getConfigReloaderInterval() const
{
    return shared->config_reload_interval_ms.load(std::memory_order_relaxed);
}

InputFormatPtr Context::getInputFormat(const String & name, ReadBuffer & buf, const Block & sample, UInt64 max_block_size, const std::optional<FormatSettings> & format_settings, std::optional<size_t> max_parsing_threads) const
{
    return FormatFactory::instance().getInput(name, buf, sample, shared_from_this(), max_block_size, format_settings, max_parsing_threads);
}

OutputFormatPtr Context::getOutputFormat(const String & name, WriteBuffer & buf, const Block & sample) const
{
    return FormatFactory::instance().getOutputFormat(name, buf, sample, shared_from_this());
}

OutputFormatPtr Context::getOutputFormatParallelIfPossible(const String & name, WriteBuffer & buf, const Block & sample) const
{
    return FormatFactory::instance().getOutputFormatParallelIfPossible(name, buf, sample, shared_from_this());
}


double Context::getUptimeSeconds() const
{
    SharedLockGuard lock(shared->mutex);
    return shared->uptime_watch.elapsedSeconds();
}


void Context::setConfigReloadCallback(ConfigReloadCallback && callback)
{
    /// Is initialized at server startup, so lock isn't required. Otherwise use mutex.
    shared->config_reload_callback = std::move(callback);
}

void Context::reloadConfig() const
{
    /// Use mutex if callback may be changed after startup.
    if (!shared->config_reload_callback)
        throw Exception(ErrorCodes::LOGICAL_ERROR, "Can't reload config because config_reload_callback is not set.");

    shared->config_reload_callback();
}

void Context::setStartServersCallback(StartStopServersCallback && callback)
{
    /// Is initialized at server startup, so lock isn't required. Otherwise use mutex.
    shared->start_servers_callback = std::move(callback);
}

void Context::setStopServersCallback(StartStopServersCallback && callback)
{
    /// Is initialized at server startup, so lock isn't required. Otherwise use mutex.
    shared->stop_servers_callback = std::move(callback);
}

void Context::startServers(const ServerType & server_type) const
{
    /// Use mutex if callback may be changed after startup.
    if (!shared->start_servers_callback)
        throw Exception(ErrorCodes::LOGICAL_ERROR, "Can't start servers because start_servers_callback is not set.");

    shared->start_servers_callback(server_type);
}

void Context::stopServers(const ServerType & server_type) const
{
    /// Use mutex if callback may be changed after startup.
    if (!shared->stop_servers_callback)
        throw Exception(ErrorCodes::LOGICAL_ERROR, "Can't stop servers because stop_servers_callback is not set.");

    shared->stop_servers_callback(server_type);
}


void Context::shutdown() TSA_NO_THREAD_SAFETY_ANALYSIS
{
    shared->shutdown();
}


Context::ApplicationType Context::getApplicationType() const
{
    return shared->application_type;
}

void Context::setApplicationType(ApplicationType type)
{
    /// Lock isn't required, you should set it at start
    shared->application_type = type;

    if (type == ApplicationType::LOCAL || type == ApplicationType::SERVER || type == ApplicationType::DISKS)
        shared->server_settings.loadSettingsFromConfig(Poco::Util::Application::instance().config());

    if (type == ApplicationType::SERVER)
        shared->configureServerWideThrottling();
}

void Context::setDefaultProfiles(const Poco::Util::AbstractConfiguration & config)
{
    shared->default_profile_name = config.getString("default_profile", "default");
    getAccessControl().setDefaultProfileName(shared->default_profile_name);

    shared->system_profile_name = config.getString("system_profile", shared->default_profile_name);
    setCurrentProfile(shared->system_profile_name);

    applySettingsQuirks(*settings, getLogger("SettingsQuirks"));
    doSettingsSanityCheckClamp(*settings, getLogger("SettingsSanity"));

    shared->buffer_profile_name = config.getString("buffer_profile", shared->system_profile_name);
    buffer_context = Context::createCopy(shared_from_this());
    buffer_context->setCurrentProfile(shared->buffer_profile_name);
}

String Context::getDefaultProfileName() const
{
    return shared->default_profile_name;
}

String Context::getSystemProfileName() const
{
    return shared->system_profile_name;
}

String Context::getFormatSchemaPath() const
{
    return shared->format_schema_path;
}

void Context::setFormatSchemaPath(const String & path)
{
    shared->format_schema_path = path;
}

String Context::getGoogleProtosPath() const
{
    return shared->google_protos_path;
}

void Context::setGoogleProtosPath(const String & path)
{
    shared->google_protos_path = path;
}

Context::SampleBlockCache & Context::getSampleBlockCache() const
{
    assert(hasQueryContext());
    return getQueryContext()->sample_block_cache;
}


bool Context::hasQueryParameters() const
{
    return !query_parameters.empty();
}


const NameToNameMap & Context::getQueryParameters() const
{
    return query_parameters;
}


void Context::setQueryParameter(const String & name, const String & value)
{
    if (!query_parameters.emplace(name, value).second)
        throw Exception(ErrorCodes::BAD_ARGUMENTS, "Duplicate name {} of query parameter", backQuote(name));
}

void Context::addQueryParameters(const NameToNameMap & parameters)
{
    for (const auto & [name, value] : parameters)
        query_parameters.insert_or_assign(name, value);
}

void Context::addBridgeCommand(std::unique_ptr<ShellCommand> cmd) const
{
    std::lock_guard lock(shared->mutex);
    shared->bridge_commands.emplace_back(std::move(cmd));
}


IHostContextPtr & Context::getHostContext()
{
    return host_context;
}


const IHostContextPtr & Context::getHostContext() const
{
    return host_context;
}


std::shared_ptr<ActionLocksManager> Context::getActionLocksManager() const
{
    callOnce(shared->action_locks_manager_initialized, [&] {
        shared->action_locks_manager = std::make_shared<ActionLocksManager>(shared_from_this());
    });

    return shared->action_locks_manager;
}


void Context::setExternalTablesInitializer(ExternalTablesInitializer && initializer)
{
    if (external_tables_initializer_callback)
        throw Exception(ErrorCodes::LOGICAL_ERROR, "External tables initializer is already set");

    external_tables_initializer_callback = std::move(initializer);
}

void Context::initializeExternalTablesIfSet()
{
    if (external_tables_initializer_callback)
    {
        external_tables_initializer_callback(shared_from_this());
        /// Reset callback
        external_tables_initializer_callback = {};
    }
}


void Context::setInputInitializer(InputInitializer && initializer)
{
    if (input_initializer_callback)
        throw Exception(ErrorCodes::LOGICAL_ERROR, "Input initializer is already set");

    input_initializer_callback = std::move(initializer);
}


void Context::initializeInput(const StoragePtr & input_storage)
{
    if (!input_initializer_callback)
        throw Exception(ErrorCodes::LOGICAL_ERROR, "Input initializer is not set");

    input_initializer_callback(shared_from_this(), input_storage);
    /// Reset callback
    input_initializer_callback = {};
}


void Context::setInputBlocksReaderCallback(InputBlocksReader && reader)
{
    if (input_blocks_reader)
        throw Exception(ErrorCodes::LOGICAL_ERROR, "Input blocks reader is already set");

    input_blocks_reader = std::move(reader);
}


InputBlocksReader Context::getInputBlocksReaderCallback() const
{
    return input_blocks_reader;
}


void Context::resetInputCallbacks()
{
    if (input_initializer_callback)
        input_initializer_callback = {};

    if (input_blocks_reader)
        input_blocks_reader = {};
}


void Context::setClientInfo(const ClientInfo & client_info_)
{
    client_info = client_info_;
    need_recalculate_access = true;
}

void Context::setClientName(const String & client_name)
{
    client_info.client_name = client_name;
}

void Context::setClientInterface(ClientInfo::Interface interface)
{
    client_info.interface = interface;
    need_recalculate_access = true;
}

void Context::setClientVersion(UInt64 client_version_major, UInt64 client_version_minor, UInt64 client_version_patch, unsigned client_tcp_protocol_version)
{
    client_info.client_version_major = client_version_major;
    client_info.client_version_minor = client_version_minor;
    client_info.client_version_patch = client_version_patch;
    client_info.client_tcp_protocol_version = client_tcp_protocol_version;
}

void Context::setClientConnectionId(uint32_t connection_id_)
{
    client_info.connection_id = connection_id_;
}

void Context::setHTTPClientInfo(const Poco::Net::HTTPRequest & request)
{
    client_info.setFromHTTPRequest(request);
    need_recalculate_access = true;
}

void Context::setForwardedFor(const String & forwarded_for)
{
    client_info.forwarded_for = forwarded_for;
    need_recalculate_access = true;
}

void Context::setQueryKind(ClientInfo::QueryKind query_kind)
{
    client_info.query_kind = query_kind;
}

void Context::setQueryKindInitial()
{
    /// TODO: Try to combine this function with setQueryKind().
    client_info.setInitialQuery();
}

void Context::setQueryKindReplicatedDatabaseInternal()
{
    /// TODO: Try to combine this function with setQueryKind().
    client_info.is_replicated_database_internal = true;
}

void Context::setCurrentUserName(const String & current_user_name)
{
    /// TODO: Try to combine this function with setUser().
    client_info.current_user = current_user_name;
    need_recalculate_access = true;
}

void Context::setCurrentAddress(const Poco::Net::SocketAddress & current_address)
{
    client_info.current_address = current_address;
    need_recalculate_access = true;
}

void Context::setInitialUserName(const String & initial_user_name)
{
    client_info.initial_user = initial_user_name;
    need_recalculate_access = true;
}

void Context::setInitialAddress(const Poco::Net::SocketAddress & initial_address)
{
    client_info.initial_address = initial_address;
}

void Context::setInitialQueryId(const String & initial_query_id)
{
    client_info.initial_query_id = initial_query_id;
}

void Context::setInitialQueryStartTime(std::chrono::time_point<std::chrono::system_clock> initial_query_start_time)
{
    client_info.initial_query_start_time = timeInSeconds(initial_query_start_time);
    client_info.initial_query_start_time_microseconds = timeInMicroseconds(initial_query_start_time);
}

void Context::setQuotaClientKey(const String & quota_key_)
{
    client_info.quota_key = quota_key_;
    need_recalculate_access = true;
}

void Context::setConnectionClientVersion(UInt64 client_version_major, UInt64 client_version_minor, UInt64 client_version_patch, unsigned client_tcp_protocol_version)
{
    client_info.connection_client_version_major = client_version_major;
    client_info.connection_client_version_minor = client_version_minor;
    client_info.connection_client_version_patch = client_version_patch;
    client_info.connection_tcp_protocol_version = client_tcp_protocol_version;
}

void Context::increaseDistributedDepth()
{
    ++client_info.distributed_depth;
}


StorageID Context::resolveStorageID(StorageID storage_id, StorageNamespace where) const
{
    if (storage_id.uuid != UUIDHelpers::Nil)
        return storage_id;

    StorageID resolved = StorageID::createEmpty();
    std::optional<Exception> exc;
    {
        SharedLockGuard lock(mutex);
        resolved = resolveStorageIDImpl(std::move(storage_id), where, &exc);
    }
    if (exc)
        throw Exception(*exc);
    if (!resolved.hasUUID() && resolved.database_name != DatabaseCatalog::TEMPORARY_DATABASE)
        resolved.uuid = DatabaseCatalog::instance().getDatabase(resolved.database_name)->tryGetTableUUID(resolved.table_name);
    return resolved;
}

StorageID Context::tryResolveStorageID(StorageID storage_id, StorageNamespace where) const
{
    if (storage_id.uuid != UUIDHelpers::Nil)
        return storage_id;

    StorageID resolved = StorageID::createEmpty();
    {
        SharedLockGuard lock(mutex);
        resolved = resolveStorageIDImpl(std::move(storage_id), where, nullptr);
    }
    if (resolved && !resolved.hasUUID() && resolved.database_name != DatabaseCatalog::TEMPORARY_DATABASE)
    {
        auto db = DatabaseCatalog::instance().tryGetDatabase(resolved.database_name);
        if (db)
            resolved.uuid = db->tryGetTableUUID(resolved.table_name);
    }
    return resolved;
}

StorageID Context::resolveStorageIDImpl(StorageID storage_id, StorageNamespace where, std::optional<Exception> * exception) const
{
    if (storage_id.uuid != UUIDHelpers::Nil)
        return storage_id;

    if (!storage_id)
    {
        if (exception)
            exception->emplace(Exception(ErrorCodes::UNKNOWN_TABLE, "Both table name and UUID are empty"));
        return storage_id;
    }

    bool look_for_external_table = where & StorageNamespace::ResolveExternal;
    /// Global context should not contain temporary tables
    if (isGlobalContext())
        look_for_external_table = false;

    bool in_current_database = where & StorageNamespace::ResolveCurrentDatabase;
    bool in_specified_database = where & StorageNamespace::ResolveGlobal;

    if (!storage_id.database_name.empty())
    {
        if (in_specified_database)
            return storage_id;     /// NOTE There is no guarantees that table actually exists in database.
        if (exception)
            exception->emplace(Exception(ErrorCodes::UNKNOWN_TABLE, "External and temporary tables have no database, but {} is specified",
                               storage_id.database_name));
        return StorageID::createEmpty();
    }

    /// Database name is not specified. It's temporary table or table in current database.

    if (look_for_external_table)
    {
        auto resolved_id = StorageID::createEmpty();
        auto try_resolve = [&](ContextPtr context) -> bool
        {
            const auto & tables = context->external_tables_mapping;
            auto it = tables.find(storage_id.getTableName());
            if (it == tables.end())
                return false;
            resolved_id = it->second->getGlobalTableID();
            return true;
        };

        /// Firstly look for temporary table in current context
        if (try_resolve(shared_from_this()))
            return resolved_id;

        /// If not found and current context was created from some query context, look for temporary table in query context
        auto query_context_ptr = query_context.lock();
        bool is_local_context = query_context_ptr && query_context_ptr.get() != this;
        if (is_local_context && try_resolve(query_context_ptr))
            return resolved_id;

        /// If not found and current context was created from some session context, look for temporary table in session context
        auto session_context_ptr = session_context.lock();
        bool is_local_or_query_context = session_context_ptr && session_context_ptr.get() != this;
        if (is_local_or_query_context && try_resolve(session_context_ptr))
            return resolved_id;
    }

    /// Temporary table not found. It's table in current database.

    if (in_current_database)
    {
        if (current_database.empty())
        {
            if (exception)
                exception->emplace(Exception(ErrorCodes::UNKNOWN_DATABASE, "Default database is not selected"));
            return StorageID::createEmpty();
        }
        storage_id.database_name = current_database;
        /// NOTE There is no guarantees that table actually exists in database.
        return storage_id;
    }

    if (exception)
        exception->emplace(Exception(ErrorCodes::UNKNOWN_TABLE, "Cannot resolve database name for table {}", storage_id.getNameForLogs()));
    return StorageID::createEmpty();
}

void Context::initZooKeeperMetadataTransaction(ZooKeeperMetadataTransactionPtr txn, [[maybe_unused]] bool attach_existing)
{
    assert(!metadata_transaction);
    assert(attach_existing || query_context.lock().get() == this);
    metadata_transaction = std::move(txn);
}

ZooKeeperMetadataTransactionPtr Context::getZooKeeperMetadataTransaction() const
{
    assert(!metadata_transaction || hasQueryContext());
    return metadata_transaction;
}

void Context::resetZooKeeperMetadataTransaction()
{
    assert(metadata_transaction);
    assert(hasQueryContext());
    metadata_transaction = nullptr;
}


void Context::checkTransactionsAreAllowed(bool explicit_tcl_query /* = false */) const
{
    if (getConfigRef().getInt("allow_experimental_transactions", 0))
        return;

    if (explicit_tcl_query)
        throw Exception(ErrorCodes::NOT_IMPLEMENTED, "Transactions are not supported");

    throw Exception(ErrorCodes::LOGICAL_ERROR, "Experimental support for transactions is disabled, "
                    "however, some query or background task tried to access TransactionLog. "
                    "If you have not enabled this feature explicitly, then it's a bug.");
}

void Context::initCurrentTransaction(MergeTreeTransactionPtr txn)
{
    merge_tree_transaction_holder = MergeTreeTransactionHolder(txn, false, this);
    setCurrentTransaction(std::move(txn));
}

void Context::setCurrentTransaction(MergeTreeTransactionPtr txn)
{
    assert(!merge_tree_transaction || !txn);
    assert(this == session_context.lock().get() || this == query_context.lock().get());
    merge_tree_transaction = std::move(txn);
    if (!merge_tree_transaction)
        merge_tree_transaction_holder = {};
}

MergeTreeTransactionPtr Context::getCurrentTransaction() const
{
    return merge_tree_transaction;
}

bool Context::isServerCompletelyStarted() const
{
    SharedLockGuard lock(shared->mutex);
    assert(getApplicationType() == ApplicationType::SERVER);
    return shared->is_server_completely_started;
}

void Context::setServerCompletelyStarted()
{
    {
        {
            std::lock_guard lock(shared->zookeeper_mutex);
            if (shared->zookeeper)
                shared->zookeeper->setServerCompletelyStarted();
        }

        {
            std::lock_guard lock(shared->auxiliary_zookeepers_mutex);
            for (auto & zk : shared->auxiliary_zookeepers)
                zk.second->setServerCompletelyStarted();
        }
    }

    std::lock_guard lock(shared->mutex);
    assert(global_context.lock().get() == this);
    assert(!shared->is_server_completely_started);
    assert(getApplicationType() == ApplicationType::SERVER);
    shared->is_server_completely_started = true;
}

PartUUIDsPtr Context::getPartUUIDs() const
{
    std::lock_guard lock(mutex);

    if (!part_uuids)
        /// For context itself, only this initialization is not const.
        /// We could have done in constructor.
        /// TODO: probably, remove this from Context.
        const_cast<PartUUIDsPtr &>(part_uuids) = std::make_shared<PartUUIDs>();

    return part_uuids;
}


ReadTaskCallback Context::getReadTaskCallback() const
{
    if (!next_task_callback.has_value())
        throw Exception(ErrorCodes::LOGICAL_ERROR, "Next task callback is not set for query {}", getInitialQueryId());
    return next_task_callback.value();
}


void Context::setReadTaskCallback(ReadTaskCallback && callback)
{
    next_task_callback = callback;
}


MergeTreeReadTaskCallback Context::getMergeTreeReadTaskCallback() const
{
    if (!merge_tree_read_task_callback.has_value())
        throw Exception(ErrorCodes::LOGICAL_ERROR, "Next task callback for is not set for query {}", getInitialQueryId());

    return merge_tree_read_task_callback.value();
}

void Context::setMergeTreeReadTaskCallback(MergeTreeReadTaskCallback && callback)
{
    merge_tree_read_task_callback = callback;
}


MergeTreeAllRangesCallback Context::getMergeTreeAllRangesCallback() const
{
    if (!merge_tree_all_ranges_callback.has_value())
        throw Exception(ErrorCodes::LOGICAL_ERROR, "Next task callback is not set for query with id: {}", getInitialQueryId());

    return merge_tree_all_ranges_callback.value();
}


void Context::setMergeTreeAllRangesCallback(MergeTreeAllRangesCallback && callback)
{
    merge_tree_all_ranges_callback = callback;
}


void Context::setParallelReplicasGroupUUID(UUID uuid)
{
    parallel_replicas_group_uuid = uuid;
}

UUID Context::getParallelReplicasGroupUUID() const
{
    return parallel_replicas_group_uuid;
}

PartUUIDsPtr Context::getIgnoredPartUUIDs() const
{
    std::lock_guard lock(mutex);
    if (!ignored_part_uuids)
        const_cast<PartUUIDsPtr &>(ignored_part_uuids) = std::make_shared<PartUUIDs>();

    return ignored_part_uuids;
}

AsynchronousInsertQueue * Context::tryGetAsynchronousInsertQueue() const
{
    SharedLockGuard lock(shared->mutex);
    return shared->async_insert_queue.get();
}

void Context::setAsynchronousInsertQueue(const std::shared_ptr<AsynchronousInsertQueue> & ptr)
{
    AsynchronousInsertQueue::validateSettings(*settings, getLogger("Context"));

    SharedLockGuard lock(shared->mutex);

    if (std::chrono::milliseconds(settings->async_insert_poll_timeout_ms) == std::chrono::milliseconds::zero())
        throw Exception(ErrorCodes::INVALID_SETTING_VALUE, "Setting async_insert_poll_timeout_ms can't be zero");

    shared->async_insert_queue = ptr;
}

void Context::initializeBackgroundExecutorsIfNeeded()
{
    std::lock_guard lock(shared->background_executors_mutex);

    if (shared->are_background_executors_initialized)
        return;

    const ServerSettings & server_settings = shared->server_settings;
    size_t background_pool_size = server_settings.background_pool_size;
    auto background_merges_mutations_concurrency_ratio = server_settings.background_merges_mutations_concurrency_ratio;
    size_t background_pool_max_tasks_count = static_cast<size_t>(background_pool_size * background_merges_mutations_concurrency_ratio);
    String background_merges_mutations_scheduling_policy = server_settings.background_merges_mutations_scheduling_policy;
    size_t background_move_pool_size = server_settings.background_move_pool_size;
    size_t background_fetches_pool_size = server_settings.background_fetches_pool_size;
    size_t background_common_pool_size = server_settings.background_common_pool_size;

    /// With this executor we can execute more tasks than threads we have
    shared->merge_mutate_executor = std::make_shared<MergeMutateBackgroundExecutor>
    (
        "MergeMutate",
        /*max_threads_count*/background_pool_size,
        /*max_tasks_count*/background_pool_max_tasks_count,
        CurrentMetrics::BackgroundMergesAndMutationsPoolTask,
        CurrentMetrics::BackgroundMergesAndMutationsPoolSize,
        background_merges_mutations_scheduling_policy
    );
    LOG_INFO(shared->log, "Initialized background executor for merges and mutations with num_threads={}, num_tasks={}, scheduling_policy={}",
        background_pool_size, background_pool_max_tasks_count, background_merges_mutations_scheduling_policy);

    shared->moves_executor = std::make_shared<OrdinaryBackgroundExecutor>
    (
        "Move",
        background_move_pool_size,
        background_move_pool_size,
        CurrentMetrics::BackgroundMovePoolTask,
        CurrentMetrics::BackgroundMovePoolSize
    );
    LOG_INFO(shared->log, "Initialized background executor for move operations with num_threads={}, num_tasks={}", background_move_pool_size, background_move_pool_size);

    shared->fetch_executor = std::make_shared<OrdinaryBackgroundExecutor>
    (
        "Fetch",
        background_fetches_pool_size,
        background_fetches_pool_size,
        CurrentMetrics::BackgroundFetchesPoolTask,
        CurrentMetrics::BackgroundFetchesPoolSize
    );
    LOG_INFO(shared->log, "Initialized background executor for fetches with num_threads={}, num_tasks={}", background_fetches_pool_size, background_fetches_pool_size);

    shared->common_executor = std::make_shared<OrdinaryBackgroundExecutor>
    (
        "Common",
        background_common_pool_size,
        background_common_pool_size,
        CurrentMetrics::BackgroundCommonPoolTask,
        CurrentMetrics::BackgroundCommonPoolSize
    );
    LOG_INFO(shared->log, "Initialized background executor for common operations (e.g. clearing old parts) with num_threads={}, num_tasks={}", background_common_pool_size, background_common_pool_size);

    shared->are_background_executors_initialized = true;
}

bool Context::areBackgroundExecutorsInitialized() const
{
    SharedLockGuard lock(shared->background_executors_mutex);
    return shared->are_background_executors_initialized;
}

MergeMutateBackgroundExecutorPtr Context::getMergeMutateExecutor() const
{
    SharedLockGuard lock(shared->background_executors_mutex);
    return shared->merge_mutate_executor;
}

OrdinaryBackgroundExecutorPtr Context::getMovesExecutor() const
{
    SharedLockGuard lock(shared->background_executors_mutex);
    return shared->moves_executor;
}

OrdinaryBackgroundExecutorPtr Context::getFetchesExecutor() const
{
    SharedLockGuard lock(shared->background_executors_mutex);
    return shared->fetch_executor;
}

OrdinaryBackgroundExecutorPtr Context::getCommonExecutor() const
{
    SharedLockGuard lock(shared->background_executors_mutex);
    return shared->common_executor;
}

IAsynchronousReader & Context::getThreadPoolReader(FilesystemReaderType type) const
{
    callOnce(shared->readers_initialized, [&] {
        const auto & config = getConfigRef();
        shared->asynchronous_remote_fs_reader = createThreadPoolReader(FilesystemReaderType::ASYNCHRONOUS_REMOTE_FS_READER, config);
        shared->asynchronous_local_fs_reader = createThreadPoolReader(FilesystemReaderType::ASYNCHRONOUS_LOCAL_FS_READER, config);
        shared->synchronous_local_fs_reader = createThreadPoolReader(FilesystemReaderType::SYNCHRONOUS_LOCAL_FS_READER, config);
    });

    switch (type)
    {
        case FilesystemReaderType::ASYNCHRONOUS_REMOTE_FS_READER:
            return *shared->asynchronous_remote_fs_reader;
        case FilesystemReaderType::ASYNCHRONOUS_LOCAL_FS_READER:
            return *shared->asynchronous_local_fs_reader;
        case FilesystemReaderType::SYNCHRONOUS_LOCAL_FS_READER:
            return *shared->synchronous_local_fs_reader;
    }
}

#if USE_LIBURING
IOUringReader & Context::getIOUringReader() const
{
    callOnce(shared->io_uring_reader_initialized, [&] {
        shared->io_uring_reader = createIOUringReader();
    });

    return *shared->io_uring_reader;
}
#endif

ThreadPool & Context::getThreadPoolWriter() const
{
    callOnce(shared->threadpool_writer_initialized, [&] {
        const auto & config = getConfigRef();
        auto pool_size = config.getUInt(".threadpool_writer_pool_size", 100);
        auto queue_size = config.getUInt(".threadpool_writer_queue_size", 1000000);

        shared->threadpool_writer = std::make_unique<ThreadPool>(
            CurrentMetrics::IOWriterThreads, CurrentMetrics::IOWriterThreadsActive, CurrentMetrics::IOWriterThreadsScheduled, pool_size, pool_size, queue_size);
    });

    return *shared->threadpool_writer;
}

ReadSettings Context::getReadSettings() const
{
<<<<<<< HEAD
    return ReadSettings(*this);
=======
    ReadSettings res;

    std::string_view read_method_str = settings->local_filesystem_read_method.value;

    if (auto opt_method = magic_enum::enum_cast<LocalFSReadMethod>(read_method_str))
        res.local_fs_method = *opt_method;
    else
        throw Exception(ErrorCodes::UNKNOWN_READ_METHOD, "Unknown read method '{}' for local filesystem", read_method_str);

    read_method_str = settings->remote_filesystem_read_method.value;

    if (auto opt_method = magic_enum::enum_cast<RemoteFSReadMethod>(read_method_str))
        res.remote_fs_method = *opt_method;
    else
        throw Exception(ErrorCodes::UNKNOWN_READ_METHOD, "Unknown read method '{}' for remote filesystem", read_method_str);

    res.local_fs_prefetch = settings->local_filesystem_read_prefetch;
    res.remote_fs_prefetch = settings->remote_filesystem_read_prefetch;

    res.load_marks_asynchronously = settings->load_marks_asynchronously;

    res.enable_filesystem_read_prefetches_log = settings->enable_filesystem_read_prefetches_log;

    res.remote_fs_read_max_backoff_ms = settings->remote_fs_read_max_backoff_ms;
    res.remote_fs_read_backoff_max_tries = settings->remote_fs_read_backoff_max_tries;
    res.enable_filesystem_cache = settings->enable_filesystem_cache;
    res.read_from_filesystem_cache_if_exists_otherwise_bypass_cache = settings->read_from_filesystem_cache_if_exists_otherwise_bypass_cache;
    res.enable_filesystem_cache_log = settings->enable_filesystem_cache_log;
    res.filesystem_cache_segments_batch_size = settings->filesystem_cache_segments_batch_size;
    res.filesystem_cache_reserve_space_wait_lock_timeout_milliseconds = settings->filesystem_cache_reserve_space_wait_lock_timeout_milliseconds;

    res.filesystem_cache_max_download_size = settings->filesystem_cache_max_download_size;
    res.skip_download_if_exceeds_query_cache = settings->skip_download_if_exceeds_query_cache;

    res.page_cache = getPageCache();
    res.use_page_cache_for_disks_without_file_cache = settings->use_page_cache_for_disks_without_file_cache;
    res.read_from_page_cache_if_exists_otherwise_bypass_cache = settings->read_from_page_cache_if_exists_otherwise_bypass_cache;
    res.page_cache_inject_eviction = settings->page_cache_inject_eviction;

    res.remote_read_min_bytes_for_seek = settings->remote_read_min_bytes_for_seek;

    /// Zero read buffer will not make progress.
    if (!settings->max_read_buffer_size)
    {
        throw Exception(ErrorCodes::INVALID_SETTING_VALUE,
            "Invalid value '{}' for max_read_buffer_size", settings->max_read_buffer_size);
    }

    res.local_fs_buffer_size
        = settings->max_read_buffer_size_local_fs ? settings->max_read_buffer_size_local_fs : settings->max_read_buffer_size;
    res.remote_fs_buffer_size
        = settings->max_read_buffer_size_remote_fs ? settings->max_read_buffer_size_remote_fs : settings->max_read_buffer_size;
    res.prefetch_buffer_size = settings->prefetch_buffer_size;
    res.direct_io_threshold = settings->min_bytes_to_use_direct_io;
    res.mmap_threshold = settings->min_bytes_to_use_mmap_io;
    res.priority = Priority{settings->read_priority};

    res.remote_throttler = getRemoteReadThrottler();
    res.local_throttler = getLocalReadThrottler();

    res.http_max_tries = settings->http_max_tries;
    res.http_retry_initial_backoff_ms = settings->http_retry_initial_backoff_ms;
    res.http_retry_max_backoff_ms = settings->http_retry_max_backoff_ms;
    res.http_skip_not_found_url_for_globs = settings->http_skip_not_found_url_for_globs;
    res.http_make_head_request = settings->http_make_head_request;

    res.mmap_cache = getMMappedFileCache().get();

    return res;
>>>>>>> 0aa30b10
}

WriteSettings Context::getWriteSettings() const
{
    WriteSettings res;

    res.enable_filesystem_cache_on_write_operations = settings->enable_filesystem_cache_on_write_operations;
    res.enable_filesystem_cache_log = settings->enable_filesystem_cache_log;
    res.throw_on_error_from_cache = settings->throw_on_error_from_cache_on_write_operations;
    res.filesystem_cache_reserve_space_wait_lock_timeout_milliseconds = settings->filesystem_cache_reserve_space_wait_lock_timeout_milliseconds;

    res.s3_allow_parallel_part_upload = settings->s3_allow_parallel_part_upload;
    res.azure_allow_parallel_part_upload = settings->azure_allow_parallel_part_upload;

    res.remote_throttler = getRemoteWriteThrottler();
    res.local_throttler = getLocalWriteThrottler();

    return res;
}

std::shared_ptr<AsyncReadCounters> Context::getAsyncReadCounters() const
{
    std::lock_guard lock(mutex);
    if (!async_read_counters)
        async_read_counters = std::make_shared<AsyncReadCounters>();
    return async_read_counters;
}

Context::ParallelReplicasMode Context::getParallelReplicasMode() const
{
    const auto & settings_ref = getSettingsRef();

    using enum Context::ParallelReplicasMode;
    if (!settings_ref.parallel_replicas_custom_key.value.empty())
        return CUSTOM_KEY;

    if (settings_ref.allow_experimental_parallel_reading_from_replicas > 0)
        return READ_TASKS;

    return SAMPLE_KEY;
}

bool Context::canUseTaskBasedParallelReplicas() const
{
    const auto & settings_ref = getSettingsRef();
    return getParallelReplicasMode() == ParallelReplicasMode::READ_TASKS && settings_ref.max_parallel_replicas > 1;
}

bool Context::canUseParallelReplicasOnInitiator() const
{
    return canUseTaskBasedParallelReplicas() && !getClientInfo().collaborate_with_initiator;
}

bool Context::canUseParallelReplicasOnFollower() const
{
    return canUseTaskBasedParallelReplicas() && getClientInfo().collaborate_with_initiator;
}

bool Context::canUseParallelReplicasCustomKey() const
{
    return settings->max_parallel_replicas > 1 && getParallelReplicasMode() == Context::ParallelReplicasMode::CUSTOM_KEY;
}

bool Context::canUseParallelReplicasCustomKeyForCluster(const Cluster & cluster) const
{
    return canUseParallelReplicasCustomKey() && cluster.getShardCount() == 1 && cluster.getShardsInfo()[0].getAllNodeCount() > 1;
}

bool Context::canUseOffsetParallelReplicas() const
{
    return offset_parallel_replicas_enabled && settings->max_parallel_replicas > 1
        && getParallelReplicasMode() != Context::ParallelReplicasMode::READ_TASKS;
}

void Context::disableOffsetParallelReplicas()
{
    offset_parallel_replicas_enabled = false;
}

ClusterPtr Context::getClusterForParallelReplicas() const
{
    /// check cluster for parallel replicas
    if (settings->cluster_for_parallel_replicas.value.empty())
        throw Exception(
            ErrorCodes::CLUSTER_DOESNT_EXIST,
            "Reading in parallel from replicas is enabled but cluster to execute query is not provided. Please set "
            "'cluster_for_parallel_replicas' setting");

    return getCluster(settings->cluster_for_parallel_replicas);
}

void Context::setPreparedSetsCache(const PreparedSetsCachePtr & cache)
{
    prepared_sets_cache = cache;
}

PreparedSetsCachePtr Context::getPreparedSetsCache() const
{
    return prepared_sets_cache;
}

UInt64 Context::getClientProtocolVersion() const
{
    return client_protocol_version;
}

void Context::setClientProtocolVersion(UInt64 version)
{
    client_protocol_version = version;
}

const ServerSettings & Context::getServerSettings() const
{
    return shared->server_settings;
}

uint64_t HTTPContext::getMaxHstsAge() const
{
    return context->getSettingsRef().hsts_max_age;
}

    uint64_t HTTPContext::getMaxUriSize() const
{
    return context->getSettingsRef().http_max_uri_size;
}

uint64_t HTTPContext::getMaxFields() const
{
return context->getSettingsRef().http_max_fields;
}

uint64_t HTTPContext::getMaxFieldNameSize() const
{
return context->getSettingsRef().http_max_field_name_size;
}

uint64_t HTTPContext::getMaxFieldValueSize() const
{
return context->getSettingsRef().http_max_field_value_size;
}

Poco::Timespan HTTPContext::getReceiveTimeout() const
{
return context->getSettingsRef().http_receive_timeout;
}

Poco::Timespan HTTPContext::getSendTimeout() const
{
return context->getSettingsRef().http_send_timeout;
}

}<|MERGE_RESOLUTION|>--- conflicted
+++ resolved
@@ -5495,79 +5495,7 @@
 
 ReadSettings Context::getReadSettings() const
 {
-<<<<<<< HEAD
     return ReadSettings(*this);
-=======
-    ReadSettings res;
-
-    std::string_view read_method_str = settings->local_filesystem_read_method.value;
-
-    if (auto opt_method = magic_enum::enum_cast<LocalFSReadMethod>(read_method_str))
-        res.local_fs_method = *opt_method;
-    else
-        throw Exception(ErrorCodes::UNKNOWN_READ_METHOD, "Unknown read method '{}' for local filesystem", read_method_str);
-
-    read_method_str = settings->remote_filesystem_read_method.value;
-
-    if (auto opt_method = magic_enum::enum_cast<RemoteFSReadMethod>(read_method_str))
-        res.remote_fs_method = *opt_method;
-    else
-        throw Exception(ErrorCodes::UNKNOWN_READ_METHOD, "Unknown read method '{}' for remote filesystem", read_method_str);
-
-    res.local_fs_prefetch = settings->local_filesystem_read_prefetch;
-    res.remote_fs_prefetch = settings->remote_filesystem_read_prefetch;
-
-    res.load_marks_asynchronously = settings->load_marks_asynchronously;
-
-    res.enable_filesystem_read_prefetches_log = settings->enable_filesystem_read_prefetches_log;
-
-    res.remote_fs_read_max_backoff_ms = settings->remote_fs_read_max_backoff_ms;
-    res.remote_fs_read_backoff_max_tries = settings->remote_fs_read_backoff_max_tries;
-    res.enable_filesystem_cache = settings->enable_filesystem_cache;
-    res.read_from_filesystem_cache_if_exists_otherwise_bypass_cache = settings->read_from_filesystem_cache_if_exists_otherwise_bypass_cache;
-    res.enable_filesystem_cache_log = settings->enable_filesystem_cache_log;
-    res.filesystem_cache_segments_batch_size = settings->filesystem_cache_segments_batch_size;
-    res.filesystem_cache_reserve_space_wait_lock_timeout_milliseconds = settings->filesystem_cache_reserve_space_wait_lock_timeout_milliseconds;
-
-    res.filesystem_cache_max_download_size = settings->filesystem_cache_max_download_size;
-    res.skip_download_if_exceeds_query_cache = settings->skip_download_if_exceeds_query_cache;
-
-    res.page_cache = getPageCache();
-    res.use_page_cache_for_disks_without_file_cache = settings->use_page_cache_for_disks_without_file_cache;
-    res.read_from_page_cache_if_exists_otherwise_bypass_cache = settings->read_from_page_cache_if_exists_otherwise_bypass_cache;
-    res.page_cache_inject_eviction = settings->page_cache_inject_eviction;
-
-    res.remote_read_min_bytes_for_seek = settings->remote_read_min_bytes_for_seek;
-
-    /// Zero read buffer will not make progress.
-    if (!settings->max_read_buffer_size)
-    {
-        throw Exception(ErrorCodes::INVALID_SETTING_VALUE,
-            "Invalid value '{}' for max_read_buffer_size", settings->max_read_buffer_size);
-    }
-
-    res.local_fs_buffer_size
-        = settings->max_read_buffer_size_local_fs ? settings->max_read_buffer_size_local_fs : settings->max_read_buffer_size;
-    res.remote_fs_buffer_size
-        = settings->max_read_buffer_size_remote_fs ? settings->max_read_buffer_size_remote_fs : settings->max_read_buffer_size;
-    res.prefetch_buffer_size = settings->prefetch_buffer_size;
-    res.direct_io_threshold = settings->min_bytes_to_use_direct_io;
-    res.mmap_threshold = settings->min_bytes_to_use_mmap_io;
-    res.priority = Priority{settings->read_priority};
-
-    res.remote_throttler = getRemoteReadThrottler();
-    res.local_throttler = getLocalReadThrottler();
-
-    res.http_max_tries = settings->http_max_tries;
-    res.http_retry_initial_backoff_ms = settings->http_retry_initial_backoff_ms;
-    res.http_retry_max_backoff_ms = settings->http_retry_max_backoff_ms;
-    res.http_skip_not_found_url_for_globs = settings->http_skip_not_found_url_for_globs;
-    res.http_make_head_request = settings->http_make_head_request;
-
-    res.mmap_cache = getMMappedFileCache().get();
-
-    return res;
->>>>>>> 0aa30b10
 }
 
 WriteSettings Context::getWriteSettings() const
