#include <Interpreters/AsynchronousMetricLog.h>
#include <Interpreters/CrashLog.h>
#include <Interpreters/MetricLog.h>
#include <Interpreters/OpenTelemetrySpanLog.h>
#include <Interpreters/PartLog.h>
#include <Interpreters/QueryLog.h>
#include <Interpreters/QueryThreadLog.h>
#include <Interpreters/QueryViewsLog.h>
#include <Interpreters/SystemLog.h>
#include <Interpreters/TextLog.h>
#include <Interpreters/TraceLog.h>
<<<<<<< HEAD
=======
#include <Interpreters/CrashLog.h>
#include <Interpreters/MetricLog.h>
#include <Interpreters/AsynchronousMetricLog.h>
#include <Interpreters/OpenTelemetrySpanLog.h>
#include <Interpreters/ZooKeeperLog.h>
>>>>>>> 1277db44

#include <Poco/Util/AbstractConfiguration.h>
#include <common/logger_useful.h>


namespace DB
{

namespace ErrorCodes
{
    extern const int BAD_ARGUMENTS;
}

namespace
{

constexpr size_t DEFAULT_SYSTEM_LOG_FLUSH_INTERVAL_MILLISECONDS = 7500;
constexpr size_t DEFAULT_METRIC_LOG_COLLECT_INTERVAL_MILLISECONDS = 1000;

/// Creates a system log with MergeTree engine using parameters from config
template <typename TSystemLog>
std::shared_ptr<TSystemLog> createSystemLog(
    ContextPtr context,
    const String & default_database_name,
    const String & default_table_name,
    const Poco::Util::AbstractConfiguration & config,
    const String & config_prefix)
{
    if (!config.has(config_prefix))
        return {};

    String database = config.getString(config_prefix + ".database", default_database_name);
    String table = config.getString(config_prefix + ".table", default_table_name);

    if (database != default_database_name)
    {
        /// System tables must be loaded before other tables, but loading order is undefined for all databases except `system`
        LOG_ERROR(&Poco::Logger::get("SystemLog"), "Custom database name for a system table specified in config."
            " Table `{}` will be created in `system` database instead of `{}`", table, database);
        database = default_database_name;
    }

    String engine;
    if (config.has(config_prefix + ".engine"))
    {
        if (config.has(config_prefix + ".partition_by"))
            throw Exception("If 'engine' is specified for system table, "
                "PARTITION BY parameters should be specified directly inside 'engine' and 'partition_by' setting doesn't make sense",
                ErrorCodes::BAD_ARGUMENTS);
        if (config.has(config_prefix + ".ttl"))
            throw Exception("If 'engine' is specified for system table, "
                            "TTL parameters should be specified directly inside 'engine' and 'ttl' setting doesn't make sense",
                            ErrorCodes::BAD_ARGUMENTS);
        engine = config.getString(config_prefix + ".engine");
    }
    else
    {
        String partition_by = config.getString(config_prefix + ".partition_by", "toYYYYMM(event_date)");
        engine = "ENGINE = MergeTree";
        if (!partition_by.empty())
            engine += " PARTITION BY (" + partition_by + ")";
        String ttl = config.getString(config_prefix + ".ttl", "");
        if (!ttl.empty())
            engine += " TTL " + ttl;
        engine += " ORDER BY (event_date, event_time)";
    }
    // Validate engine definition grammatically to prevent some configuration errors
    ParserStorage storage_parser;
    parseQuery(storage_parser, engine.data(), engine.data() + engine.size(),
            "Storage to create table for " + config_prefix, 0, DBMS_DEFAULT_MAX_PARSER_DEPTH);

    size_t flush_interval_milliseconds = config.getUInt64(config_prefix + ".flush_interval_milliseconds",
                                                          DEFAULT_SYSTEM_LOG_FLUSH_INTERVAL_MILLISECONDS);

    return std::make_shared<TSystemLog>(context, database, table, engine, flush_interval_milliseconds);
}

}


SystemLogs::SystemLogs(ContextPtr global_context, const Poco::Util::AbstractConfiguration & config)
{
    query_log = createSystemLog<QueryLog>(global_context, "system", "query_log", config, "query_log");
    query_thread_log = createSystemLog<QueryThreadLog>(global_context, "system", "query_thread_log", config, "query_thread_log");
    part_log = createSystemLog<PartLog>(global_context, "system", "part_log", config, "part_log");
    trace_log = createSystemLog<TraceLog>(global_context, "system", "trace_log", config, "trace_log");
    crash_log = createSystemLog<CrashLog>(global_context, "system", "crash_log", config, "crash_log");
    text_log = createSystemLog<TextLog>(global_context, "system", "text_log", config, "text_log");
    metric_log = createSystemLog<MetricLog>(global_context, "system", "metric_log", config, "metric_log");
    asynchronous_metric_log = createSystemLog<AsynchronousMetricLog>(
        global_context, "system", "asynchronous_metric_log", config,
        "asynchronous_metric_log");
    opentelemetry_span_log = createSystemLog<OpenTelemetrySpanLog>(
        global_context, "system", "opentelemetry_span_log", config,
        "opentelemetry_span_log");
<<<<<<< HEAD
    query_views_log = createSystemLog<QueryViewsLog>(global_context, "system", "query_views_log", config, "query_views_log");
=======
    zookeeper_log = createSystemLog<ZooKeeperLog>(global_context, "system", "zookeeper_log", config, "zookeeper_log");
>>>>>>> 1277db44

    if (query_log)
        logs.emplace_back(query_log.get());
    if (query_thread_log)
        logs.emplace_back(query_thread_log.get());
    if (part_log)
        logs.emplace_back(part_log.get());
    if (trace_log)
        logs.emplace_back(trace_log.get());
    if (crash_log)
        logs.emplace_back(crash_log.get());
    if (text_log)
        logs.emplace_back(text_log.get());
    if (metric_log)
        logs.emplace_back(metric_log.get());
    if (asynchronous_metric_log)
        logs.emplace_back(asynchronous_metric_log.get());
    if (opentelemetry_span_log)
        logs.emplace_back(opentelemetry_span_log.get());
<<<<<<< HEAD
    if (query_views_log)
        logs.emplace_back(query_views_log.get());
=======
    if (zookeeper_log)
        logs.emplace_back(zookeeper_log.get());
>>>>>>> 1277db44

    try
    {
        for (auto & log : logs)
            log->startup();
    }
    catch (...)
    {
        /// join threads
        shutdown();
        throw;
    }

    if (metric_log)
    {
        size_t collect_interval_milliseconds = config.getUInt64("metric_log.collect_interval_milliseconds",
                                                                DEFAULT_METRIC_LOG_COLLECT_INTERVAL_MILLISECONDS);
        metric_log->startCollectMetric(collect_interval_milliseconds);
    }

    if (crash_log)
    {
        CrashLog::initialize(crash_log);
    }
}


SystemLogs::~SystemLogs()
{
    shutdown();
}

void SystemLogs::shutdown()
{
    for (auto & log : logs)
        log->shutdown();
}

}<|MERGE_RESOLUTION|>--- conflicted
+++ resolved
@@ -9,14 +9,7 @@
 #include <Interpreters/SystemLog.h>
 #include <Interpreters/TextLog.h>
 #include <Interpreters/TraceLog.h>
-<<<<<<< HEAD
-=======
-#include <Interpreters/CrashLog.h>
-#include <Interpreters/MetricLog.h>
-#include <Interpreters/AsynchronousMetricLog.h>
-#include <Interpreters/OpenTelemetrySpanLog.h>
 #include <Interpreters/ZooKeeperLog.h>
->>>>>>> 1277db44
 
 #include <Poco/Util/AbstractConfiguration.h>
 #include <common/logger_useful.h>
@@ -112,11 +105,8 @@
     opentelemetry_span_log = createSystemLog<OpenTelemetrySpanLog>(
         global_context, "system", "opentelemetry_span_log", config,
         "opentelemetry_span_log");
-<<<<<<< HEAD
     query_views_log = createSystemLog<QueryViewsLog>(global_context, "system", "query_views_log", config, "query_views_log");
-=======
     zookeeper_log = createSystemLog<ZooKeeperLog>(global_context, "system", "zookeeper_log", config, "zookeeper_log");
->>>>>>> 1277db44
 
     if (query_log)
         logs.emplace_back(query_log.get());
@@ -136,13 +126,10 @@
         logs.emplace_back(asynchronous_metric_log.get());
     if (opentelemetry_span_log)
         logs.emplace_back(opentelemetry_span_log.get());
-<<<<<<< HEAD
     if (query_views_log)
         logs.emplace_back(query_views_log.get());
-=======
     if (zookeeper_log)
         logs.emplace_back(zookeeper_log.get());
->>>>>>> 1277db44
 
     try
     {
