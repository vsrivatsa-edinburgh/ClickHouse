#include <Columns/ColumnSparse.h>
#include <Columns/FilterDescription.h>
#include <Columns/IColumn.h>
#include <Core/ColumnsWithTypeAndName.h>
#include <Core/Names.h>
#include <Core/NamesAndTypes.h>
#include <DataTypes/DataTypeLowCardinality.h>
#include <DataTypes/IDataType.h>
#include <DataTypes/Serializations/ISerialization.h>
#include <Interpreters/ConcurrentHashJoin.h>
#include <Interpreters/Context.h>
#include <Interpreters/ExpressionActions.h>
#include <Interpreters/HashJoin/ScatteredBlock.h>
#include <Interpreters/PreparedSets.h>
#include <Interpreters/TableJoin.h>
#include <Interpreters/createBlockSelector.h>
#include <Parsers/ASTSelectQuery.h>
#include <Parsers/DumpASTNode.h>
#include <Parsers/ExpressionListParsers.h>
#include <Parsers/IAST_fwd.h>
#include <Parsers/parseQuery.h>
#include <Storages/SelectQueryInfo.h>
#include <Common/CurrentThread.h>
#include <Common/Exception.h>
#include <Common/ProfileEvents.h>
#include <Common/ThreadPool.h>
#include <Common/WeakHash.h>
#include <Common/scope_guard_safe.h>
#include <Common/setThreadName.h>
#include <Common/typeid_cast.h>

#include <algorithm>
#include <numeric>
#include <vector>

using namespace DB;

namespace ProfileEvents
{
extern const Event HashJoinPreallocatedElementsInHashTables;
}

namespace CurrentMetrics
{
extern const Metric ConcurrentHashJoinPoolThreads;
extern const Metric ConcurrentHashJoinPoolThreadsActive;
extern const Metric ConcurrentHashJoinPoolThreadsScheduled;
}

namespace
{

void updateStatistics(const auto & hash_joins, const DB::StatsCollectingParams & params)
{
    if (!params.isCollectionAndUseEnabled())
        return;

    std::vector<size_t> sizes(hash_joins.size());
    for (size_t i = 0; i < hash_joins.size(); ++i)
        sizes[i] = hash_joins[i]->data->getTotalRowCount();
    const auto median_size = sizes.begin() + sizes.size() / 2; // not precisely though...
    std::nth_element(sizes.begin(), median_size, sizes.end());
    if (auto sum_of_sizes = std::accumulate(sizes.begin(), sizes.end(), 0ull))
        DB::getHashTablesStatistics().update(sum_of_sizes, *median_size, params);
}

}

namespace DB
{

namespace ErrorCodes
{
    extern const int LOGICAL_ERROR;
    extern const int SET_SIZE_LIMIT_EXCEEDED;
}

static UInt32 toPowerOfTwo(UInt32 x)
{
    if (x <= 1)
        return 1;
    return static_cast<UInt32>(1) << (32 - std::countl_zero(x - 1));
}

ConcurrentHashJoin::ConcurrentHashJoin(
    ContextPtr context_,
    std::shared_ptr<TableJoin> table_join_,
    size_t slots_,
    const Block & right_sample_block,
    const StatsCollectingParams & stats_collecting_params_,
    bool any_take_last_row_)
    : context(context_)
    , table_join(table_join_)
    , slots(toPowerOfTwo(std::min<UInt32>(static_cast<UInt32>(slots_), 256)))
    , pool(std::make_unique<ThreadPool>(
          CurrentMetrics::ConcurrentHashJoinPoolThreads,
          CurrentMetrics::ConcurrentHashJoinPoolThreadsActive,
          CurrentMetrics::ConcurrentHashJoinPoolThreadsScheduled,
          /*max_threads_*/ slots,
          /*max_free_threads_*/ 0,
          /*queue_size_*/ slots))
    , stats_collecting_params(stats_collecting_params_)
{
    hash_joins.resize(slots);

    try
    {
        for (size_t i = 0; i < slots; ++i)
        {
            pool->scheduleOrThrow(
                [&, idx = i, thread_group = CurrentThread::getGroup()]()
                {
                    SCOPE_EXIT_SAFE({
                        if (thread_group)
                            CurrentThread::detachFromGroupIfNotDetached();
                    });

                    if (thread_group)
                        CurrentThread::attachToGroupIfDetached(thread_group);
                    setThreadName("ConcurrentJoin");

                    size_t reserve_size = 0;
                    if (auto hint = getSizeHint(stats_collecting_params, slots))
                        reserve_size = hint->median_size;
                    ProfileEvents::increment(ProfileEvents::HashJoinPreallocatedElementsInHashTables, reserve_size);

                    auto inner_hash_join = std::make_shared<InternalHashJoin>();
                    inner_hash_join->data = std::make_unique<HashJoin>(
                        table_join_, right_sample_block, any_take_last_row_, reserve_size, fmt::format("concurrent{}", idx));
                    inner_hash_join->data->setMaxJoinedBlockRows(table_join->maxJoinedBlockRows());
                    hash_joins[idx] = std::move(inner_hash_join);
                });
        }
        pool->wait();
    }
    catch (...)
    {
        tryLogCurrentException(__PRETTY_FUNCTION__);
        pool->wait();
        throw;
    }
}

ConcurrentHashJoin::~ConcurrentHashJoin()
{
    try
    {
        updateStatistics(hash_joins, stats_collecting_params);

        for (size_t i = 0; i < slots; ++i)
        {
            // Hash tables destruction may be very time-consuming.
            // Without the following code, they would be destroyed in the current thread (i.e. sequentially).
            // `InternalHashJoin` is moved here and will be destroyed in the destructor of the lambda function.
            pool->scheduleOrThrow(
                [join = std::move(hash_joins[i]), thread_group = CurrentThread::getGroup()]()
                {
                    SCOPE_EXIT_SAFE({
                        if (thread_group)
                            CurrentThread::detachFromGroupIfNotDetached();
                    });

                    if (thread_group)
                        CurrentThread::attachToGroupIfDetached(thread_group);
                    setThreadName("ConcurrentJoin");
                });
        }
        pool->wait();
    }
    catch (...)
    {
        tryLogCurrentException(__PRETTY_FUNCTION__);
        pool->wait();
    }
}

bool ConcurrentHashJoin::addBlockToJoin(const Block & right_block_, bool check_limits)
{
    /// We materialize columns here to avoid materializing them multiple times on different threads
    /// (inside different `hash_join`-s) because the block will be shared.
    Block right_block = hash_joins[0]->data->materializeColumnsFromRightBlock(right_block_);

    auto dispatched_blocks = dispatchBlock(table_join->getOnlyClause().key_names_right, std::move(right_block));
    size_t blocks_left = 0;
    for (const auto & block : dispatched_blocks)
    {
        if (block)
        {
            ++blocks_left;
        }
    }

    while (blocks_left > 0)
    {
        /// insert blocks into corresponding HashJoin instances
        for (size_t i = 0; i < dispatched_blocks.size(); ++i)
        {
            auto & hash_join = hash_joins[i];
            auto & dispatched_block = dispatched_blocks[i];

            if (dispatched_block)
            {
                /// if current hash_join is already processed by another thread, skip it and try later
                std::unique_lock<std::mutex> lock(hash_join->mutex, std::try_to_lock);
                if (!lock.owns_lock())
                    continue;

                bool limit_exceeded = !hash_join->data->addBlockToJoin(dispatched_block, check_limits);

                dispatched_block = {};
                blocks_left--;

                if (limit_exceeded)
                    return false;
            }
        }
    }

    if (check_limits)
        return table_join->sizeLimits().check(getTotalRowCount(), getTotalByteCount(), "JOIN", ErrorCodes::SET_SIZE_LIMIT_EXCEEDED);
    return true;
}

void ConcurrentHashJoin::joinBlock(Block & block, std::shared_ptr<ExtraBlock> & /*not_processed*/)
{
    Blocks res;
    ExtraScatteredBlocks extra_blocks;
    joinBlock(block, extra_blocks, res);
    chassert(!extra_blocks.rows());
    block = concatenateBlocks(res);
}

void ConcurrentHashJoin::joinBlock(Block & block, ExtraScatteredBlocks & extra_blocks, std::vector<Block> & res)
{
    ScatteredBlocks dispatched_blocks;
    auto & remaining_blocks = extra_blocks.remaining_blocks;
    if (extra_blocks.rows())
    {
        dispatched_blocks.swap(remaining_blocks);
    }
    else
    {
        hash_joins[0]->data->materializeColumnsFromLeftBlock(block);
        dispatched_blocks = dispatchBlock(table_join->getOnlyClause().key_names_left, std::move(block));
    }

    block = {};

    /// Just in case, should be no-op always
    remaining_blocks.resize(slots);

    chassert(res.empty());
    res.clear();
    res.reserve(dispatched_blocks.size());

    for (size_t i = 0; i < dispatched_blocks.size(); ++i)
    {
        std::shared_ptr<ExtraBlock> none_extra_block;
        auto & hash_join = hash_joins[i];
        auto & dispatched_block = dispatched_blocks[i];
        if (dispatched_block && (i == 0 || dispatched_block.rows()))
            hash_join->data->joinBlock(dispatched_block, remaining_blocks[i]);
        if (none_extra_block && !none_extra_block->empty())
            throw Exception(ErrorCodes::LOGICAL_ERROR, "not_processed should be empty");
    }
    for (size_t i = 0; i < dispatched_blocks.size(); ++i)
    {
        auto & dispatched_block = dispatched_blocks[i];
        if (dispatched_block && (i == 0 || dispatched_block.rows()))
            res.emplace_back(std::move(dispatched_block).getSourceBlock());
    }
}

void ConcurrentHashJoin::checkTypesOfKeys(const Block & block) const
{
    hash_joins[0]->data->checkTypesOfKeys(block);
}

void ConcurrentHashJoin::setTotals(const Block & block)
{
    if (block)
    {
        std::lock_guard lock(totals_mutex);
        totals = block;
    }
}

const Block & ConcurrentHashJoin::getTotals() const
{
    return totals;
}

size_t ConcurrentHashJoin::getTotalRowCount() const
{
    size_t res = 0;
    for (const auto & hash_join : hash_joins)
    {
        std::lock_guard lock(hash_join->mutex);
        res += hash_join->data->getTotalRowCount();
    }
    return res;
}

size_t ConcurrentHashJoin::getTotalByteCount() const
{
    size_t res = 0;
    for (const auto & hash_join : hash_joins)
    {
        std::lock_guard lock(hash_join->mutex);
        res += hash_join->data->getTotalByteCount();
    }
    return res;
}

bool ConcurrentHashJoin::alwaysReturnsEmptySet() const
{
    for (const auto & hash_join : hash_joins)
    {
        std::lock_guard lock(hash_join->mutex);
        if (!hash_join->data->alwaysReturnsEmptySet())
            return false;
    }
    return true;
}

IBlocksStreamPtr ConcurrentHashJoin::getNonJoinedBlocks(
        const Block & /*left_sample_block*/, const Block & /*result_sample_block*/, UInt64 /*max_block_size*/) const
{
    if (!JoinCommon::hasNonJoinedBlocks(*table_join))
        return {};

    throw Exception(ErrorCodes::LOGICAL_ERROR, "Invalid join type. join kind: {}, strictness: {}",
                    table_join->kind(), table_join->strictness());
}

static ALWAYS_INLINE IColumn::Selector hashToSelector(const WeakHash32 & hash, size_t num_shards)
{
    assert(num_shards > 0 && (num_shards & (num_shards - 1)) == 0);
    const auto & data = hash.getData();
    size_t num_rows = data.size();

    IColumn::Selector selector(num_rows);
    for (size_t i = 0; i < num_rows; ++i)
        /// Apply intHash64 to mix bits in data.
        /// HashTable internally uses WeakHash32, and we need to get different lower bits not to cause collisions.
        selector[i] = intHash64(data[i]) & (num_shards - 1);
    return selector;
}

IColumn::Selector selectDispatchBlock(size_t num_shards, const Strings & key_columns_names, const Block & from_block)
{
    size_t num_rows = from_block.rows();

    WeakHash32 hash(num_rows);
    for (const auto & key_name : key_columns_names)
    {
        const auto & key_col = from_block.getByName(key_name).column->convertToFullColumnIfConst();
        const auto & key_col_no_lc = recursiveRemoveLowCardinality(recursiveRemoveSparse(key_col));
        hash.update(key_col_no_lc->getWeakHash32());
    }
    return hashToSelector(hash, num_shards);
}

ScatteredBlocks scatterBlocksByCopying(size_t num_shards, const IColumn::Selector & selector, const Block & from_block)
{
    Blocks blocks(num_shards);
    for (size_t i = 0; i < num_shards; ++i)
        blocks[i] = from_block.cloneEmpty();

    for (size_t i = 0; i < from_block.columns(); ++i)
    {
        auto dispatched_columns = from_block.getByPosition(i).column->scatter(num_shards, selector);
        chassert(blocks.size() == dispatched_columns.size());
        for (size_t block_index = 0; block_index < num_shards; ++block_index)
        {
            blocks[block_index].getByPosition(i).column = std::move(dispatched_columns[block_index]);
        }
    }

    ScatteredBlocks result;
    result.reserve(num_shards);
    for (size_t i = 0; i < num_shards; ++i)
        result.emplace_back(std::move(blocks[i]));
    return result;
}

ScatteredBlocks scatterBlocksWithSelector(size_t num_shards, const IColumn::Selector & selector, const Block & from_block)
{
    std::vector<ScatteredBlock::IndexesPtr> selectors(num_shards);
    for (size_t i = 0; i < num_shards; ++i)
    {
        selectors[i] = ScatteredBlock::Indexes::create();
        selectors[i]->reserve(selector.size() / num_shards + 1);
    }
    for (size_t i = 0; i < selector.size(); ++i)
    {
        const size_t shard = selector[i];
        selectors[shard]->getData().push_back(i);
    }
    ScatteredBlocks result;
    result.reserve(num_shards);
    for (size_t i = 0; i < num_shards; ++i)
        result.emplace_back(from_block, std::move(selectors[i]));
    return result;
}

<<<<<<< HEAD
ScatteredBlocks ConcurrentHashJoin::dispatchBlock(const Strings & key_columns_names, Block && from_block)
{
    size_t num_shards = hash_joins.size();
    if (num_shards == 1)
    {
        ScatteredBlocks res;
        res.emplace_back(std::move(from_block));
        return res;
    }

    IColumn::Selector selector = selectDispatchBlock(num_shards, key_columns_names, from_block);

    /// With zero-copy approach we won't copy the source columns, but will create a new one with indices.
    /// This is not beneficial when the whole set of columns is e.g. a single small column.
    constexpr auto threshold = sizeof(IColumn::Selector::value_type);
    const auto & data_types = from_block.getDataTypes();
    const bool use_zero_copy_approach
        = std::accumulate(
              data_types.begin(),
              data_types.end(),
              0u,
              [](size_t sum, const DataTypePtr & type)
              { return sum + (type->haveMaximumSizeOfValue() ? type->getMaximumSizeOfValueInMemory() : threshold + 1); })
        > threshold;

    return use_zero_copy_approach ? scatterBlocksWithSelector(num_shards, selector, from_block)
                                  : scatterBlocksByCopying(num_shards, selector, from_block);
}

UInt64 calculateCacheKey(std::shared_ptr<TableJoin> & table_join, const QueryTreeNodePtr & right_table_expression)
=======
UInt64 calculateCacheKey(
    std::shared_ptr<TableJoin> & table_join, const QueryTreeNodePtr & right_table_expression, const SelectQueryInfo & select_query_info)
>>>>>>> 1f7e2845
{
    const auto * select = select_query_info.query->as<DB::ASTSelectQuery>();
    if (!select)
        return 0;

    IQueryTreeNode::HashState hash;

    if (const auto prewhere = select->prewhere())
        hash.update(prewhere->getTreeHash(/*ignore_aliases=*/true));
    if (const auto where = select->where())
        hash.update(where->getTreeHash(/*ignore_aliases=*/true));

    chassert(right_table_expression);
    hash.update(right_table_expression->getTreeHash());

    chassert(table_join && table_join->oneDisjunct());
    const auto keys
        = NameOrderedSet{table_join->getClauses().at(0).key_names_right.begin(), table_join->getClauses().at(0).key_names_right.end()};
    for (const auto & name : keys)
        hash.update(name);

    return hash.get64();
}
}<|MERGE_RESOLUTION|>--- conflicted
+++ resolved
@@ -404,7 +404,6 @@
     return result;
 }
 
-<<<<<<< HEAD
 ScatteredBlocks ConcurrentHashJoin::dispatchBlock(const Strings & key_columns_names, Block && from_block)
 {
     size_t num_shards = hash_joins.size();
@@ -434,11 +433,8 @@
                                   : scatterBlocksByCopying(num_shards, selector, from_block);
 }
 
-UInt64 calculateCacheKey(std::shared_ptr<TableJoin> & table_join, const QueryTreeNodePtr & right_table_expression)
-=======
 UInt64 calculateCacheKey(
     std::shared_ptr<TableJoin> & table_join, const QueryTreeNodePtr & right_table_expression, const SelectQueryInfo & select_query_info)
->>>>>>> 1f7e2845
 {
     const auto * select = select_query_info.query->as<DB::ASTSelectQuery>();
     if (!select)
