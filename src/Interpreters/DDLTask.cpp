#include <Interpreters/DDLTask.h>
#include <base/sort.h>
#include <Common/DNSResolver.h>
#include <Common/isLocalAddress.h>
#include <Databases/DatabaseReplicated.h>
#include <Interpreters/DatabaseCatalog.h>
#include <IO/WriteHelpers.h>
#include <IO/ReadHelpers.h>
#include <IO/Operators.h>
#include <IO/ReadBufferFromString.h>
#include <Poco/Net/NetException.h>
#include <Common/logger_useful.h>
#include <Parsers/ASTQueryWithOnCluster.h>
#include <Parsers/ParserQuery.h>
#include <Parsers/formatAST.h>
#include <Parsers/parseQuery.h>
#include <Parsers/queryToString.h>
#include <Parsers/ASTQueryWithTableAndOutput.h>
<<<<<<< HEAD
#include <Parsers/ASTDropQuery.h>
#include <Databases/DatabaseReplicated.h>
=======
>>>>>>> 447d202e


namespace DB
{

namespace ErrorCodes
{
    extern const int UNKNOWN_FORMAT_VERSION;
    extern const int UNKNOWN_TYPE_OF_QUERY;
    extern const int INCONSISTENT_CLUSTER_DEFINITION;
    extern const int LOGICAL_ERROR;
    extern const int DNS_ERROR;
}


HostID HostID::fromString(const String & host_port_str)
{
    HostID res;
    std::tie(res.host_name, res.port) = Cluster::Address::fromString(host_port_str);
    return res;
}


bool HostID::isLocalAddress(UInt16 clickhouse_port) const
{
    try
    {
        return DB::isLocalAddress(DNSResolver::instance().resolveAddress(host_name, port), clickhouse_port);
    }
    catch (const DB::NetException &)
    {
        /// Avoid "Host not found" exceptions
        return false;
    }
    catch (const Poco::Net::NetException &)
    {
        /// Avoid "Host not found" exceptions
        return false;
    }
}

void DDLLogEntry::assertVersion() const
{
    if (version == 0
    /// NORMALIZE_CREATE_ON_INITIATOR_VERSION does not change the entry format, it uses versioin 2, so there shouldn't be such version
    || version == NORMALIZE_CREATE_ON_INITIATOR_VERSION
    || version > DDL_ENTRY_FORMAT_MAX_VERSION)
        throw Exception(ErrorCodes::UNKNOWN_FORMAT_VERSION, "Unknown DDLLogEntry format version: {}."
                                                            "Maximum supported version is {}", version, DDL_ENTRY_FORMAT_MAX_VERSION);
}

void DDLLogEntry::setSettingsIfRequired(ContextPtr context)
{
    version = context->getSettingsRef().distributed_ddl_entry_format_version;
    if (version <= 0 || version > DDL_ENTRY_FORMAT_MAX_VERSION)
        throw Exception(ErrorCodes::UNKNOWN_FORMAT_VERSION, "Unknown distributed_ddl_entry_format_version: {}."
                                                            "Maximum supported version is {}.", version, DDL_ENTRY_FORMAT_MAX_VERSION);

    /// NORMALIZE_CREATE_ON_INITIATOR_VERSION does not affect entry format in ZooKeeper
    if (version == NORMALIZE_CREATE_ON_INITIATOR_VERSION)
        version = SETTINGS_IN_ZK_VERSION;

    if (version >= SETTINGS_IN_ZK_VERSION)
        settings.emplace(context->getSettingsRef().changes());
}

String DDLLogEntry::toString() const
{
    WriteBufferFromOwnString wb;

    wb << "version: " << version << "\n";
    wb << "query: " << escape << query << "\n";

    bool write_hosts = version == OLDEST_VERSION || !hosts.empty();
    if (write_hosts)
    {
        Strings host_id_strings(hosts.size());
        std::transform(hosts.begin(), hosts.end(), host_id_strings.begin(), HostID::applyToString);
        wb << "hosts: " << host_id_strings << "\n";
    }

    wb << "initiator: " << initiator << "\n";

    bool write_settings = SETTINGS_IN_ZK_VERSION <= version && settings && !settings->empty();
    if (write_settings)
    {
        ASTSetQuery ast;
        ast.is_standalone = false;
        ast.changes = *settings;
        wb << "settings: " << serializeAST(ast) << "\n";
    }

    if (version >= OPENTELEMETRY_ENABLED_VERSION)
        wb << "tracing: " << this->tracing_context;
    /// NOTE: OPENTELEMETRY_ENABLED_VERSION has new line in TracingContext::serialize(), so no need to add one more

    if (version >= PRESERVE_INITIAL_QUERY_ID_VERSION)
    {
        writeString("initial_query_id: ", wb);
        writeEscapedString(initial_query_id, wb);
        writeChar('\n', wb);
    }

    if (version >= BACKUP_RESTORE_FLAG_IN_ZK_VERSION)
        wb << "is_backup_restore: " << is_backup_restore << "\n";

    return wb.str();
}

void DDLLogEntry::parse(const String & data)
{
    ReadBufferFromString rb(data);

    rb >> "version: " >> version >> "\n";
    assertVersion();

    Strings host_id_strings;
    rb >> "query: " >> escape >> query >> "\n";
    if (version == OLDEST_VERSION)
    {
        rb >> "hosts: " >> host_id_strings >> "\n";

        if (!rb.eof())
            rb >> "initiator: " >> initiator >> "\n";
        else
            initiator.clear();
    }
    else if (version >= SETTINGS_IN_ZK_VERSION)
    {
        if (!rb.eof() && *rb.position() == 'h')
            rb >> "hosts: " >> host_id_strings >> "\n";
        if (!rb.eof() && *rb.position() == 'i')
            rb >> "initiator: " >> initiator >> "\n";
        if (!rb.eof() && *rb.position() == 's')
        {
            String settings_str;
            rb >> "settings: " >> settings_str >> "\n";
            ParserSetQuery parser{true};
            constexpr UInt64 max_depth = 16;
            constexpr UInt64 max_backtracks = DBMS_DEFAULT_MAX_PARSER_BACKTRACKS;
            ASTPtr settings_ast = parseQuery(parser, settings_str, Context::getGlobalContextInstance()->getSettingsRef().max_query_size, max_depth, max_backtracks);
            settings.emplace(std::move(settings_ast->as<ASTSetQuery>()->changes));
        }
    }

    if (version >= OPENTELEMETRY_ENABLED_VERSION)
    {
        if (!rb.eof() && *rb.position() == 't')
            rb >> "tracing: " >> this->tracing_context;
    }

    if (version >= PRESERVE_INITIAL_QUERY_ID_VERSION)
    {
        checkString("initial_query_id: ", rb);
        readEscapedString(initial_query_id, rb);
        checkChar('\n', rb);
    }

    if (version >= BACKUP_RESTORE_FLAG_IN_ZK_VERSION)
    {
        checkString("is_backup_restore: ", rb);
        readBoolText(is_backup_restore, rb);
        checkChar('\n', rb);
    }

    assertEOF(rb);

    if (!host_id_strings.empty())
    {
        hosts.resize(host_id_strings.size());
        std::transform(host_id_strings.begin(), host_id_strings.end(), hosts.begin(), HostID::fromString);
    }
}


void DDLTaskBase::parseQueryFromEntry(ContextPtr context)
{
    const char * begin = entry.query.data();
    const char * end = begin + entry.query.size();
    const auto & settings = context->getSettingsRef();

    ParserQuery parser_query(end, settings.allow_settings_after_format_in_insert);
    String description;
<<<<<<< HEAD
    query = parseQuery(parser_query, begin, end, description, 0, settings.max_parser_depth);
    if (auto * query_drop = query->as<ASTDropQuery>())
        query = query_drop->getRewrittenASTWithoutMultipleTables()[0];
=======
    query = parseQuery(parser_query, begin, end, description, 0, settings.max_parser_depth, settings.max_parser_backtracks);
>>>>>>> 447d202e
}

void DDLTaskBase::formatRewrittenQuery(ContextPtr context)
{
    /// Convert rewritten AST back to string.
    query_str = queryToString(*query);
    query_for_logging = query->formatForLogging(context->getSettingsRef().log_queries_cut_to_length);
}

ContextMutablePtr DDLTaskBase::makeQueryContext(ContextPtr from_context, const ZooKeeperPtr & /*zookeeper*/)
{
    auto query_context = Context::createCopy(from_context);
    query_context->makeQueryContext();
    query_context->setCurrentQueryId(""); // generate random query_id
    query_context->setQueryKind(ClientInfo::QueryKind::SECONDARY_QUERY);
    if (entry.settings)
        query_context->applySettingsChanges(*entry.settings);
    return query_context;
}


bool DDLTask::findCurrentHostID(ContextPtr global_context, LoggerPtr log, const ZooKeeperPtr & zookeeper, const std::optional<std::string> & config_host_name)
{
    bool host_in_hostlist = false;
    std::exception_ptr first_exception = nullptr;

    const auto maybe_secure_port = global_context->getTCPPortSecure();
    const auto port = global_context->getTCPPort();

    if (config_host_name)
    {
        bool is_local_port = (maybe_secure_port && HostID(*config_host_name, *maybe_secure_port).isLocalAddress(*maybe_secure_port)) ||
                             HostID(*config_host_name, port).isLocalAddress(port);

        if (!is_local_port)
            throw Exception(
                ErrorCodes::DNS_ERROR,
                "{} is not a local address. Check parameter 'host_name' in the configuration",
                *config_host_name);
    }

    for (const HostID & host : entry.hosts)
    {
        if (config_host_name)
        {
            if (config_host_name != host.host_name)
                continue;

            if (maybe_secure_port != host.port && port != host.port)
                continue;

            host_in_hostlist = true;
            host_id = host;
            host_id_str = host.toString();
            break;
        }

        try
        {
            /// The port is considered local if it matches TCP or TCP secure port that the server is listening.
            bool is_local_port
                = (maybe_secure_port && host.isLocalAddress(*maybe_secure_port)) || host.isLocalAddress(port);

            if (!is_local_port)
                continue;
        }
        catch (const Exception & e)
        {
            if (e.code() != ErrorCodes::DNS_ERROR)
                throw;

            if (!first_exception)
                first_exception = std::current_exception();

            /// Ignore unknown hosts (in case DNS record was removed)
            /// We will rethrow exception if we don't find local host in the list.
            continue;
        }

        if (host_in_hostlist)
        {
            /// This check could be slow a little bit
            LOG_WARNING(log, "There are two the same ClickHouse instances in task {}: {} and {}. Will use the first one only.",
                             entry_name, host_id.readableString(), host.readableString());
        }
        else
        {
            host_in_hostlist = true;
            host_id = host;
            host_id_str = host.toString();
        }
    }

    if (!host_in_hostlist && first_exception)
    {
        if (zookeeper->exists(getFinishedNodePath()))
        {
            LOG_WARNING(log, "Failed to find current host ID, but assuming that {} is finished because {} exists. Skipping the task. Error: {}",
                        entry_name, getFinishedNodePath(), getExceptionMessage(first_exception, /*with_stacktrace*/ true));
            return false;
        }

        size_t finished_nodes_count = zookeeper->getChildren(fs::path(entry_path) / "finished").size();
        if (entry.hosts.size() == finished_nodes_count)
        {
            LOG_WARNING(log, "Failed to find current host ID, but assuming that {} is finished because the number of finished nodes ({}) "
                        "equals to the number of hosts in list. Skipping the task. Error: {}",
                        entry_name, finished_nodes_count, getExceptionMessage(first_exception, /*with_stacktrace*/ true));
            return false;
        }

        /// We don't know for sure if we should process task or not
        std::rethrow_exception(first_exception);
    }

    return host_in_hostlist;
}

void DDLTask::setClusterInfo(ContextPtr context, LoggerPtr log)
{
    auto * query_on_cluster = dynamic_cast<ASTQueryWithOnCluster *>(query.get());
    if (!query_on_cluster)
        throw Exception(ErrorCodes::UNKNOWN_TYPE_OF_QUERY, "Received unknown DDL query");

    cluster_name = query_on_cluster->cluster;
    cluster = context->tryGetCluster(cluster_name);

    if (!cluster)
        throw Exception(ErrorCodes::INCONSISTENT_CLUSTER_DEFINITION,
                        "DDL task {} contains current host {} in cluster {}, but there is no such cluster here.",
                        entry_name, host_id.readableString(), cluster_name);

    /// Try to find host from task host list in cluster
    /// At the first, try find exact match (host name and ports should be literally equal)
    /// If the attempt fails, try find it resolving host name of each instance

    if (!tryFindHostInCluster())
    {
        LOG_WARNING(log, "Not found the exact match of host {} from task {} in cluster {} definition. Will try to find it using host name resolving.",
                         host_id.readableString(), entry_name, cluster_name);

        if (!tryFindHostInClusterViaResolving(context))
            throw Exception(ErrorCodes::INCONSISTENT_CLUSTER_DEFINITION, "Not found host {} in definition of cluster {}",
                                                                 host_id.readableString(), cluster_name);

        LOG_INFO(log, "Resolved host {} from task {} as host {} in definition of cluster {}",
                 host_id.readableString(), entry_name, address_in_cluster.readableString(), cluster_name);
    }

    /// Rewrite AST without ON CLUSTER.
    WithoutOnClusterASTRewriteParams params;
    params.default_database = address_in_cluster.default_database;
    params.host_id = address_in_cluster.toString();
    query = query_on_cluster->getRewrittenASTWithoutOnCluster(params);
    query_on_cluster = nullptr;
}

bool DDLTask::tryFindHostInCluster()
{
    const auto & shards = cluster->getShardsAddresses();
    bool found_exact_match = false;
    String default_database;

    for (size_t shard_num = 0; shard_num < shards.size(); ++shard_num)
    {
        for (size_t replica_num = 0; replica_num < shards[shard_num].size(); ++replica_num)
        {
            const Cluster::Address & address = shards[shard_num][replica_num];

            if (address.host_name == host_id.host_name && address.port == host_id.port)
            {
                if (found_exact_match)
                {
                    if (default_database == address.default_database)
                    {
                        throw Exception(ErrorCodes::INCONSISTENT_CLUSTER_DEFINITION,
                                        "There are two exactly the same ClickHouse instances {} in cluster {}",
                                        address.readableString(), cluster_name);
                    }
                    else
                    {
                        /* Circular replication is used.
                         * It is when every physical node contains
                         * replicas of different shards of the same table.
                         * To distinguish one replica from another on the same node,
                         * every shard is placed into separate database.
                         * */
                        is_circular_replicated = true;
                        auto * query_with_table = dynamic_cast<ASTQueryWithTableAndOutput *>(query.get());

                        /// For other DDLs like CREATE USER, there is no database name and should be executed successfully.
                        if (query_with_table)
                        {
                            if (!query_with_table->database)
                                throw Exception(ErrorCodes::INCONSISTENT_CLUSTER_DEFINITION,
                                                "For a distributed DDL on circular replicated cluster its table name "
                                                "must be qualified by database name.");

                            if (default_database == query_with_table->getDatabase())
                                return true;
                        }
                    }
                }
                found_exact_match = true;
                host_shard_num = shard_num;
                host_replica_num = replica_num;
                address_in_cluster = address;
                default_database = address.default_database;
            }
        }
    }

    return found_exact_match;
}

bool DDLTask::tryFindHostInClusterViaResolving(ContextPtr context)
{
    const auto & shards = cluster->getShardsAddresses();
    bool found_via_resolving = false;

    for (size_t shard_num = 0; shard_num < shards.size(); ++shard_num)
    {
        for (size_t replica_num = 0; replica_num < shards[shard_num].size(); ++replica_num)
        {
            const Cluster::Address & address = shards[shard_num][replica_num];

            if (auto resolved = address.getResolvedAddress(); resolved
                && (isLocalAddress(*resolved, context->getTCPPort())
                    || (context->getTCPPortSecure() && isLocalAddress(*resolved, *context->getTCPPortSecure()))))
            {
                if (found_via_resolving)
                {
                    throw Exception(ErrorCodes::INCONSISTENT_CLUSTER_DEFINITION,
                                    "There are two the same ClickHouse instances in cluster {} : {} and {}",
                                    cluster_name, address_in_cluster.readableString(), address.readableString());
                }
                else
                {
                    found_via_resolving = true;
                    host_shard_num = shard_num;
                    host_replica_num = replica_num;
                    address_in_cluster = address;
                }
            }
        }
    }

    return found_via_resolving;
}

String DDLTask::getShardID() const
{
    /// Generate unique name for shard node, it will be used to execute the query by only single host
    /// Shard node name has format 'replica_name1,replica_name2,...,replica_nameN'
    /// Where replica_name is 'replica_config_host_name:replica_port'

    auto shard_addresses = cluster->getShardsAddresses().at(host_shard_num);

    Strings replica_names;
    for (const Cluster::Address & address : shard_addresses)
        replica_names.emplace_back(address.readableString());
    ::sort(replica_names.begin(), replica_names.end());

    String res;
    for (auto it = replica_names.begin(); it != replica_names.end(); ++it)
        res += *it + (std::next(it) != replica_names.end() ? "," : "");

    return res;
}

DatabaseReplicatedTask::DatabaseReplicatedTask(const String & name, const String & path, DatabaseReplicated * database_)
    : DDLTaskBase(name, path)
    , database(database_)
{
    host_id_str = database->getFullReplicaName();
}

String DatabaseReplicatedTask::getShardID() const
{
    return database->shard_name;
}

void DatabaseReplicatedTask::parseQueryFromEntry(ContextPtr context)
{
    DDLTaskBase::parseQueryFromEntry(context);
    if (auto * ddl_query = dynamic_cast<ASTQueryWithTableAndOutput *>(query.get()))
    {
        /// Update database name with actual name of local database
        chassert(!ddl_query->database);
        ddl_query->setDatabase(database->getDatabaseName());
    }
    formatRewrittenQuery(context);
}

ContextMutablePtr DatabaseReplicatedTask::makeQueryContext(ContextPtr from_context, const ZooKeeperPtr & zookeeper)
{
    auto query_context = DDLTaskBase::makeQueryContext(from_context, zookeeper);
    query_context->setQueryKind(ClientInfo::QueryKind::SECONDARY_QUERY);
    query_context->setQueryKindReplicatedDatabaseInternal();
    query_context->setCurrentDatabase(database->getDatabaseName());

    auto txn = std::make_shared<ZooKeeperMetadataTransaction>(zookeeper, database->zookeeper_path, is_initial_query, entry_path);
    query_context->initZooKeeperMetadataTransaction(txn);

    if (is_initial_query)
    {
        txn->addOp(zkutil::makeRemoveRequest(entry_path + "/try", -1));
        txn->addOp(zkutil::makeCreateRequest(entry_path + "/committed", host_id_str, zkutil::CreateMode::Persistent));
        txn->addOp(zkutil::makeSetRequest(database->zookeeper_path + "/max_log_ptr", toString(getLogEntryNumber(entry_name)), -1));
    }

    txn->addOp(getOpToUpdateLogPointer());

    for (auto & op : ops)
        txn->addOp(std::move(op));
    ops.clear();

    return query_context;
}

Coordination::RequestPtr DatabaseReplicatedTask::getOpToUpdateLogPointer()
{
    return zkutil::makeSetRequest(database->replica_path + "/log_ptr", toString(getLogEntryNumber(entry_name)), -1);
}

void DatabaseReplicatedTask::createSyncedNodeIfNeed(const ZooKeeperPtr & zookeeper)
{
    assert(!completely_processed);
    if (!entry.settings)
        return;

    Field value;
    if (!entry.settings->tryGet("database_replicated_enforce_synchronous_settings", value))
        return;

    /// Bool type is really weird, sometimes it's Bool and sometimes it's UInt64...
    assert(value.getType() == Field::Types::Bool || value.getType() == Field::Types::UInt64);
    if (!value.get<UInt64>())
        return;

    zookeeper->createIfNotExists(getSyncedNodePath(), "");
}

String DDLTaskBase::getLogEntryName(UInt32 log_entry_number)
{
    return zkutil::getSequentialNodeName("query-", log_entry_number);
}

UInt32 DDLTaskBase::getLogEntryNumber(const String & log_entry_name)
{
    constexpr const char * name = "query-";
    assert(startsWith(log_entry_name, name));
    UInt32 num = parse<UInt32>(log_entry_name.substr(strlen(name)));
    assert(num < std::numeric_limits<Int32>::max());
    return num;
}

void ZooKeeperMetadataTransaction::commit()
{
    if (state != CREATED)
        throw Exception(ErrorCodes::LOGICAL_ERROR, "Incorrect state ({}), it's a bug", state);
    state = FAILED;
    current_zookeeper->multi(ops, /* check_session_valid */ true);
    state = COMMITTED;
}

ClusterPtr tryGetReplicatedDatabaseCluster(const String & cluster_name)
{
    if (const auto * replicated_db = dynamic_cast<const DatabaseReplicated *>(DatabaseCatalog::instance().tryGetDatabase(cluster_name).get()))
        return replicated_db->tryGetCluster();
    return {};
}

}<|MERGE_RESOLUTION|>--- conflicted
+++ resolved
@@ -16,11 +16,7 @@
 #include <Parsers/parseQuery.h>
 #include <Parsers/queryToString.h>
 #include <Parsers/ASTQueryWithTableAndOutput.h>
-<<<<<<< HEAD
 #include <Parsers/ASTDropQuery.h>
-#include <Databases/DatabaseReplicated.h>
-=======
->>>>>>> 447d202e
 
 
 namespace DB
@@ -204,13 +200,9 @@
 
     ParserQuery parser_query(end, settings.allow_settings_after_format_in_insert);
     String description;
-<<<<<<< HEAD
-    query = parseQuery(parser_query, begin, end, description, 0, settings.max_parser_depth);
+    query = parseQuery(parser_query, begin, end, description, 0, settings.max_parser_depth, settings.max_parser_backtracks);
     if (auto * query_drop = query->as<ASTDropQuery>())
         query = query_drop->getRewrittenASTWithoutMultipleTables()[0];
-=======
-    query = parseQuery(parser_query, begin, end, description, 0, settings.max_parser_depth, settings.max_parser_backtracks);
->>>>>>> 447d202e
 }
 
 void DDLTaskBase::formatRewrittenQuery(ContextPtr context)
