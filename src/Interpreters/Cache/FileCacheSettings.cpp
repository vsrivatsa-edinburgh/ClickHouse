#include "FileCacheSettings.h"

#include <Poco/Util/AbstractConfiguration.h>
#include <Common/Exception.h>
#include <IO/ReadHelpers.h>

namespace DB
{

namespace ErrorCodes
{
    extern const int BAD_ARGUMENTS;
}

void FileCacheSettings::loadFromConfig(const Poco::Util::AbstractConfiguration & config, const std::string & config_prefix)
{
    if (!config.has(config_prefix + ".path"))
        throw Exception(ErrorCodes::BAD_ARGUMENTS, "Expected cache path (`path`) in configuration");

    base_path = config.getString(config_prefix + ".path");

    if (!config.has(config_prefix + ".max_size"))
        throw Exception(ErrorCodes::BAD_ARGUMENTS, "Expected cache size (`max_size`) in configuration");

    max_size = parseWithSizeSuffix<uint64_t>(config.getString(config_prefix + ".max_size"));
    if (max_size == 0)
        throw Exception(ErrorCodes::BAD_ARGUMENTS, "Expected non-zero size for cache configuration");

    auto path = config.getString(config_prefix + ".path", "");
    if (path.empty())
        throw Exception(ErrorCodes::BAD_ARGUMENTS, "Disk Cache requires non-empty `path` field (cache base path) in config");

    max_elements = config.getUInt64(config_prefix + ".max_elements", FILECACHE_DEFAULT_MAX_ELEMENTS);

    if (config.has(config_prefix + ".max_file_segment_size"))
        max_file_segment_size = parseWithSizeSuffix<uint64_t>(config.getString(config_prefix + ".max_file_segment_size"));

    cache_on_write_operations = config.getUInt64(config_prefix + ".cache_on_write_operations", false);
    enable_filesystem_query_cache_limit = config.getUInt64(config_prefix + ".enable_filesystem_query_cache_limit", false);
    cache_hits_threshold = config.getUInt64(config_prefix + ".cache_hits_threshold", FILECACHE_DEFAULT_HITS_THRESHOLD);

    enable_bypass_cache_with_threashold = config.getUInt64(config_prefix + ".enable_bypass_cache_with_threashold", false);

    if (config.has(config_prefix + ".bypass_cache_threashold"))
        bypass_cache_threashold = parseWithSizeSuffix<uint64_t>(config.getString(config_prefix + ".bypass_cache_threashold"));

<<<<<<< HEAD
    do_not_evict_index_and_mark_files = config.getUInt64(config_prefix + ".do_not_evict_index_and_mark_files", false);

    if (config.has(config_prefix + ".boundary_alignment"))
        boundary_alignment = parseWithSizeSuffix<uint64_t>(config.getString(config_prefix + ".boundary_alignment"));

    if (config.has(config_prefix + ".background_download_threads"))
        background_download_threads = config.getUInt(config_prefix + ".background_download_threads");
=======
    boundary_alignment = config.getUInt64(config_prefix + ".boundary_alignment", DBMS_DEFAULT_BUFFER_SIZE);
>>>>>>> 4686eb22

    delayed_cleanup_interval_ms = config.getUInt64(config_prefix + ".delayed_cleanup_interval_ms", FILECACHE_DELAYED_CLEANUP_INTERVAL_MS);
}

}<|MERGE_RESOLUTION|>--- conflicted
+++ resolved
@@ -44,17 +44,11 @@
     if (config.has(config_prefix + ".bypass_cache_threashold"))
         bypass_cache_threashold = parseWithSizeSuffix<uint64_t>(config.getString(config_prefix + ".bypass_cache_threashold"));
 
-<<<<<<< HEAD
-    do_not_evict_index_and_mark_files = config.getUInt64(config_prefix + ".do_not_evict_index_and_mark_files", false);
-
     if (config.has(config_prefix + ".boundary_alignment"))
         boundary_alignment = parseWithSizeSuffix<uint64_t>(config.getString(config_prefix + ".boundary_alignment"));
 
     if (config.has(config_prefix + ".background_download_threads"))
         background_download_threads = config.getUInt(config_prefix + ".background_download_threads");
-=======
-    boundary_alignment = config.getUInt64(config_prefix + ".boundary_alignment", DBMS_DEFAULT_BUFFER_SIZE);
->>>>>>> 4686eb22
 
     delayed_cleanup_interval_ms = config.getUInt64(config_prefix + ".delayed_cleanup_interval_ms", FILECACHE_DELAYED_CLEANUP_INTERVAL_MS);
 }
