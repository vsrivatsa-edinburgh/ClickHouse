--- conflicted
+++ resolved
@@ -784,8 +784,6 @@
 
     assertInitialized();
 
-<<<<<<< HEAD
-=======
     /// A logical race on cache_is_being_resized is still possible,
     /// in this case we will try to lock cache with timeout, this is ok, timeout is small
     /// and as resizing of cache can take a long time then this small chance of a race is
@@ -796,7 +794,6 @@
         return false;
     }
 
->>>>>>> 240242da
     auto cache_lock = tryLockCache(std::chrono::milliseconds(lock_wait_timeout_milliseconds));
     if (!cache_lock)
     {
