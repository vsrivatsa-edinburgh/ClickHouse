#include <Interpreters/Cache/EvictionCandidates.h>
#include <Interpreters/Cache/Metadata.h>
#include <filesystem>

namespace fs = std::filesystem;

namespace ProfileEvents
{
    extern const Event FilesystemCacheEvictMicroseconds;
    extern const Event FilesystemCacheEvictedBytes;
    extern const Event FilesystemCacheEvictedFileSegments;
}

namespace DB
{
namespace ErrorCodes
{
    extern const int LOGICAL_ERROR;
}

EvictionCandidates::~EvictionCandidates()
{
    /// Here `queue_entries_to_invalidate` contains queue entries
    /// for file segments which were successfully removed in evict().
    /// This set is non-empty in destructor only if there was
    /// an exception before we called finalize() or in the middle of finalize().
    for (const auto & iterator : queue_entries_to_invalidate)
    {
        /// In this case we need to finalize the state of queue entries
        /// which correspond to removed files segments to make sure
        /// consistent state of cache.
        iterator->invalidate();
    }

    /// Here `candidates` contain only those file segments
    /// which failed to be removed during evict()
    /// because there was some exception before evict()
    /// or in the middle of evict().
    for (const auto & [key, key_candidates] : candidates)
    {
        // Reset the evicting state
        // (as the corresponding file segments were not yet removed).
        for (const auto & candidate : key_candidates.candidates)
            candidate->resetEvictingFlag();
    }
}

void EvictionCandidates::add(
    const FileSegmentMetadataPtr & candidate,
    LockedKey & locked_key,
    const CachePriorityGuard::Lock & lock)
{
    auto [it, inserted] = candidates.emplace(locked_key.getKey(), KeyCandidates{});
    if (inserted)
        it->second.key_metadata = locked_key.getKeyMetadata();

    it->second.candidates.push_back(candidate);
    candidate->setEvictingFlag(locked_key, lock);
    ++candidates_size;
}

void EvictionCandidates::evict()
{
    evictImpl(false, query_context, lock);
}

std::vector<std::string> EvictionCandidates::evictFromMemory(
    FileCacheQueryLimit::QueryContext * query_context,
    const CachePriorityGuard::Lock & lock)
{
    return evictImpl(true, query_context, lock);
}

std::vector<std::string> EvictionCandidates::evictImpl(
        bool remove_only_metadata,
        FileCacheQueryLimit::QueryContext * query_context,
        const CachePriorityGuard::Lock & lock)
{
    if (candidates.empty())
        return {};

    auto timer = DB::CurrentThread::getProfileEvents().timer(ProfileEvents::FilesystemCacheEvictMicroseconds);
    queue_entries_to_invalidate.reserve(candidates_size);

    std::vector<std::string> evicted_paths;
    try
    {
<<<<<<< HEAD
        for (auto & [key, key_candidates] : candidates)
        {
            auto locked_key = key_candidates.key_metadata->tryLock();
            if (!locked_key)
                continue; /// key could become invalid after we released the key lock above, just skip it.

            auto & to_evict = key_candidates.candidates;
            while (!to_evict.empty())
            {
                auto & candidate = to_evict.back();
                chassert(candidate->releasable());
=======
        auto locked_key = key_candidates.key_metadata->tryLock();
        if (!locked_key)
        {
            /// key could become invalid after we released
            /// the key lock above, just skip it.
            continue;
        }

        while (!key_candidates.candidates.empty())
        {
            auto & candidate = key_candidates.candidates.back();
            chassert(candidate->releasable());

            const auto segment = candidate->file_segment;
            auto iterator = segment->getQueueIterator();
            chassert(iterator);
>>>>>>> 0244e085

                const auto segment = candidate->file_segment;
                auto queue_it = segment->getQueueIterator();
                chassert(queue_it);

<<<<<<< HEAD
                ProfileEvents::increment(ProfileEvents::FilesystemCacheEvictedFileSegments);
                ProfileEvents::increment(ProfileEvents::FilesystemCacheEvictedBytes, segment->range().size());

                if (remove_only_metadata)
                    evicted_paths.push_back(segment->getPath());

                locked_key->removeFileSegment(
                    segment->offset(), segment->lock(), /* can_be_broken */false, remove_only_metadata);

                queue_it->remove(lock);
                if (query_context)
                    query_context->remove(segment->key(), segment->offset(), lock);

                to_evict.pop_back();
            }
=======
            locked_key->removeFileSegment(
                segment->offset(), segment->lock(),
                false/* can_be_broken */, false/* invalidate_queue_entry */);

            /// We set invalidate_queue_entry = false in removeFileSegment() above, because:
            ///   evict() is done without a cache priority lock while finalize() is done under the lock.
            ///   In evict() we:
            ///     - remove file segment from filesystem
            ///     - remove it from cache metadata
            ///   In finalize() we:
            ///     - remove corresponding queue entry from priority queue
            ///
            ///   We do not invalidate queue entry now in evict(),
            ///   because invalidation of queue entries needs to be done under cache lock.
            ///   Why? Firstly, as long as queue entry exists,
            ///   the corresponding space in cache is considered to be hold,
            ///   and once queue entry is removed/invalidated - the space is released.
            ///   Secondly, after evict() and finalize() stages we will also add back the
            ///   "reserved size" (<= actually released size),
            ///   but until we do this - we cannot allow other threads to think that
            ///   this released space is free to take, as it is not -
            ///   it was freed in favour of some reserver, so we can make it visibly
            ///   free only for that particular reserver.

            queue_entries_to_invalidate.push_back(iterator);
            key_candidates.candidates.pop_back();
        }
    }
}

void EvictionCandidates::finalize(
    FileCacheQueryLimit::QueryContext * query_context,
    const CachePriorityGuard::Lock & lock)
{
    chassert(lock.owns_lock());

    /// Release the hold space. It was hold only for the duration of evict() phase,
    /// now we can release. It might also be needed for on_finalize func,
    /// so release the space it firtst.
    if (hold_space)
        hold_space->release();

    while (!queue_entries_to_invalidate.empty())
    {
        auto iterator = queue_entries_to_invalidate.back();
        iterator->invalidate();
        queue_entries_to_invalidate.pop_back();

        /// Remove entry from per query priority queue.
        if (query_context)
        {
            const auto & entry = iterator->getEntry();
            query_context->remove(entry->key, entry->offset, lock);
>>>>>>> 0244e085
        }
        /// Remove entry from main priority queue.
        iterator->remove(lock);
    }
<<<<<<< HEAD
    catch (...)
    {
        for (const auto & path : evicted_paths)
            fs::remove(path);
        throw;
    }
    return evicted_paths;
}

void EvictionCandidates::insert(EvictionCandidates && other, const CachePriorityGuard::Lock &)
{
    candidates.insert(make_move_iterator(other.candidates.begin()), make_move_iterator(other.candidates.end()));
=======

    for (auto & func : on_finalize)
        func(lock);

    /// Finalize functions might hold something (like HoldSpace object),
    /// so we need to clear them now.
    on_finalize.clear();
}

void EvictionCandidates::setSpaceHolder(
    size_t size,
    size_t elements,
    IFileCachePriority & priority,
    const CachePriorityGuard::Lock & lock)
{
    if (hold_space)
        throw Exception(ErrorCodes::LOGICAL_ERROR, "Space hold is already set");
    else
        hold_space = std::make_unique<IFileCachePriority::HoldSpace>(size, elements, priority, lock);
>>>>>>> 0244e085
}

}<|MERGE_RESOLUTION|>--- conflicted
+++ resolved
@@ -1,8 +1,6 @@
 #include <Interpreters/Cache/EvictionCandidates.h>
 #include <Interpreters/Cache/Metadata.h>
-#include <filesystem>
 
-namespace fs = std::filesystem;
 
 namespace ProfileEvents
 {
@@ -61,43 +59,14 @@
 
 void EvictionCandidates::evict()
 {
-    evictImpl(false, query_context, lock);
-}
-
-std::vector<std::string> EvictionCandidates::evictFromMemory(
-    FileCacheQueryLimit::QueryContext * query_context,
-    const CachePriorityGuard::Lock & lock)
-{
-    return evictImpl(true, query_context, lock);
-}
-
-std::vector<std::string> EvictionCandidates::evictImpl(
-        bool remove_only_metadata,
-        FileCacheQueryLimit::QueryContext * query_context,
-        const CachePriorityGuard::Lock & lock)
-{
     if (candidates.empty())
-        return {};
+        return;
 
     auto timer = DB::CurrentThread::getProfileEvents().timer(ProfileEvents::FilesystemCacheEvictMicroseconds);
     queue_entries_to_invalidate.reserve(candidates_size);
 
-    std::vector<std::string> evicted_paths;
-    try
+    for (auto & [key, key_candidates] : candidates)
     {
-<<<<<<< HEAD
-        for (auto & [key, key_candidates] : candidates)
-        {
-            auto locked_key = key_candidates.key_metadata->tryLock();
-            if (!locked_key)
-                continue; /// key could become invalid after we released the key lock above, just skip it.
-
-            auto & to_evict = key_candidates.candidates;
-            while (!to_evict.empty())
-            {
-                auto & candidate = to_evict.back();
-                chassert(candidate->releasable());
-=======
         auto locked_key = key_candidates.key_metadata->tryLock();
         if (!locked_key)
         {
@@ -114,29 +83,10 @@
             const auto segment = candidate->file_segment;
             auto iterator = segment->getQueueIterator();
             chassert(iterator);
->>>>>>> 0244e085
 
-                const auto segment = candidate->file_segment;
-                auto queue_it = segment->getQueueIterator();
-                chassert(queue_it);
+            ProfileEvents::increment(ProfileEvents::FilesystemCacheEvictedFileSegments);
+            ProfileEvents::increment(ProfileEvents::FilesystemCacheEvictedBytes, segment->range().size());
 
-<<<<<<< HEAD
-                ProfileEvents::increment(ProfileEvents::FilesystemCacheEvictedFileSegments);
-                ProfileEvents::increment(ProfileEvents::FilesystemCacheEvictedBytes, segment->range().size());
-
-                if (remove_only_metadata)
-                    evicted_paths.push_back(segment->getPath());
-
-                locked_key->removeFileSegment(
-                    segment->offset(), segment->lock(), /* can_be_broken */false, remove_only_metadata);
-
-                queue_it->remove(lock);
-                if (query_context)
-                    query_context->remove(segment->key(), segment->offset(), lock);
-
-                to_evict.pop_back();
-            }
-=======
             locked_key->removeFileSegment(
                 segment->offset(), segment->lock(),
                 false/* can_be_broken */, false/* invalidate_queue_entry */);
@@ -190,25 +140,10 @@
         {
             const auto & entry = iterator->getEntry();
             query_context->remove(entry->key, entry->offset, lock);
->>>>>>> 0244e085
         }
         /// Remove entry from main priority queue.
         iterator->remove(lock);
     }
-<<<<<<< HEAD
-    catch (...)
-    {
-        for (const auto & path : evicted_paths)
-            fs::remove(path);
-        throw;
-    }
-    return evicted_paths;
-}
-
-void EvictionCandidates::insert(EvictionCandidates && other, const CachePriorityGuard::Lock &)
-{
-    candidates.insert(make_move_iterator(other.candidates.begin()), make_move_iterator(other.candidates.end()));
-=======
 
     for (auto & func : on_finalize)
         func(lock);
@@ -228,7 +163,6 @@
         throw Exception(ErrorCodes::LOGICAL_ERROR, "Space hold is already set");
     else
         hold_space = std::make_unique<IFileCachePriority::HoldSpace>(size, elements, priority, lock);
->>>>>>> 0244e085
 }
 
 }