#pragma once

#include <list>
#include <Interpreters/Cache/IFileCachePriority.h>
#include <Interpreters/Cache/FileCacheKey.h>
#include <Common/logger_useful.h>

namespace DB
{

/// Based on the LRU algorithm implementation, the record with the lowest priority is stored at
/// the head of the queue, and the record with the highest priority is stored at the tail.
class LRUFileCachePriority : public IFileCachePriority
{
private:
    class LRUFileCacheIterator;
    using LRUQueue = std::list<Entry>;
    using LRUQueueIterator = typename LRUQueue::iterator;

public:
    LRUFileCachePriority(size_t max_size_, size_t max_elements_) : IFileCachePriority(max_size_, max_elements_) {}

    size_t getSize(const CacheGuard::Lock &) const override { return current_size; }

    size_t getElementsCount(const CacheGuard::Lock &) const override { return queue.size(); }

    Iterator add(KeyMetadataPtr key_metadata, size_t offset, size_t size, const CacheGuard::Lock &) override;

    void pop(const CacheGuard::Lock &) override;

    void removeAll(const CacheGuard::Lock &) override;

    void iterate(IterateFunc && func, const CacheGuard::Lock &) override;

private:
    LRUQueue queue;
<<<<<<< HEAD
=======
    Poco::Logger * log = &Poco::Logger::get("LRUFileCachePriority");

    std::atomic<size_t> current_size = 0;

    LRUQueueIterator remove(LRUQueueIterator it);
>>>>>>> a8e63abb
};

class LRUFileCachePriority::LRUFileCacheIterator : public IFileCachePriority::IIterator
{
public:
    LRUFileCacheIterator(
        LRUFileCachePriority * cache_priority_,
        LRUFileCachePriority::LRUQueueIterator queue_iter_);

    const Entry & getEntry() const override { return *queue_iter; }

    Entry & getEntry() override { return *queue_iter; }

    size_t use(const CacheGuard::Lock &) override;

    Iterator remove(const CacheGuard::Lock &) override;

    void annul() override;

    void updateSize(int64_t size) override;

private:
    LRUFileCachePriority * cache_priority;
    mutable LRUFileCachePriority::LRUQueueIterator queue_iter;
};

};<|MERGE_RESOLUTION|>--- conflicted
+++ resolved
@@ -34,14 +34,12 @@
 
 private:
     LRUQueue queue;
-<<<<<<< HEAD
-=======
+
     Poco::Logger * log = &Poco::Logger::get("LRUFileCachePriority");
 
     std::atomic<size_t> current_size = 0;
 
     LRUQueueIterator remove(LRUQueueIterator it);
->>>>>>> a8e63abb
 };
 
 class LRUFileCachePriority::LRUFileCacheIterator : public IFileCachePriority::IIterator
