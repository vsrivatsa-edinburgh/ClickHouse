--- conflicted
+++ resolved
@@ -1074,12 +1074,9 @@
     double getMaxOSCPUWaitTimeRatioToDropConnection() const;
     void setOSCPUOverloadSettings(double min_os_cpu_wait_time_ratio_to_drop_connection, double max_os_cpu_wait_time_ratio_to_drop_connection);
 
-<<<<<<< HEAD
-=======
     bool getS3QueueDisableStreaming() const;
     void setS3QueueDisableStreaming(bool s3queue_disable_streaming) const;
 
->>>>>>> bdae49ab
     /// The port that the server listens for executing SQL queries.
     UInt16 getTCPPort() const;
 
