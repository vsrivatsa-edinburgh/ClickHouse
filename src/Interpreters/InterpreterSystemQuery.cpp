#include <Interpreters/InterpreterFactory.h>
#include <Interpreters/InterpreterSystemQuery.h>
#include <Common/DNSResolver.h>
#include <Common/ActionLock.h>
#include <Common/typeid_cast.h>
#include <Common/getNumberOfCPUCoresToUse.h>
#include <Common/SymbolIndex.h>
#include <Common/ThreadPool.h>
#include <Common/escapeForFileName.h>
#include <Common/ShellCommand.h>
#include <Common/CurrentMetrics.h>
#include <Common/FailPoint.h>
#include <Common/PageCache.h>
#include <Common/HostResolvePool.h>
#include <Core/ServerSettings.h>
#include <Interpreters/Cache/FileCacheFactory.h>
#include <Interpreters/Cache/FileCache.h>
#include <Interpreters/Context.h>
#include <Interpreters/DatabaseCatalog.h>
#include <Interpreters/ExternalDictionariesLoader.h>
#include <Functions/UserDefined/ExternalUserDefinedExecutableFunctionsLoader.h>
#include <Interpreters/EmbeddedDictionaries.h>
#include <Interpreters/ActionLocksManager.h>
#include <Interpreters/InterpreterCreateQuery.h>
#include <Interpreters/InterpreterRenameQuery.h>
#include <Interpreters/executeDDLQueryOnCluster.h>
#include <Interpreters/QueryThreadLog.h>
#include <Interpreters/QueryViewsLog.h>
#include <Interpreters/SessionLog.h>
#include <Interpreters/TraceLog.h>
#include <Interpreters/TextLog.h>
#include <Interpreters/MetricLog.h>
#include <Interpreters/AsynchronousMetricLog.h>
#include <Interpreters/OpenTelemetrySpanLog.h>
#include <Interpreters/ZooKeeperLog.h>
#include <Interpreters/FilesystemCacheLog.h>
#include <Interpreters/TransactionsInfoLog.h>
#include <Interpreters/ProcessorsProfileLog.h>
#include <Interpreters/AsynchronousInsertLog.h>
#include <Interpreters/BackupLog.h>
#include <Interpreters/JIT/CompiledExpressionCache.h>
#include <Interpreters/TransactionLog.h>
#include <Interpreters/AsynchronousInsertQueue.h>
#include <BridgeHelper/CatBoostLibraryBridgeHelper.h>
#include <Access/AccessControl.h>
#include <Access/ContextAccess.h>
#include <Access/Common/AllowedClientHosts.h>
#include <Databases/DatabaseReplicated.h>
#include <Disks/ObjectStorages/IMetadataStorage.h>
#include <Storages/StorageDistributed.h>
#include <Storages/StorageReplicatedMergeTree.h>
#include <Storages/Freeze.h>
#include <Storages/StorageFactory.h>
#include <Storages/StorageFile.h>
#include <Storages/StorageMaterializedView.h>
#include <Storages/StorageURL.h>
#include <Storages/ObjectStorage/StorageObjectStorage.h>
#include <Storages/ObjectStorage/S3/Configuration.h>
#include <Storages/ObjectStorage/HDFS/Configuration.h>
#include <Storages/ObjectStorage/Azure/Configuration.h>
#include <Storages/MaterializedView/RefreshTask.h>
#include <Storages/System/StorageSystemFilesystemCache.h>
#include <Parsers/ASTSystemQuery.h>
#include <Parsers/ASTCreateQuery.h>
#include <Parsers/ASTSetQuery.h>
#include <Processors/Sources/SourceFromSingleChunk.h>
#include <Common/ThreadFuzzer.h>
#include <base/coverage.h>
#include <csignal>
#include <algorithm>
#include <stdexcept>
#include <unistd.h>

#if USE_PROTOBUF
#include <Formats/ProtobufSchemas.h>
#endif

#if USE_AWS_S3
#include <IO/S3/Client.h>
#endif

#if USE_JEMALLOC
#include <Common/Jemalloc.h>
#endif

#include "config.h"

namespace CurrentMetrics
{
    extern const Metric RestartReplicaThreads;
    extern const Metric RestartReplicaThreadsActive;
    extern const Metric RestartReplicaThreadsScheduled;
    extern const Metric MergeTreePartsLoaderThreads;
    extern const Metric MergeTreePartsLoaderThreadsActive;
    extern const Metric MergeTreePartsLoaderThreadsScheduled;
}

namespace DB
{
namespace Setting
{
    extern const SettingsUInt64 keeper_max_retries;
    extern const SettingsUInt64 keeper_retry_initial_backoff_ms;
    extern const SettingsUInt64 keeper_retry_max_backoff_ms;
    extern const SettingsSeconds lock_acquire_timeout;
    extern const SettingsSeconds receive_timeout;
    extern const SettingsMaxThreads max_threads;
}

namespace ServerSetting
{
    extern const ServerSettingsDouble cannot_allocate_thread_fault_injection_probability;
}

namespace ErrorCodes
{
    extern const int ACCESS_DENIED;
    extern const int LOGICAL_ERROR;
    extern const int BAD_ARGUMENTS;
    extern const int CANNOT_KILL;
    extern const int NOT_IMPLEMENTED;
    extern const int TIMEOUT_EXCEEDED;
    extern const int TABLE_WAS_NOT_DROPPED;
    extern const int ABORTED;
    extern const int SUPPORT_IS_DISABLED;
    extern const int TOO_DEEP_RECURSION;
}

namespace ActionLocks
{
    extern const StorageActionBlockType PartsMerge;
    extern const StorageActionBlockType PartsFetch;
    extern const StorageActionBlockType PartsSend;
    extern const StorageActionBlockType ReplicationQueue;
    extern const StorageActionBlockType DistributedSend;
    extern const StorageActionBlockType PartsTTLMerge;
    extern const StorageActionBlockType PartsMove;
    extern const StorageActionBlockType PullReplicationLog;
    extern const StorageActionBlockType Cleanup;
    extern const StorageActionBlockType ViewRefresh;
}


namespace
{

/// Sequentially tries to execute all commands and throws exception with info about failed commands
void executeCommandsAndThrowIfError(std::vector<std::function<void()>> commands)
{
    ExecutionStatus result(0);
    for (auto & command : commands)
    {
        try
        {
            command();
        }
        catch (...)
        {
            ExecutionStatus current_result = ExecutionStatus::fromCurrentException();

            if (result.code == 0)
                result.code = current_result.code;

            if (!current_result.message.empty())
            {
                if (!result.message.empty())
                    result.message += '\n';
                result.message += current_result.message;
            }
        }
    }

    if (result.code != 0)
        throw Exception::createDeprecated(result.message, result.code);
}


AccessType getRequiredAccessType(StorageActionBlockType action_type)
{
    if (action_type == ActionLocks::PartsMerge)
        return AccessType::SYSTEM_MERGES;
    if (action_type == ActionLocks::PartsFetch)
        return AccessType::SYSTEM_FETCHES;
    if (action_type == ActionLocks::PartsSend)
        return AccessType::SYSTEM_REPLICATED_SENDS;
    if (action_type == ActionLocks::ReplicationQueue)
        return AccessType::SYSTEM_REPLICATION_QUEUES;
    if (action_type == ActionLocks::DistributedSend)
        return AccessType::SYSTEM_DISTRIBUTED_SENDS;
    if (action_type == ActionLocks::PartsTTLMerge)
        return AccessType::SYSTEM_TTL_MERGES;
    if (action_type == ActionLocks::PartsMove)
        return AccessType::SYSTEM_MOVES;
    if (action_type == ActionLocks::PullReplicationLog)
        return AccessType::SYSTEM_PULLING_REPLICATION_LOG;
    if (action_type == ActionLocks::Cleanup)
        return AccessType::SYSTEM_CLEANUP;
    if (action_type == ActionLocks::ViewRefresh)
        return AccessType::SYSTEM_VIEWS;
    throw Exception(ErrorCodes::LOGICAL_ERROR, "Unknown action type: {}", std::to_string(action_type));
}

constexpr std::string_view table_is_not_replicated = "Table {} is not replicated";

}

/// Implements SYSTEM [START|STOP] <something action from ActionLocks>
void InterpreterSystemQuery::startStopAction(StorageActionBlockType action_type, bool start)
{
    auto manager = getContext()->getActionLocksManager();
    manager->cleanExpired();

    auto access = getContext()->getAccess();
    auto required_access_type = getRequiredAccessType(action_type);

    if (volume_ptr && action_type == ActionLocks::PartsMerge)
    {
        access->checkAccess(required_access_type);
        volume_ptr->setAvoidMergesUserOverride(!start);
    }
    else if (table_id)
    {
        access->checkAccess(required_access_type, table_id.database_name, table_id.table_name);
        auto table = DatabaseCatalog::instance().tryGetTable(table_id, getContext());
        if (table)
        {
            if (start)
            {
                manager->remove(table, action_type);
                table->onActionLockRemove(action_type);
            }
            else
                manager->add(table, action_type);
        }
    }
    else
    {
        for (auto & elem : DatabaseCatalog::instance().getDatabases())
        {
            startStopActionInDatabase(action_type, start, elem.first, elem.second, getContext(), log);
        }
    }
}

void InterpreterSystemQuery::startStopActionInDatabase(StorageActionBlockType action_type, bool start,
                                                       const String & database_name, const DatabasePtr & database,
                                                       const ContextPtr & local_context, LoggerPtr log)
{
    auto manager = local_context->getActionLocksManager();
    auto access = local_context->getAccess();
    auto required_access_type = getRequiredAccessType(action_type);

    for (auto iterator = database->getTablesIterator(local_context); iterator->isValid(); iterator->next())
    {
        StoragePtr table = iterator->table();
        if (!table)
            continue;

        if (!access->isGranted(required_access_type, database_name, iterator->name()))
        {
            LOG_INFO(log, "Access {} denied, skipping {}.{}", toString(required_access_type), database_name, iterator->name());
            continue;
        }

        if (start)
        {
            manager->remove(table, action_type);
            table->onActionLockRemove(action_type);
        }
        else
            manager->add(table, action_type);
    }
}


InterpreterSystemQuery::InterpreterSystemQuery(const ASTPtr & query_ptr_, ContextMutablePtr context_)
        : WithMutableContext(context_), query_ptr(query_ptr_->clone()), log(getLogger("InterpreterSystemQuery"))
{
}


BlockIO InterpreterSystemQuery::execute()
{
    auto & query = query_ptr->as<ASTSystemQuery &>();

    if (!query.cluster.empty())
    {
        DDLQueryOnClusterParams params;
        params.access_to_check = getRequiredAccessForDDLOnCluster();
        return executeDDLQueryOnCluster(query_ptr, getContext(), params);
    }

    using Type = ASTSystemQuery::Type;

    /// Use global context with fresh system profile settings
    auto system_context = Context::createCopy(getContext()->getGlobalContext());
    /// Don't check for constraints when changing profile. It was accepted before (for example it might include
    /// some experimental settings)
    bool check_constraints = false;
    system_context->setCurrentProfile(getContext()->getSystemProfileName(), check_constraints);

    /// Make canonical query for simpler processing
    if (query.type == Type::RELOAD_DICTIONARY)
    {
        if (query.database)
            query.setTable(query.getDatabase() + "." + query.getTable());
    }
    else if (query.table)
    {
        table_id = getContext()->resolveStorageID(StorageID(query.getDatabase(), query.getTable()), Context::ResolveOrdinary);
    }


    BlockIO result;

    volume_ptr = {};
    if (!query.storage_policy.empty() && !query.volume.empty())
        volume_ptr = getContext()->getStoragePolicy(query.storage_policy)->getVolumeByName(query.volume);

    switch (query.type)
    {
        case Type::SHUTDOWN:
        {
            getContext()->checkAccess(AccessType::SYSTEM_SHUTDOWN);
            if (kill(0, SIGTERM))
                throw ErrnoException(ErrorCodes::CANNOT_KILL, "System call kill(0, SIGTERM) failed");
            break;
        }
        case Type::KILL:
        {
            getContext()->checkAccess(AccessType::SYSTEM_SHUTDOWN);
            /// Exit with the same code as it is usually set by shell when process is terminated by SIGKILL.
            /// It's better than doing 'raise' or 'kill', because they have no effect for 'init' process (with pid = 0, usually in Docker).
            LOG_INFO(log, "Exit immediately as the SYSTEM KILL command has been issued.");
            _exit(128 + SIGKILL);
            // break; /// unreachable
        }
        case Type::SUSPEND:
        {
            getContext()->checkAccess(AccessType::SYSTEM_SHUTDOWN);
            auto command = fmt::format("kill -STOP {0} && sleep {1} && kill -CONT {0}", getpid(), query.seconds);
            LOG_DEBUG(log, "Will run {}", command);
            auto res = ShellCommand::execute(command);
            res->in.close();
            WriteBufferFromOwnString out;
            copyData(res->out, out);
            copyData(res->err, out);
            if (!out.str().empty())
                LOG_DEBUG(log, "The command {} returned output: {}", command, out.str());
            res->wait();
            break;
        }
        case Type::SYNC_FILE_CACHE:
        {
            LOG_DEBUG(log, "Will perform 'sync' syscall (it can take time).");
            sync();
            break;
        }
        case Type::DROP_DNS_CACHE:
        {
            getContext()->checkAccess(AccessType::SYSTEM_DROP_DNS_CACHE);
            DNSResolver::instance().dropCache();
            HostResolversPool::instance().dropCache();
            /// Reinitialize clusters to update their resolved_addresses
            system_context->reloadClusterConfig();
            break;
        }
        case Type::DROP_CONNECTIONS_CACHE:
        {
            getContext()->checkAccess(AccessType::SYSTEM_DROP_CONNECTIONS_CACHE);
            HTTPConnectionPools::instance().dropCache();
            break;
        }
        case Type::PREWARM_MARK_CACHE:
        {
            prewarmMarkCache();
            break;
        }
        case Type::PREWARM_PRIMARY_INDEX_CACHE:
        {
            prewarmPrimaryIndexCache();
            break;
        }
        case Type::DROP_MARK_CACHE:
            getContext()->checkAccess(AccessType::SYSTEM_DROP_MARK_CACHE);
            system_context->clearMarkCache();
            break;
        case Type::DROP_PRIMARY_INDEX_CACHE:
            getContext()->checkAccess(AccessType::SYSTEM_DROP_PRIMARY_INDEX_CACHE);
            system_context->clearPrimaryIndexCache();
            break;
        case Type::DROP_UNCOMPRESSED_CACHE:
            getContext()->checkAccess(AccessType::SYSTEM_DROP_UNCOMPRESSED_CACHE);
            system_context->clearUncompressedCache();
            break;
        case Type::DROP_INDEX_MARK_CACHE:
            getContext()->checkAccess(AccessType::SYSTEM_DROP_MARK_CACHE);
            system_context->clearIndexMarkCache();
            break;
        case Type::DROP_INDEX_UNCOMPRESSED_CACHE:
            getContext()->checkAccess(AccessType::SYSTEM_DROP_UNCOMPRESSED_CACHE);
            system_context->clearIndexUncompressedCache();
            break;
        case Type::DROP_SKIPPING_INDEX_CACHE:
            /// No-op. This change was reverted in https://github.com/ClickHouse/ClickHouse/pull/77447
            break;
        case Type::DROP_MMAP_CACHE:
            getContext()->checkAccess(AccessType::SYSTEM_DROP_MMAP_CACHE);
            system_context->clearMMappedFileCache();
            break;
        case Type::DROP_QUERY_CONDITION_CACHE:
        {
            getContext()->checkAccess(AccessType::SYSTEM_DROP_QUERY_CONDITION_CACHE);
            getContext()->clearQueryConditionCache();
            break;
        }
        case Type::DROP_QUERY_CACHE:
        {
            getContext()->checkAccess(AccessType::SYSTEM_DROP_QUERY_CACHE);
            getContext()->clearQueryResultCache(query.query_result_cache_tag);
            break;
        }
        case Type::DROP_COMPILED_EXPRESSION_CACHE:
#if USE_EMBEDDED_COMPILER
            getContext()->checkAccess(AccessType::SYSTEM_DROP_COMPILED_EXPRESSION_CACHE);
            if (auto * cache = CompiledExpressionCacheFactory::instance().tryGetCache())
                cache->clear();
            break;
#else
            throw Exception(ErrorCodes::SUPPORT_IS_DISABLED, "The server was compiled without the support for JIT compilation");
#endif
        case Type::DROP_S3_CLIENT_CACHE:
#if USE_AWS_S3
            getContext()->checkAccess(AccessType::SYSTEM_DROP_S3_CLIENT_CACHE);
            S3::ClientCacheRegistry::instance().clearCacheForAll();
            break;
#else
            throw Exception(ErrorCodes::SUPPORT_IS_DISABLED, "The server was compiled without the support for AWS S3");
#endif

        case Type::DROP_FILESYSTEM_CACHE:
        {
            getContext()->checkAccess(AccessType::SYSTEM_DROP_FILESYSTEM_CACHE);
            const auto user_id = FileCache::getCommonUser().user_id;

            if (query.filesystem_cache_name.empty())
            {
                auto caches = FileCacheFactory::instance().getAll();
                for (const auto & [_, cache_data] : caches)
                {
                    if (!cache_data->cache->isInitialized())
                        continue;

                    cache_data->cache->removeAllReleasable(user_id);
                }
            }
            else
            {
                auto cache = FileCacheFactory::instance().getByName(query.filesystem_cache_name)->cache;

                if (cache->isInitialized())
                {
                    if (query.key_to_drop.empty())
                    {
                        cache->removeAllReleasable(user_id);
                    }
                    else
                    {
                        auto key = FileCacheKey::fromKeyString(query.key_to_drop);
                        if (query.offset_to_drop.has_value())
                            cache->removeFileSegment(key, query.offset_to_drop.value(), user_id);
                        else
                            cache->removeKey(key, user_id);
                    }
                }
            }
            break;
        }
        case Type::SYNC_FILESYSTEM_CACHE:
        {
            getContext()->checkAccess(AccessType::SYSTEM_SYNC_FILESYSTEM_CACHE);

            ColumnsDescription columns{NamesAndTypesList{
                {"cache_name", std::make_shared<DataTypeString>()},
                {"path", std::make_shared<DataTypeString>()},
                {"size", std::make_shared<DataTypeUInt64>()},
            }};
            Block sample_block;
            for (const auto & column : columns)
                sample_block.insert({column.type->createColumn(), column.type, column.name});

            MutableColumns res_columns = sample_block.cloneEmptyColumns();

            auto fill_data = [&](const std::string & cache_name, const FileCachePtr & cache, const std::vector<FileSegment::Info> & file_segments)
            {
                for (const auto & file_segment : file_segments)
                {
                    size_t i = 0;
                    const auto path = cache->getFileSegmentPath(
                        file_segment.key, file_segment.offset, file_segment.kind,
                        FileCache::UserInfo(file_segment.user_id, file_segment.user_weight));
                    res_columns[i++]->insert(cache_name);
                    res_columns[i++]->insert(path);
                    res_columns[i++]->insert(file_segment.downloaded_size);
                }
            };

            if (query.filesystem_cache_name.empty())
            {
                auto caches = FileCacheFactory::instance().getAll();
                for (const auto & [cache_name, cache_data] : caches)
                {
                    auto file_segments = cache_data->cache->sync();
                    fill_data(cache_name, cache_data->cache, file_segments);
                }
            }
            else
            {
                auto cache = FileCacheFactory::instance().getByName(query.filesystem_cache_name)->cache;
                auto file_segments = cache->sync();
                fill_data(query.filesystem_cache_name, cache, file_segments);
            }

            size_t num_rows = res_columns[0]->size();
            auto source = std::make_shared<SourceFromSingleChunk>(sample_block, Chunk(std::move(res_columns), num_rows));
            result.pipeline = QueryPipeline(std::move(source));
            break;
        }
        case Type::DROP_DISK_METADATA_CACHE:
        {
            throw Exception(ErrorCodes::SUPPORT_IS_DISABLED, "Not implemented");
        }
        case Type::DROP_PAGE_CACHE:
        {
            getContext()->checkAccess(AccessType::SYSTEM_DROP_PAGE_CACHE);
            system_context->clearPageCache();
            break;
        }
        case Type::DROP_SCHEMA_CACHE:
        {
            getContext()->checkAccess(AccessType::SYSTEM_DROP_SCHEMA_CACHE);
            std::unordered_set<String> caches_to_drop;
            if (query.schema_cache_storage.empty())
                caches_to_drop = {"FILE", "S3", "HDFS", "URL", "AZURE"};
            else
                caches_to_drop = {query.schema_cache_storage};

            if (caches_to_drop.contains("FILE"))
                StorageFile::getSchemaCache(getContext()).clear();
#if USE_AWS_S3
            if (caches_to_drop.contains("S3"))
                StorageObjectStorage::getSchemaCache(getContext(), StorageS3Configuration::type_name).clear();
#endif
#if USE_HDFS
            if (caches_to_drop.contains("HDFS"))
                StorageObjectStorage::getSchemaCache(getContext(), StorageHDFSConfiguration::type_name).clear();
#endif
            if (caches_to_drop.contains("URL"))
                StorageURL::getSchemaCache(getContext()).clear();
#if USE_AZURE_BLOB_STORAGE
            if (caches_to_drop.contains("AZURE"))
                StorageObjectStorage::getSchemaCache(getContext(), StorageAzureConfiguration::type_name).clear();
#endif
            break;
        }
        case Type::DROP_FORMAT_SCHEMA_CACHE:
        {
            getContext()->checkAccess(AccessType::SYSTEM_DROP_FORMAT_SCHEMA_CACHE);
            std::unordered_set<String> caches_to_drop;
            if (query.schema_cache_format.empty())
                caches_to_drop = {"Protobuf"};
            else
                caches_to_drop = {query.schema_cache_format};
#if USE_PROTOBUF
            if (caches_to_drop.contains("Protobuf"))
                ProtobufSchemas::instance().clear();
#endif
            break;
        }
        case Type::RELOAD_DICTIONARY:
        {
            getContext()->checkAccess(AccessType::SYSTEM_RELOAD_DICTIONARY);

            auto & external_dictionaries_loader = system_context->getExternalDictionariesLoader();
            external_dictionaries_loader.reloadDictionary(query.getTable(), getContext());

            ExternalDictionariesLoader::resetAll();
            break;
        }
        case Type::RELOAD_DICTIONARIES:
        {
            getContext()->checkAccess(AccessType::SYSTEM_RELOAD_DICTIONARY);
            executeCommandsAndThrowIfError({
                [&] { system_context->getExternalDictionariesLoader().reloadAllTriedToLoad(); },
                [&] { system_context->getEmbeddedDictionaries().reload(); }
            });
            ExternalDictionariesLoader::resetAll();
            break;
        }
        case Type::RELOAD_MODEL:
        {
            getContext()->checkAccess(AccessType::SYSTEM_RELOAD_MODEL);
            auto bridge_helper = std::make_unique<CatBoostLibraryBridgeHelper>(getContext(), query.target_model);
            bridge_helper->removeModel();
            break;
        }
        case Type::RELOAD_MODELS:
        {
            getContext()->checkAccess(AccessType::SYSTEM_RELOAD_MODEL);
            auto bridge_helper = std::make_unique<CatBoostLibraryBridgeHelper>(getContext());
            bridge_helper->removeAllModels();
            break;
        }
        case Type::RELOAD_FUNCTION:
        {
            getContext()->checkAccess(AccessType::SYSTEM_RELOAD_FUNCTION);

            auto & external_user_defined_executable_functions_loader = system_context->getExternalUserDefinedExecutableFunctionsLoader();
            external_user_defined_executable_functions_loader.reloadFunction(query.target_function);
            break;
        }
        case Type::RELOAD_FUNCTIONS:
        {
            getContext()->checkAccess(AccessType::SYSTEM_RELOAD_FUNCTION);

            auto & external_user_defined_executable_functions_loader = system_context->getExternalUserDefinedExecutableFunctionsLoader();
            external_user_defined_executable_functions_loader.reloadAllTriedToLoad();
            break;
        }
        case Type::RELOAD_EMBEDDED_DICTIONARIES:
            getContext()->checkAccess(AccessType::SYSTEM_RELOAD_EMBEDDED_DICTIONARIES);
            system_context->getEmbeddedDictionaries().reload();
            break;
        case Type::RELOAD_CONFIG:
            getContext()->checkAccess(AccessType::SYSTEM_RELOAD_CONFIG);
            system_context->reloadConfig();
            break;
        case Type::RELOAD_USERS:
            getContext()->checkAccess(AccessType::SYSTEM_RELOAD_USERS);
            system_context->getAccessControl().reload(AccessControl::ReloadMode::ALL);
            break;
        case Type::RELOAD_ASYNCHRONOUS_METRICS:
        {
            getContext()->checkAccess(AccessType::SYSTEM_RELOAD_ASYNCHRONOUS_METRICS);
            auto * asynchronous_metrics = system_context->getAsynchronousMetrics();
            if (asynchronous_metrics)
                asynchronous_metrics->update(std::chrono::system_clock::now(), /*force_update*/ true);
            break;
        }
        case Type::STOP_MERGES:
            startStopAction(ActionLocks::PartsMerge, false);
            break;
        case Type::START_MERGES:
            startStopAction(ActionLocks::PartsMerge, true);
            break;
        case Type::STOP_TTL_MERGES:
            startStopAction(ActionLocks::PartsTTLMerge, false);
            break;
        case Type::START_TTL_MERGES:
            startStopAction(ActionLocks::PartsTTLMerge, true);
            break;
        case Type::STOP_MOVES:
            startStopAction(ActionLocks::PartsMove, false);
            break;
        case Type::START_MOVES:
            startStopAction(ActionLocks::PartsMove, true);
            break;
        case Type::STOP_FETCHES:
            startStopAction(ActionLocks::PartsFetch, false);
            break;
        case Type::START_FETCHES:
            startStopAction(ActionLocks::PartsFetch, true);
            break;
        case Type::STOP_REPLICATED_SENDS:
            startStopAction(ActionLocks::PartsSend, false);
            break;
        case Type::START_REPLICATED_SENDS:
            startStopAction(ActionLocks::PartsSend, true);
            break;
        case Type::STOP_REPLICATION_QUEUES:
            startStopAction(ActionLocks::ReplicationQueue, false);
            break;
        case Type::START_REPLICATION_QUEUES:
            startStopAction(ActionLocks::ReplicationQueue, true);
            break;
        case Type::STOP_DISTRIBUTED_SENDS:
            startStopAction(ActionLocks::DistributedSend, false);
            break;
        case Type::START_DISTRIBUTED_SENDS:
            startStopAction(ActionLocks::DistributedSend, true);
            break;
        case Type::STOP_PULLING_REPLICATION_LOG:
            startStopAction(ActionLocks::PullReplicationLog, false);
            break;
        case Type::START_PULLING_REPLICATION_LOG:
            startStopAction(ActionLocks::PullReplicationLog, true);
            break;
        case Type::STOP_CLEANUP:
            startStopAction(ActionLocks::Cleanup, false);
            break;
        case Type::START_CLEANUP:
            startStopAction(ActionLocks::Cleanup, true);
            break;
        case Type::START_VIEW:
        case Type::START_VIEWS:
            startStopAction(ActionLocks::ViewRefresh, true);
            break;
        case Type::STOP_VIEW:
        case Type::STOP_VIEWS:
            startStopAction(ActionLocks::ViewRefresh, false);
            break;
        case Type::REFRESH_VIEW:
            for (const auto & task : getRefreshTasks())
                task->run();
            break;
        case Type::WAIT_VIEW:
            for (const auto & task : getRefreshTasks())
                task->wait();
            break;
        case Type::CANCEL_VIEW:
            for (const auto & task : getRefreshTasks())
                task->cancel();
            break;
        case Type::TEST_VIEW:
            for (const auto & task : getRefreshTasks())
                task->setFakeTime(query.fake_time_for_view);
            break;
        case Type::DROP_REPLICA:
            dropReplica(query);
            break;
        case Type::DROP_DATABASE_REPLICA:
            dropDatabaseReplica(query);
            break;
        case Type::SYNC_REPLICA:
            syncReplica(query);
            break;
        case Type::SYNC_DATABASE_REPLICA:
            syncReplicatedDatabase(query);
            break;
        case Type::REPLICA_UNREADY:
            throw Exception(ErrorCodes::SUPPORT_IS_DISABLED, "Not implemented");
        case Type::REPLICA_READY:
            throw Exception(ErrorCodes::SUPPORT_IS_DISABLED, "Not implemented");
        case Type::SYNC_TRANSACTION_LOG:
            syncTransactionLog();
            break;
        case Type::FLUSH_DISTRIBUTED:
            flushDistributed(query);
            break;
        case Type::RESTART_REPLICAS:
            restartReplicas(system_context);
            break;
        case Type::RESTART_REPLICA:
            restartReplica(table_id, system_context);
            break;
        case Type::RESTORE_REPLICA:
            restoreReplica();
            break;
        case Type::RESTORE_DATABASE_REPLICA:
            restoreDatabaseReplica(query);
            break;
        case Type::WAIT_LOADING_PARTS:
            waitLoadingParts();
            break;
        case Type::RESTART_DISK:
            restartDisk(query.disk);
        case Type::FLUSH_LOGS:
        {
            getContext()->checkAccess(AccessType::SYSTEM_FLUSH_LOGS);
            auto system_logs = getContext()->getSystemLogs();
            system_logs.flush(true, query.logs);
            break;
        }
        case Type::STOP_LISTEN:
            getContext()->checkAccess(AccessType::SYSTEM_LISTEN);
            getContext()->stopServers(query.server_type);
            break;
        case Type::START_LISTEN:
            getContext()->checkAccess(AccessType::SYSTEM_LISTEN);
            getContext()->startServers(query.server_type);
            break;
        case Type::FLUSH_ASYNC_INSERT_QUEUE:
        {
            getContext()->checkAccess(AccessType::SYSTEM_FLUSH_ASYNC_INSERT_QUEUE);
            auto * queue = getContext()->tryGetAsynchronousInsertQueue();
            if (!queue)
                throw Exception(ErrorCodes::BAD_ARGUMENTS,
                    "Cannot flush asynchronous insert queue because it is not initialized");

            queue->flushAll();
            break;
        }
        case Type::STOP_THREAD_FUZZER:
            getContext()->checkAccess(AccessType::SYSTEM_THREAD_FUZZER);
            ThreadFuzzer::stop();
            CannotAllocateThreadFaultInjector::setFaultProbability(0);
            break;
        case Type::START_THREAD_FUZZER:
            getContext()->checkAccess(AccessType::SYSTEM_THREAD_FUZZER);
            ThreadFuzzer::start();
            CannotAllocateThreadFaultInjector::setFaultProbability(getContext()->getServerSettings()[ServerSetting::cannot_allocate_thread_fault_injection_probability]);
            break;
        case Type::UNFREEZE:
        {
            getContext()->checkAccess(AccessType::SYSTEM_UNFREEZE);
            /// The result contains information about deleted parts as a table. It is for compatibility with ALTER TABLE UNFREEZE query.
            result = Unfreezer(getContext()).systemUnfreeze(query.backup_name);
            break;
        }
        case Type::ENABLE_FAILPOINT:
        {
            getContext()->checkAccess(AccessType::SYSTEM_FAILPOINT);
            FailPointInjection::enableFailPoint(query.fail_point_name);
            break;
        }
        case Type::DISABLE_FAILPOINT:
        {
            getContext()->checkAccess(AccessType::SYSTEM_FAILPOINT);
            FailPointInjection::disableFailPoint(query.fail_point_name);
            break;
        }
        case Type::WAIT_FAILPOINT:
        {
            getContext()->checkAccess(AccessType::SYSTEM_FAILPOINT);
            LOG_TRACE(log, "Waiting for failpoint {}", query.fail_point_name);
            FailPointInjection::pauseFailPoint(query.fail_point_name);
            LOG_TRACE(log, "Finished waiting for failpoint {}", query.fail_point_name);
            break;
        }
        case Type::RESET_COVERAGE:
        {
            getContext()->checkAccess(AccessType::SYSTEM);
            resetCoverage();
            break;
        }
        case Type::LOAD_PRIMARY_KEY: {
            loadPrimaryKeys();
            break;
        }
        case Type::UNLOAD_PRIMARY_KEY:
        {
            unloadPrimaryKeys();
            break;
        }

#if USE_JEMALLOC
        case Type::JEMALLOC_PURGE:
        {
            getContext()->checkAccess(AccessType::SYSTEM_JEMALLOC);
            purgeJemallocArenas();
            break;
        }
        case Type::JEMALLOC_ENABLE_PROFILE:
        {
            getContext()->checkAccess(AccessType::SYSTEM_JEMALLOC);
            setJemallocProfileActive(true);
            break;
        }
        case Type::JEMALLOC_DISABLE_PROFILE:
        {
            getContext()->checkAccess(AccessType::SYSTEM_JEMALLOC);
            setJemallocProfileActive(false);
            break;
        }
        case Type::JEMALLOC_FLUSH_PROFILE:
        {
            getContext()->checkAccess(AccessType::SYSTEM_JEMALLOC);
            flushJemallocProfile("/tmp/jemalloc_clickhouse");
            break;
        }
#else
        case Type::JEMALLOC_PURGE:
        case Type::JEMALLOC_ENABLE_PROFILE:
        case Type::JEMALLOC_DISABLE_PROFILE:
        case Type::JEMALLOC_FLUSH_PROFILE:
            throw Exception(ErrorCodes::SUPPORT_IS_DISABLED, "The server was compiled without JEMalloc");
#endif
        default:
            throw Exception(ErrorCodes::BAD_ARGUMENTS, "Unknown type of SYSTEM query");
    }

    return result;
}

void InterpreterSystemQuery::restoreReplica()
{
    getContext()->checkAccess(AccessType::SYSTEM_RESTORE_REPLICA, table_id);

    const StoragePtr table_ptr = DatabaseCatalog::instance().getTable(table_id, getContext());

    auto * const table_replicated_ptr = dynamic_cast<StorageReplicatedMergeTree *>(table_ptr.get());

    if (table_replicated_ptr == nullptr)
        throw Exception(ErrorCodes::BAD_ARGUMENTS, table_is_not_replicated.data(), table_id.getNameForLogs());

    const auto & settings = getContext()->getSettingsRef();

    table_replicated_ptr->restoreMetadataInZooKeeper(
        ZooKeeperRetriesInfo{settings[Setting::keeper_max_retries],
                             settings[Setting::keeper_retry_initial_backoff_ms],
                             settings[Setting::keeper_retry_max_backoff_ms],
                             getContext()->getProcessListElementSafe()});
}

<<<<<<< HEAD
void InterpreterSystemQuery::restoreDatabaseReplica(ASTSystemQuery & query)
{
    const String database_name = query.getDatabase();
    getContext()->checkAccess(AccessType::SYSTEM_RESTORE_DATABASE_REPLICA, database_name);

    const auto db_ptr = DatabaseCatalog::instance().getDatabase(database_name);

    auto* replicated_db = dynamic_cast<DatabaseReplicated*>(db_ptr.get());
    if (!replicated_db)
    {
        throw Exception(ErrorCodes::BAD_ARGUMENTS, "Database {} is not Replicated", database_name);
    }

    replicated_db->restoreDatabaseMetadataInKeeper(getContext());

    LOG_TRACE(log, "Replicated database {} was restored.", database_name);
}

StoragePtr InterpreterSystemQuery::tryRestartReplica(const StorageID & replica, ContextMutablePtr system_context)
=======
StoragePtr InterpreterSystemQuery::doRestartReplica(const StorageID & replica, ContextMutablePtr system_context, bool throw_on_error)
>>>>>>> 8905b7dd
{
    LOG_TRACE(log, "Restarting replica {}", replica);
    auto table_ddl_guard = DatabaseCatalog::instance().getDDLGuard(replica.getDatabaseName(), replica.getTableName());

    auto restart_replica_lock = DatabaseCatalog::instance().tryGetLockForRestartReplica(replica.getDatabaseName());
    if (!restart_replica_lock)
        throw Exception(ErrorCodes::ABORTED, "Database {} is being dropped or detached, will not restart replica {}",
                        backQuoteIfNeed(replica.getDatabaseName()), replica.getNameForLogs());

    std::optional<Exception> exception;
    auto [database, table] = DatabaseCatalog::instance().getTableImpl(replica, getContext(), &exception);
    ASTPtr create_ast;

    if (!table)
    {
        if (throw_on_error)
            throw Exception(*exception);
        LOG_WARNING(getLogger("InterpreterSystemQuery"), "Cannot RESTART REPLICA {}: {}", replica.getNameForLogs(), exception->message());
        return nullptr;
    }
    const StorageID replica_table_id = table->getStorageID();
    if (!dynamic_cast<const StorageReplicatedMergeTree *>(table.get()))
    {
        if (throw_on_error)
            throw Exception(ErrorCodes::BAD_ARGUMENTS, table_is_not_replicated.data(), replica.getNameForLogs());
        LOG_WARNING(getLogger("InterpreterSystemQuery"), "Cannot RESTART REPLICA {}: not a ReplicatedMergeTree anymore", replica.getNameForLogs());
        return nullptr;
    }

    SCOPE_EXIT({
        if (table)
            table->is_being_restarted = false;
    });
    table->is_being_restarted = true;
    table->flushAndShutdown();
    {
        /// If table was already dropped by anyone, an exception will be thrown
        auto table_lock = table->lockExclusively(getContext()->getCurrentQueryId(), getContext()->getSettingsRef()[Setting::lock_acquire_timeout]);
        create_ast = database->getCreateTableQuery(replica.table_name, getContext());

        database->detachTable(system_context, replica.table_name);
    }
    table.reset();
    database->waitDetachedTableNotInUse(replica_table_id.uuid);

    /// Attach actions
    /// getCreateTableQuery must return canonical CREATE query representation, there are no need for AST postprocessing
    auto & create = create_ast->as<ASTCreateQuery &>();
    create.attach = true;

    auto columns = InterpreterCreateQuery::getColumnsDescription(*create.columns_list->columns, system_context, LoadingStrictnessLevel::ATTACH);
    auto constraints = InterpreterCreateQuery::getConstraintsDescription(create.columns_list->constraints, columns, system_context);
    auto data_path = database->getTableDataPath(create);

    auto new_table = StorageFactory::instance().get(create,
        data_path,
        system_context,
        system_context->getGlobalContext(),
        columns,
        constraints,
        LoadingStrictnessLevel::ATTACH);

    database->attachTable(system_context, replica.table_name, new_table, data_path);
    if (new_table->getStorageID().uuid != replica_table_id.uuid)
        throw Exception(ErrorCodes::LOGICAL_ERROR, "Tables UUID does not match after RESTART REPLICA (old: {}, new: {})", replica_table_id.uuid, new_table->getStorageID().uuid);

    new_table->startup();
    LOG_TRACE(log, "Restarted replica {}", new_table->getStorageID().getNameForLogs());
    return new_table;
}

void InterpreterSystemQuery::restartReplica(const StorageID & replica, ContextMutablePtr system_context)
{
    getContext()->checkAccess(AccessType::SYSTEM_RESTART_REPLICA, replica);
    doRestartReplica(replica, system_context, /*throw_on_error=*/ true);
}

void InterpreterSystemQuery::restartReplicas(ContextMutablePtr system_context)
{
    std::vector<StorageID> replica_names;
    auto & catalog = DatabaseCatalog::instance();

    auto access = getContext()->getAccess();
    bool access_is_granted_globally = access->isGranted(AccessType::SYSTEM_RESTART_REPLICA);

    for (auto & elem : catalog.getDatabases())
    {
        for (auto it = elem.second->getTablesIterator(getContext()); it->isValid(); it->next())
        {
            if (dynamic_cast<const StorageReplicatedMergeTree *>(it->table().get()))
            {
                if (!access_is_granted_globally && !access->isGranted(AccessType::SYSTEM_RESTART_REPLICA, elem.first, it->name()))
                {
                    LOG_INFO(log, "Access {} denied, skipping {}.{}", "SYSTEM RESTART REPLICA", elem.first, it->name());
                    continue;
                }
                replica_names.emplace_back(it->databaseName(), it->name());
            }
        }
    }

    if (replica_names.empty())
        return;

    size_t threads = std::min(static_cast<size_t>(getNumberOfCPUCoresToUse()), replica_names.size());
    LOG_DEBUG(log, "Will restart {} replicas using {} threads", replica_names.size(), threads);
    ThreadPool pool(CurrentMetrics::RestartReplicaThreads, CurrentMetrics::RestartReplicaThreadsActive, CurrentMetrics::RestartReplicaThreadsScheduled, threads);

    for (auto & replica : replica_names)
    {
        pool.scheduleOrThrowOnError([&]() { doRestartReplica(replica, system_context, /*throw_on_error=*/ false); });
    }
    pool.wait();
}

void InterpreterSystemQuery::dropReplica(ASTSystemQuery & query)
{
    if (query.replica.empty())
        throw Exception(ErrorCodes::BAD_ARGUMENTS, "Replica name is empty");

    if (!table_id.empty())
    {
        getContext()->checkAccess(AccessType::SYSTEM_DROP_REPLICA, table_id);
        StoragePtr table = DatabaseCatalog::instance().getTable(table_id, getContext());

        if (!dropReplicaImpl(query, table))
            throw Exception(ErrorCodes::BAD_ARGUMENTS, table_is_not_replicated.data(), table_id.getNameForLogs());
    }
    else if (query.database)
    {
        getContext()->checkAccess(AccessType::SYSTEM_DROP_REPLICA, query.getDatabase());
        DatabasePtr database = DatabaseCatalog::instance().getDatabase(query.getDatabase());
        for (auto iterator = database->getTablesIterator(getContext()); iterator->isValid(); iterator->next())
            dropReplicaImpl(query, iterator->table());
        LOG_TRACE(log, "Dropped replica {} from database {}", query.replica, backQuoteIfNeed(database->getDatabaseName()));
    }
    else if (query.is_drop_whole_replica)
    {
        auto databases = DatabaseCatalog::instance().getDatabases();
        auto access = getContext()->getAccess();
        bool access_is_granted_globally = access->isGranted(AccessType::SYSTEM_DROP_REPLICA);

        /// Instead of silently failing, check the permissions to delete all databases in advance.
        /// Throw an exception to user if the user doesn't have enough privileges to drop the replica.
        /// Include the databases that the user needs privileges for in the exception
        std::vector<String> required_access;
        for (auto & elem : databases)
        {
            if (!access_is_granted_globally && !access->isGranted(AccessType::SYSTEM_DROP_REPLICA, elem.first))
            {
                required_access.emplace_back(elem.first);
                LOG_INFO(log, "? Access {} denied, skipping database {}", "SYSTEM DROP REPLICA", elem.first);
            }
        }

        if (!required_access.empty())
            throw Exception(
                ErrorCodes::ACCESS_DENIED,
                "Access denied for {}. Not enough permissions to drop these databases: {}",
                "SYSTEM DROP REPLICA",
                fmt::join(required_access, ", "));

        /// If we are here, then the user has the necassary access to drop the replica, continue with the operation.
        for (auto & elem : databases)
        {
            DatabasePtr & database = elem.second;
            for (auto iterator = database->getTablesIterator(getContext()); iterator->isValid(); iterator->next())
            {
                dropReplicaImpl(query, iterator->table());
            }
            LOG_TRACE(log, "Dropped replica {} from database {}", query.replica, backQuoteIfNeed(database->getDatabaseName()));
        }
    }
    else if (!query.replica_zk_path.empty())
    {
        getContext()->checkAccess(AccessType::SYSTEM_DROP_REPLICA);
        String remote_replica_path = fs::path(query.replica_zk_path)  / "replicas" / query.replica;

        /// This check is actually redundant, but it may prevent from some user mistakes
        for (auto & elem : DatabaseCatalog::instance().getDatabases())
        {
            DatabasePtr & database = elem.second;
            for (auto iterator = database->getTablesIterator(getContext()); iterator->isValid(); iterator->next())
            {
                if (auto * storage_replicated = dynamic_cast<StorageReplicatedMergeTree *>(iterator->table().get()))
                {
                    ReplicatedTableStatus status;
                    storage_replicated->getStatus(status);
                    if (status.replica_path == remote_replica_path)
                        throw Exception(ErrorCodes::TABLE_WAS_NOT_DROPPED,
                                        "There is a local table {}, which has the same table path in ZooKeeper. "
                                        "Please check the path in query. "
                                        "If you want to drop replica "
                                        "of this table, use `DROP TABLE` "
                                        "or `SYSTEM DROP REPLICA 'name' FROM db.table`",
                                        storage_replicated->getStorageID().getNameForLogs());
                }
            }
        }

        auto zookeeper = getContext()->getZooKeeper();

        bool looks_like_table_path = zookeeper->exists(query.replica_zk_path + "/replicas") ||
                                     zookeeper->exists(query.replica_zk_path + "/dropped");
        if (!looks_like_table_path)
            throw Exception(ErrorCodes::TABLE_WAS_NOT_DROPPED, "Specified path {} does not look like a table path",
                            query.replica_zk_path);

        if (zookeeper->exists(remote_replica_path + "/is_active"))
            throw Exception(ErrorCodes::TABLE_WAS_NOT_DROPPED, "Can't remove replica: {}, because it's active", query.replica);

        TableZnodeInfo info;
        info.path = query.replica_zk_path;
        info.replica_name = query.replica;
        StorageReplicatedMergeTree::dropReplica(zookeeper, info, log);
        LOG_INFO(log, "Dropped replica {}", remote_replica_path);
    }
    else
        throw Exception(ErrorCodes::LOGICAL_ERROR, "Invalid query");
}

bool InterpreterSystemQuery::dropReplicaImpl(ASTSystemQuery & query, const StoragePtr & table)
{
    auto * storage_replicated = dynamic_cast<StorageReplicatedMergeTree *>(table.get());
    if (!storage_replicated)
        return false;

    ReplicatedTableStatus status;
    storage_replicated->getStatus(status);

    /// Do not allow to drop local replicas and active remote replicas
    if (query.replica == status.zookeeper_info.replica_name)
        throw Exception(ErrorCodes::TABLE_WAS_NOT_DROPPED,
                        "We can't drop local replica, please use `DROP TABLE` if you want "
                        "to clean the data and drop this replica");

    storage_replicated->dropReplica(query.replica, log);
    LOG_TRACE(log, "Dropped replica {} of {}", query.replica, table->getStorageID().getNameForLogs());

    return true;
}

void InterpreterSystemQuery::dropDatabaseReplica(ASTSystemQuery & query)
{
    if (query.replica.empty())
        throw Exception(ErrorCodes::BAD_ARGUMENTS, "Replica name is empty");

    auto check_not_local_replica = [](const DatabaseReplicated * replicated, const ASTSystemQuery & query_)
    {
        if (!query_.replica_zk_path.empty() && fs::path(replicated->getZooKeeperPath()) != fs::path(query_.replica_zk_path))
            return;
        String full_replica_name = query_.shard.empty() ? query_.replica
                                                        : DatabaseReplicated::getFullReplicaName(query_.shard, query_.replica);
        if (replicated->getFullReplicaName() != full_replica_name)
            return;

        throw Exception(ErrorCodes::TABLE_WAS_NOT_DROPPED, "There is a local database {}, which has the same path in ZooKeeper "
                        "and the same replica name. Please check the path in query. "
                        "If you want to drop replica of this database, use `DROP DATABASE`", replicated->getDatabaseName());
    };

    if (query.database)
    {
        getContext()->checkAccess(AccessType::SYSTEM_DROP_REPLICA, query.getDatabase());
        DatabasePtr database = DatabaseCatalog::instance().getDatabase(query.getDatabase());
        if (auto * replicated = dynamic_cast<DatabaseReplicated *>(database.get()))
        {
            check_not_local_replica(replicated, query);
            DatabaseReplicated::dropReplica(replicated, replicated->getZooKeeperPath(), query.shard, query.replica, /*throw_if_noop*/ true);
        }
        else
            throw Exception(ErrorCodes::BAD_ARGUMENTS, "Database {} is not Replicated, cannot drop replica", query.getDatabase());
        LOG_TRACE(log, "Dropped replica {} of Replicated database {}", query.replica, backQuoteIfNeed(database->getDatabaseName()));
    }
    else if (query.is_drop_whole_replica)
    {
        auto databases = DatabaseCatalog::instance().getDatabases();
        auto access = getContext()->getAccess();
        bool access_is_granted_globally = access->isGranted(AccessType::SYSTEM_DROP_REPLICA);

        for (auto & elem : databases)
        {
            DatabasePtr & database = elem.second;
            auto * replicated = dynamic_cast<DatabaseReplicated *>(database.get());
            if (!replicated)
                continue;
            if (!access_is_granted_globally && !access->isGranted(AccessType::SYSTEM_DROP_REPLICA, elem.first))
            {
                LOG_INFO(log, "Access {} denied, skipping database {}", "SYSTEM DROP REPLICA", elem.first);
                continue;
            }

            check_not_local_replica(replicated, query);
            DatabaseReplicated::dropReplica(replicated, replicated->getZooKeeperPath(), query.shard, query.replica, /*throw_if_noop*/ false);
            LOG_TRACE(log, "Dropped replica {} of Replicated database {}", query.replica, backQuoteIfNeed(database->getDatabaseName()));
        }
    }
    else if (!query.replica_zk_path.empty())
    {
        getContext()->checkAccess(AccessType::SYSTEM_DROP_REPLICA);

        /// This check is actually redundant, but it may prevent from some user mistakes
        for (auto & elem : DatabaseCatalog::instance().getDatabases())
            if (auto * replicated = dynamic_cast<DatabaseReplicated *>(elem.second.get()))
                check_not_local_replica(replicated, query);

        DatabaseReplicated::dropReplica(nullptr, query.replica_zk_path, query.shard, query.replica, /*throw_if_noop*/ true);
        LOG_INFO(log, "Dropped replica {} of Replicated database with path {}", query.replica, query.replica_zk_path);
    }
    else
        throw Exception(ErrorCodes::LOGICAL_ERROR, "Invalid query");
}

bool InterpreterSystemQuery::trySyncReplica(StoragePtr table, SyncReplicaMode sync_replica_mode, const std::unordered_set<String> & src_replicas, ContextPtr context_)
 {
    auto table_id_ = table->getStorageID();

    /// If materialized view, sync its target table.
    for (int i = 0;; ++i)
    {
        if (i >= 100)
            throw Exception(ErrorCodes::TOO_DEEP_RECURSION, "Materialized view targets form a cycle or a very long chain");

        if (auto * storage_mv = dynamic_cast<StorageMaterializedView *>(table.get()))
            table = storage_mv->getTargetTable();
        else
            break;
    }

    if (auto * storage_replicated = dynamic_cast<StorageReplicatedMergeTree *>(table.get()))
    {
        auto log = getLogger("InterpreterSystemQuery");
        LOG_TRACE(log, "Synchronizing entries in replica's queue with table's log and waiting for current last entry to be processed");
        auto sync_timeout = context_->getSettingsRef()[Setting::receive_timeout].totalMilliseconds();
        if (!storage_replicated->waitForProcessingQueue(sync_timeout, sync_replica_mode, src_replicas))
        {
            LOG_ERROR(log, "SYNC REPLICA {}: Timed out.", table_id_.getNameForLogs());
            throw Exception(ErrorCodes::TIMEOUT_EXCEEDED, "SYNC REPLICA {}: command timed out. " \
                    "See the 'receive_timeout' setting", table_id_.getNameForLogs());
        }
        LOG_TRACE(log, "SYNC REPLICA {}: OK", table_id_.getNameForLogs());
    }
    else
        return false;

    return true;
}

void InterpreterSystemQuery::syncReplica(ASTSystemQuery & query)
{
    getContext()->checkAccess(AccessType::SYSTEM_SYNC_REPLICA, table_id);
    StoragePtr table = DatabaseCatalog::instance().getTable(table_id, getContext());
    std::unordered_set<std::string> replicas(query.src_replicas.begin(), query.src_replicas.end());
    if (!trySyncReplica(table, query.sync_replica_mode, replicas, getContext()))
        throw Exception(ErrorCodes::BAD_ARGUMENTS, table_is_not_replicated.data(), table_id.getNameForLogs());
}

void InterpreterSystemQuery::waitLoadingParts()
{
    getContext()->checkAccess(AccessType::SYSTEM_WAIT_LOADING_PARTS, table_id);
    StoragePtr table = DatabaseCatalog::instance().getTable(table_id, getContext());

    if (auto * merge_tree = dynamic_cast<MergeTreeData *>(table.get()))
    {
        LOG_TRACE(log, "Waiting for loading of parts of table {}", table_id.getFullTableName());
        merge_tree->waitForOutdatedPartsToBeLoaded();
        LOG_TRACE(log, "Finished waiting for loading of parts of table {}", table_id.getFullTableName());
    }
    else
    {
        throw Exception(ErrorCodes::BAD_ARGUMENTS,
            "Command WAIT LOADING PARTS is supported only for MergeTree table, but got: {}", table->getName());
    }
}

void InterpreterSystemQuery::loadPrimaryKeys()
{
    loadOrUnloadPrimaryKeysImpl(true);
};

void InterpreterSystemQuery::unloadPrimaryKeys()
{
    loadOrUnloadPrimaryKeysImpl(false);
}

void InterpreterSystemQuery::loadOrUnloadPrimaryKeysImpl(bool load)
{
    if (!table_id.empty())
    {
        getContext()->checkAccess(load ? AccessType::SYSTEM_LOAD_PRIMARY_KEY : AccessType::SYSTEM_UNLOAD_PRIMARY_KEY, table_id.database_name, table_id.table_name);
        StoragePtr table = DatabaseCatalog::instance().getTable(table_id, getContext());

        if (auto * merge_tree = dynamic_cast<MergeTreeData *>(table.get()))
        {
            LOG_TRACE(log, "{} primary keys for table {}", load ? "Loading" : "Unloading", table_id.getFullTableName());
            load ? merge_tree->loadPrimaryKeys() : merge_tree->unloadPrimaryKeys();
        }
        else
        {
            throw Exception(
                ErrorCodes::BAD_ARGUMENTS, "Command {} PRIMARY KEY is supported only for MergeTree tables, but got: {}", load ? "LOAD" : "UNLOAD", table->getName());
        }
    }
    else
    {
        getContext()->checkAccess(load ? AccessType::SYSTEM_LOAD_PRIMARY_KEY : AccessType::SYSTEM_UNLOAD_PRIMARY_KEY);
        LOG_TRACE(log, "{} primary keys for all tables", load ? "Loading" : "Unloading");

        for (auto & database : DatabaseCatalog::instance().getDatabases())
        {
            for (auto it = database.second->getTablesIterator(getContext()); it->isValid(); it->next())
            {
                if (auto * merge_tree = dynamic_cast<MergeTreeData *>(it->table().get()))
                {
                    load ? merge_tree->loadPrimaryKeys() : merge_tree->unloadPrimaryKeys();
                }
            }
        }
    }
}

void InterpreterSystemQuery::syncReplicatedDatabase(ASTSystemQuery & query)
{
    const auto database_name = query.getDatabase();
    auto guard = DatabaseCatalog::instance().getDDLGuard(database_name, "");
    auto database = DatabaseCatalog::instance().getDatabase(database_name);

    if (auto * ptr = typeid_cast<DatabaseReplicated *>(database.get()))
    {
        LOG_TRACE(log, "Synchronizing entries in the database replica's (name: {}) queue with the log", database_name);
        if (!ptr->waitForReplicaToProcessAllEntries(getContext()->getSettingsRef()[Setting::receive_timeout].totalMilliseconds()))
        {
            throw Exception(ErrorCodes::TIMEOUT_EXCEEDED, "SYNC DATABASE REPLICA {}: database is readonly or command timed out. " \
                    "See the 'receive_timeout' setting", database_name);
        }
        LOG_TRACE(log, "SYNC DATABASE REPLICA {}: OK", database_name);
    }
    else
        throw Exception(ErrorCodes::BAD_ARGUMENTS, "SYSTEM SYNC DATABASE REPLICA query is intended to work only with Replicated engine");
}


void InterpreterSystemQuery::syncTransactionLog()
{
    getContext()->checkTransactionsAreAllowed(/* explicit_tcl_query */ true);
    TransactionLog::instance().sync();
}


void InterpreterSystemQuery::flushDistributed(ASTSystemQuery & query)
{
    getContext()->checkAccess(AccessType::SYSTEM_FLUSH_DISTRIBUTED, table_id);

    SettingsChanges settings_changes;
    if (query.query_settings)
        settings_changes = query.query_settings->as<ASTSetQuery>()->changes;

    if (auto * storage_distributed = dynamic_cast<StorageDistributed *>(DatabaseCatalog::instance().getTable(table_id, getContext()).get()))
        storage_distributed->flushClusterNodesAllData(getContext(), settings_changes);
    else
        throw Exception(ErrorCodes::BAD_ARGUMENTS, "Table {} is not distributed", table_id.getNameForLogs());
}

[[noreturn]] void InterpreterSystemQuery::restartDisk(String &)
{
    getContext()->checkAccess(AccessType::SYSTEM_RESTART_DISK);
    throw Exception(ErrorCodes::NOT_IMPLEMENTED, "SYSTEM RESTART DISK is not supported");
}

RefreshTaskList InterpreterSystemQuery::getRefreshTasks()
{
    auto ctx = getContext();
    ctx->checkAccess(AccessType::SYSTEM_VIEWS, table_id);
    auto tasks = ctx->getRefreshSet().findTasks(table_id);
    if (tasks.empty())
        throw Exception(
            ErrorCodes::BAD_ARGUMENTS, "Refreshable view {} doesn't exist", table_id.getNameForLogs());
    return tasks;
}

void InterpreterSystemQuery::prewarmMarkCache()
{
    if (table_id.empty())
        throw Exception(ErrorCodes::BAD_ARGUMENTS, "Table is not specified for PREWARM MARK CACHE command");

    getContext()->checkAccess(AccessType::SYSTEM_PREWARM_MARK_CACHE, table_id);

    auto table_ptr = DatabaseCatalog::instance().getTable(table_id, getContext());
    auto * merge_tree = dynamic_cast<MergeTreeData *>(table_ptr.get());
    if (!merge_tree)
        throw Exception(ErrorCodes::BAD_ARGUMENTS, "Command PREWARM MARK CACHE is supported only for MergeTree table, but got: {}", table_ptr->getName());

    auto mark_cache = getContext()->getMarkCache();
    if (!mark_cache)
        throw Exception(ErrorCodes::BAD_ARGUMENTS, "Mark cache is not configured");

    ThreadPool pool(
        CurrentMetrics::MergeTreePartsLoaderThreads,
        CurrentMetrics::MergeTreePartsLoaderThreadsActive,
        CurrentMetrics::MergeTreePartsLoaderThreadsScheduled,
        getContext()->getSettingsRef()[Setting::max_threads]);

    merge_tree->prewarmCaches(pool, std::move(mark_cache), nullptr);
}

void InterpreterSystemQuery::prewarmPrimaryIndexCache()
{
    if (table_id.empty())
        throw Exception(ErrorCodes::BAD_ARGUMENTS, "Table is not specified for PREWARM PRIMARY INDEX CACHE command");

    getContext()->checkAccess(AccessType::SYSTEM_PREWARM_PRIMARY_INDEX_CACHE, table_id);

    auto table_ptr = DatabaseCatalog::instance().getTable(table_id, getContext());
    auto * merge_tree = dynamic_cast<MergeTreeData *>(table_ptr.get());
    if (!merge_tree)
        throw Exception(ErrorCodes::BAD_ARGUMENTS, "Command PREWARM PRIMARY INDEX CACHE is supported only for MergeTree table, but got: {}", table_ptr->getName());

    auto index_cache = merge_tree->getPrimaryIndexCache();
    if (!index_cache)
        throw Exception(ErrorCodes::BAD_ARGUMENTS, "Primary index cache is not configured or is not enabled for table {}", table_id.getFullTableName());

    ThreadPool pool(
        CurrentMetrics::MergeTreePartsLoaderThreads,
        CurrentMetrics::MergeTreePartsLoaderThreadsActive,
        CurrentMetrics::MergeTreePartsLoaderThreadsScheduled,
        getContext()->getSettingsRef()[Setting::max_threads]);

    merge_tree->prewarmCaches(pool, nullptr, std::move(index_cache));
}


AccessRightsElements InterpreterSystemQuery::getRequiredAccessForDDLOnCluster() const
{
    const auto & query = query_ptr->as<const ASTSystemQuery &>();
    using Type = ASTSystemQuery::Type;
    AccessRightsElements required_access;

    switch (query.type)
    {
        case Type::SHUTDOWN:
        case Type::KILL:
        case Type::SUSPEND:
        {
            required_access.emplace_back(AccessType::SYSTEM_SHUTDOWN);
            break;
        }
        case Type::DROP_DNS_CACHE:
        case Type::DROP_CONNECTIONS_CACHE:
        case Type::DROP_MARK_CACHE:
        case Type::DROP_PRIMARY_INDEX_CACHE:
        case Type::DROP_MMAP_CACHE:
        case Type::DROP_QUERY_CONDITION_CACHE:
        case Type::DROP_QUERY_CACHE:
        case Type::DROP_COMPILED_EXPRESSION_CACHE:
        case Type::DROP_UNCOMPRESSED_CACHE:
        case Type::DROP_INDEX_MARK_CACHE:
        case Type::DROP_INDEX_UNCOMPRESSED_CACHE:
        case Type::DROP_SKIPPING_INDEX_CACHE:
        case Type::DROP_FILESYSTEM_CACHE:
        case Type::DROP_DISTRIBUTED_CACHE_CONNECTIONS:
        case Type::DROP_DISTRIBUTED_CACHE:
        case Type::SYNC_FILESYSTEM_CACHE:
        case Type::DROP_PAGE_CACHE:
        case Type::DROP_SCHEMA_CACHE:
        case Type::DROP_FORMAT_SCHEMA_CACHE:
        case Type::DROP_S3_CLIENT_CACHE:
        {
            required_access.emplace_back(AccessType::SYSTEM_DROP_CACHE);
            break;
        }
        case Type::DROP_DISK_METADATA_CACHE:
            throw Exception(ErrorCodes::SUPPORT_IS_DISABLED, "Not implemented");
        case Type::RELOAD_DICTIONARY:
        case Type::RELOAD_DICTIONARIES:
        case Type::RELOAD_EMBEDDED_DICTIONARIES:
        {
            required_access.emplace_back(AccessType::SYSTEM_RELOAD_DICTIONARY);
            break;
        }
        case Type::RELOAD_MODEL:
        case Type::RELOAD_MODELS:
        {
            required_access.emplace_back(AccessType::SYSTEM_RELOAD_MODEL);
            break;
        }
        case Type::RELOAD_FUNCTION:
        case Type::RELOAD_FUNCTIONS:
        {
            required_access.emplace_back(AccessType::SYSTEM_RELOAD_FUNCTION);
            break;
        }
        case Type::RELOAD_CONFIG:
        {
            required_access.emplace_back(AccessType::SYSTEM_RELOAD_CONFIG);
            break;
        }
        case Type::RELOAD_USERS:
        {
            required_access.emplace_back(AccessType::SYSTEM_RELOAD_USERS);
            break;
        }
        case Type::RELOAD_ASYNCHRONOUS_METRICS:
        {
            required_access.emplace_back(AccessType::SYSTEM_RELOAD_ASYNCHRONOUS_METRICS);
            break;
        }
        case Type::STOP_MERGES:
        case Type::START_MERGES:
        {
            if (!query.table)
                required_access.emplace_back(AccessType::SYSTEM_MERGES);
            else
                required_access.emplace_back(AccessType::SYSTEM_MERGES, query.getDatabase(), query.getTable());
            break;
        }
        case Type::STOP_TTL_MERGES:
        case Type::START_TTL_MERGES:
        {
            if (!query.table)
                required_access.emplace_back(AccessType::SYSTEM_TTL_MERGES);
            else
                required_access.emplace_back(AccessType::SYSTEM_TTL_MERGES, query.getDatabase(), query.getTable());
            break;
        }
        case Type::STOP_MOVES:
        case Type::START_MOVES:
        {
            if (!query.table)
                required_access.emplace_back(AccessType::SYSTEM_MOVES);
            else
                required_access.emplace_back(AccessType::SYSTEM_MOVES, query.getDatabase(), query.getTable());
            break;
        }
        case Type::STOP_PULLING_REPLICATION_LOG:
        case Type::START_PULLING_REPLICATION_LOG:
        {
            if (!query.table)
                required_access.emplace_back(AccessType::SYSTEM_PULLING_REPLICATION_LOG);
            else
                required_access.emplace_back(AccessType::SYSTEM_PULLING_REPLICATION_LOG, query.getDatabase(), query.getTable());
            break;
        }
        case Type::STOP_CLEANUP:
        case Type::START_CLEANUP:
        {
            if (!query.table)
                required_access.emplace_back(AccessType::SYSTEM_PULLING_REPLICATION_LOG);
            else
                required_access.emplace_back(AccessType::SYSTEM_PULLING_REPLICATION_LOG, query.getDatabase(), query.getTable());
            break;
        }
        case Type::STOP_FETCHES:
        case Type::START_FETCHES:
        {
            if (!query.table)
                required_access.emplace_back(AccessType::SYSTEM_FETCHES);
            else
                required_access.emplace_back(AccessType::SYSTEM_FETCHES, query.getDatabase(), query.getTable());
            break;
        }
        case Type::STOP_DISTRIBUTED_SENDS:
        case Type::START_DISTRIBUTED_SENDS:
        {
            if (!query.table)
                required_access.emplace_back(AccessType::SYSTEM_DISTRIBUTED_SENDS);
            else
                required_access.emplace_back(AccessType::SYSTEM_DISTRIBUTED_SENDS, query.getDatabase(), query.getTable());
            break;
        }
        case Type::STOP_REPLICATED_SENDS:
        case Type::START_REPLICATED_SENDS:
        {
            if (!query.table)
                required_access.emplace_back(AccessType::SYSTEM_REPLICATED_SENDS);
            else
                required_access.emplace_back(AccessType::SYSTEM_REPLICATED_SENDS, query.getDatabase(), query.getTable());
            break;
        }
        case Type::STOP_REPLICATION_QUEUES:
        case Type::START_REPLICATION_QUEUES:
        {
            if (!query.table)
                required_access.emplace_back(AccessType::SYSTEM_REPLICATION_QUEUES);
            else
                required_access.emplace_back(AccessType::SYSTEM_REPLICATION_QUEUES, query.getDatabase(), query.getTable());
            break;
        }
        case Type::STOP_REPLICATED_DDL_QUERIES:
        case Type::START_REPLICATED_DDL_QUERIES:
        {
            required_access.emplace_back(AccessType::SYSTEM_REPLICATION_QUEUES);
            break;
        }
        case Type::STOP_VIRTUAL_PARTS_UPDATE:
        case Type::START_VIRTUAL_PARTS_UPDATE:
        {
            if (!query.table)
                required_access.emplace_back(AccessType::SYSTEM_PULLING_REPLICATION_LOG);
            else
                required_access.emplace_back(AccessType::SYSTEM_PULLING_REPLICATION_LOG, query.getDatabase(), query.getTable());
            break;
        }
        case Type::STOP_REDUCE_BLOCKING_PARTS:
        case Type::START_REDUCE_BLOCKING_PARTS:
        {
            if (!query.table)
                required_access.emplace_back(AccessType::SYSTEM_REDUCE_BLOCKING_PARTS);
            else
                required_access.emplace_back(AccessType::SYSTEM_REDUCE_BLOCKING_PARTS, query.getDatabase(), query.getTable());
            break;
        }
        case Type::REFRESH_VIEW:
        case Type::WAIT_VIEW:
        case Type::START_VIEW:
        case Type::START_VIEWS:
        case Type::STOP_VIEW:
        case Type::STOP_VIEWS:
        case Type::CANCEL_VIEW:
        case Type::TEST_VIEW:
        {
            if (!query.table)
                required_access.emplace_back(AccessType::SYSTEM_VIEWS);
            else
                required_access.emplace_back(AccessType::SYSTEM_VIEWS, query.getDatabase(), query.getTable());
            break;
        }
        case Type::DROP_REPLICA:
        case Type::DROP_DATABASE_REPLICA:
        {
            required_access.emplace_back(AccessType::SYSTEM_DROP_REPLICA, query.getDatabase(), query.getTable());
            break;
        }
        case Type::DROP_CATALOG_REPLICA:
        {
            required_access.emplace_back(AccessType::SYSTEM_DROP_REPLICA);
            break;
        }
        case Type::RESTORE_REPLICA:
        {
            required_access.emplace_back(AccessType::SYSTEM_RESTORE_REPLICA, query.getDatabase(), query.getTable());
            break;
        }
        case Type::RESTORE_DATABASE_REPLICA:
        {
            required_access.emplace_back(AccessType::SYSTEM_RESTORE_DATABASE_REPLICA, query.getDatabase());
            break;
        }
        case Type::SYNC_REPLICA:
        {
            required_access.emplace_back(AccessType::SYSTEM_SYNC_REPLICA, query.getDatabase(), query.getTable());
            break;
        }
        case Type::REPLICA_READY:
        case Type::REPLICA_UNREADY:
            throw Exception(ErrorCodes::SUPPORT_IS_DISABLED, "Not implemented");
        case Type::RESTART_REPLICA:
        {
            required_access.emplace_back(AccessType::SYSTEM_RESTART_REPLICA, query.getDatabase(), query.getTable());
            break;
        }
        case Type::RESTART_REPLICAS:
        {
            required_access.emplace_back(AccessType::SYSTEM_RESTART_REPLICA);
            break;
        }
        case Type::WAIT_LOADING_PARTS:
        {
            required_access.emplace_back(AccessType::SYSTEM_WAIT_LOADING_PARTS, query.getDatabase(), query.getTable());
            break;
        }
        case Type::PREWARM_MARK_CACHE:
        {
            required_access.emplace_back(AccessType::SYSTEM_PREWARM_MARK_CACHE, query.getDatabase(), query.getTable());
            break;
        }
        case Type::PREWARM_PRIMARY_INDEX_CACHE:
        {
            required_access.emplace_back(AccessType::SYSTEM_PREWARM_MARK_CACHE, query.getDatabase(), query.getTable());
            break;
        }
        case Type::SYNC_DATABASE_REPLICA:
        {
            required_access.emplace_back(AccessType::SYSTEM_SYNC_DATABASE_REPLICA, query.getDatabase());
            break;
        }
        case Type::SYNC_TRANSACTION_LOG:
        {
            required_access.emplace_back(AccessType::SYSTEM_SYNC_TRANSACTION_LOG);
            break;
        }
        case Type::FLUSH_DISTRIBUTED:
        {
            required_access.emplace_back(AccessType::SYSTEM_FLUSH_DISTRIBUTED, query.getDatabase(), query.getTable());
            break;
        }
        case Type::FLUSH_LOGS:
        {
            required_access.emplace_back(AccessType::SYSTEM_FLUSH_LOGS);
            break;
        }
        case Type::FLUSH_ASYNC_INSERT_QUEUE:
        {
            required_access.emplace_back(AccessType::SYSTEM_FLUSH_ASYNC_INSERT_QUEUE);
            break;
        }
        case Type::RESTART_DISK:
        {
            required_access.emplace_back(AccessType::SYSTEM_RESTART_DISK);
            break;
        }
        case Type::UNFREEZE:
        {
            required_access.emplace_back(AccessType::SYSTEM_UNFREEZE);
            break;
        }
        case Type::SYNC_FILE_CACHE:
        {
            required_access.emplace_back(AccessType::SYSTEM_SYNC_FILE_CACHE);
            break;
        }
        case Type::STOP_LISTEN:
        case Type::START_LISTEN:
        {
            required_access.emplace_back(AccessType::SYSTEM_LISTEN);
            break;
        }
        case Type::JEMALLOC_PURGE:
        case Type::JEMALLOC_ENABLE_PROFILE:
        case Type::JEMALLOC_DISABLE_PROFILE:
        case Type::JEMALLOC_FLUSH_PROFILE:
        {
            required_access.emplace_back(AccessType::SYSTEM_JEMALLOC);
            break;
        }
        case Type::LOAD_PRIMARY_KEY:
        {
            if (!query.table)
                required_access.emplace_back(AccessType::SYSTEM_LOAD_PRIMARY_KEY);
            else
                required_access.emplace_back(AccessType::SYSTEM_LOAD_PRIMARY_KEY, query.getDatabase(), query.getTable());
            break;
        }
        case Type::UNLOAD_PRIMARY_KEY:
        {
            if (!query.table)
                required_access.emplace_back(AccessType::SYSTEM_UNLOAD_PRIMARY_KEY);
            else
                required_access.emplace_back(AccessType::SYSTEM_UNLOAD_PRIMARY_KEY, query.getDatabase(), query.getTable());
            break;
        }
        case Type::UNLOCK_SNAPSHOT:
        {
            required_access.emplace_back(AccessType::BACKUP);
            break;
        }
        case Type::STOP_THREAD_FUZZER:
        case Type::START_THREAD_FUZZER:
        case Type::ENABLE_FAILPOINT:
        case Type::WAIT_FAILPOINT:
        case Type::DISABLE_FAILPOINT:
        case Type::RESET_COVERAGE:
        case Type::UNKNOWN:
        case Type::END: break;
    }
    return required_access;
}

void registerInterpreterSystemQuery(InterpreterFactory & factory)
{
    auto create_fn = [] (const InterpreterFactory::Arguments & args)
    {
        return std::make_unique<InterpreterSystemQuery>(args.query, args.context);
    };
    factory.registerInterpreter("InterpreterSystemQuery", create_fn);
}

}<|MERGE_RESOLUTION|>--- conflicted
+++ resolved
@@ -902,7 +902,6 @@
                              getContext()->getProcessListElementSafe()});
 }
 
-<<<<<<< HEAD
 void InterpreterSystemQuery::restoreDatabaseReplica(ASTSystemQuery & query)
 {
     const String database_name = query.getDatabase();
@@ -921,10 +920,7 @@
     LOG_TRACE(log, "Replicated database {} was restored.", database_name);
 }
 
-StoragePtr InterpreterSystemQuery::tryRestartReplica(const StorageID & replica, ContextMutablePtr system_context)
-=======
 StoragePtr InterpreterSystemQuery::doRestartReplica(const StorageID & replica, ContextMutablePtr system_context, bool throw_on_error)
->>>>>>> 8905b7dd
 {
     LOG_TRACE(log, "Restarting replica {}", replica);
     auto table_ddl_guard = DatabaseCatalog::instance().getDDLGuard(replica.getDatabaseName(), replica.getTableName());
