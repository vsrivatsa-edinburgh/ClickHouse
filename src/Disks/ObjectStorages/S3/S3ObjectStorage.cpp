#include <Disks/ObjectStorages/S3/S3ObjectStorage.h>

#if USE_AWS_S3

#include <IO/S3Common.h>
#include <Disks/ObjectStorages/ObjectStorageIteratorAsync.h>

#include <Disks/IO/ReadBufferFromRemoteFSGather.h>
#include <Disks/ObjectStorages/DiskObjectStorageCommon.h>
#include <Disks/IO/AsynchronousBoundedReadBuffer.h>
#include <Disks/IO/ThreadPoolRemoteFSReader.h>
#include <IO/WriteBufferFromS3.h>
#include <IO/ReadBufferFromS3.h>
#include <IO/S3/getObjectInfo.h>
#include <IO/S3/copyS3File.h>
#include <Interpreters/Context.h>
#include <Interpreters/threadPoolCallbackRunner.h>
#include <IO/S3/BlobStorageLogWriter.h>

#include <Disks/ObjectStorages/S3/diskSettings.h>

#include <Common/getRandomASCIIString.h>
#include <Common/ProfileEvents.h>
#include <Common/StringUtils/StringUtils.h>
#include <Common/logger_useful.h>
#include <Common/MultiVersion.h>
#include <Common/Macros.h>


namespace ProfileEvents
{
    extern const Event S3DeleteObjects;
    extern const Event S3ListObjects;
    extern const Event DiskS3DeleteObjects;
    extern const Event DiskS3ListObjects;
}

namespace CurrentMetrics
{
    extern const Metric ObjectStorageS3Threads;
    extern const Metric ObjectStorageS3ThreadsActive;
    extern const Metric ObjectStorageS3ThreadsScheduled;
}


namespace DB
{

namespace ErrorCodes
{
    extern const int S3_ERROR;
    extern const int BAD_ARGUMENTS;
}

namespace
{

template <typename Result, typename Error>
void throwIfError(const Aws::Utils::Outcome<Result, Error> & response)
{
    if (!response.IsSuccess())
    {
        const auto & err = response.GetError();
        throw S3Exception(fmt::format("{} (Code: {})", err.GetMessage(), static_cast<size_t>(err.GetErrorType())), err.GetErrorType());
    }
}

template <typename Result, typename Error>
void throwIfUnexpectedError(const Aws::Utils::Outcome<Result, Error> & response, bool if_exists)
{
    /// In this case even if absence of key may be ok for us,
    /// the log will be polluted with error messages from aws sdk.
    /// Looks like there is no way to suppress them.

    if (!response.IsSuccess() && (!if_exists || !S3::isNotFoundError(response.GetError().GetErrorType())))
    {
        const auto & err = response.GetError();
        throw S3Exception(err.GetErrorType(), "{} (Code: {})", err.GetMessage(), static_cast<size_t>(err.GetErrorType()));
    }
}

template <typename Result, typename Error>
void logIfError(const Aws::Utils::Outcome<Result, Error> & response, std::function<String()> && msg)
{
    try
    {
        throwIfError(response);
    }
    catch (...)
    {
        tryLogCurrentException(__PRETTY_FUNCTION__, msg());
    }
}

}

namespace
{

class S3IteratorAsync final : public IObjectStorageIteratorAsync
{
public:
    S3IteratorAsync(
        const std::string & bucket,
        const std::string & path_prefix,
        std::shared_ptr<const S3::Client> client_,
        size_t max_list_size)
        : IObjectStorageIteratorAsync(
            CurrentMetrics::ObjectStorageS3Threads,
            CurrentMetrics::ObjectStorageS3ThreadsActive,
            CurrentMetrics::ObjectStorageS3ThreadsScheduled,
            "ListObjectS3")
        , client(client_)
    {
        request.SetBucket(bucket);
        request.SetPrefix(path_prefix);
        request.SetMaxKeys(static_cast<int>(max_list_size));
    }

private:
    bool getBatchAndCheckNext(RelativePathsWithMetadata & batch) override
    {
        ProfileEvents::increment(ProfileEvents::S3ListObjects);

        bool result = false;
        auto outcome = client->ListObjectsV2(request);
        /// Outcome failure will be handled on the caller side.
        if (outcome.IsSuccess())
        {
            auto objects = outcome.GetResult().GetContents();

            result = !objects.empty();

            for (const auto & object : objects)
                batch.emplace_back(
                    object.GetKey(),
                    ObjectMetadata{static_cast<uint64_t>(object.GetSize()), Poco::Timestamp::fromEpochTime(object.GetLastModified().Seconds()), {}}
                );

            if (result)
                request.SetContinuationToken(outcome.GetResult().GetNextContinuationToken());

            return result;
        }

        throw S3Exception(outcome.GetError().GetErrorType(), "Could not list objects in bucket {} with prefix {}, S3 exception: {}, message: {}",
                quoteString(request.GetBucket()), quoteString(request.GetPrefix()),
                backQuote(outcome.GetError().GetExceptionName()), quoteString(outcome.GetError().GetMessage()));
    }

    std::shared_ptr<const S3::Client> client;
    S3::ListObjectsV2Request request;
};

}

bool S3ObjectStorage::exists(const StoredObject & object) const
{
    auto settings_ptr = s3_settings.get();
    return S3::objectExists(*client.get(), bucket, object.remote_path, {}, settings_ptr->request_settings, /* for_disk_s3= */ true);
}

std::unique_ptr<ReadBufferFromFileBase> S3ObjectStorage::readObjects( /// NOLINT
    const StoredObjects & objects,
    const ReadSettings & read_settings,
    std::optional<size_t>,
    std::optional<size_t>) const
{
    ReadSettings disk_read_settings = patchSettings(read_settings);
    auto global_context = Context::getGlobalContextInstance();

    auto settings_ptr = s3_settings.get();

    auto read_buffer_creator =
        [this, settings_ptr, disk_read_settings]
        (const std::string & path, size_t read_until_position) -> std::unique_ptr<ReadBufferFromFileBase>
    {
        return std::make_unique<ReadBufferFromS3>(
            client.get(),
            bucket,
            path,
            version_id,
            settings_ptr->request_settings,
            disk_read_settings,
            /* use_external_buffer */true,
            /* offset */0,
            read_until_position,
            /* restricted_seek */true);
    };

    switch (read_settings.remote_fs_method)
    {
        case RemoteFSReadMethod::read:
        {
            return std::make_unique<ReadBufferFromRemoteFSGather>(
                std::move(read_buffer_creator),
                objects,
                disk_read_settings,
                global_context->getFilesystemCacheLog(),
                /* use_external_buffer */false);

        }
        case RemoteFSReadMethod::threadpool:
        {
            auto impl = std::make_unique<ReadBufferFromRemoteFSGather>(
                std::move(read_buffer_creator),
                objects,
                disk_read_settings,
                global_context->getFilesystemCacheLog(),
                /* use_external_buffer */true);

            auto & reader = global_context->getThreadPoolReader(FilesystemReaderType::ASYNCHRONOUS_REMOTE_FS_READER);
            return std::make_unique<AsynchronousBoundedReadBuffer>(
                std::move(impl), reader, disk_read_settings,
                global_context->getAsyncReadCounters(),
                global_context->getFilesystemReadPrefetchesLog());
        }
    }
}

std::unique_ptr<ReadBufferFromFileBase> S3ObjectStorage::readObject( /// NOLINT
    const StoredObject & object,
    const ReadSettings & read_settings,
    std::optional<size_t>,
    std::optional<size_t>) const
{
    auto settings_ptr = s3_settings.get();
    return std::make_unique<ReadBufferFromS3>(
        client.get(),
        bucket,
        object.remote_path,
        version_id,
        settings_ptr->request_settings,
        patchSettings(read_settings));
}

std::unique_ptr<WriteBufferFromFileBase> S3ObjectStorage::writeObject( /// NOLINT
    const StoredObject & object,
    WriteMode mode, // S3 doesn't support append, only rewrite
    std::optional<ObjectAttributes> attributes,
    size_t buf_size,
    const WriteSettings & write_settings)
{
    WriteSettings disk_write_settings = IObjectStorage::patchSettings(write_settings);

    if (mode != WriteMode::Rewrite)
        throw Exception(ErrorCodes::BAD_ARGUMENTS, "S3 doesn't support append to files");

    auto settings_ptr = s3_settings.get();
    ThreadPoolCallbackRunner<void> scheduler;
    if (write_settings.s3_allow_parallel_part_upload)
        scheduler = threadPoolCallbackRunner<void>(getThreadPoolWriter(), "VFSWrite");


    auto blob_storage_log = BlobStorageLogWriter::create(disk_name);
    if (blob_storage_log)
        blob_storage_log->local_path = object.local_path;

    return std::make_unique<WriteBufferFromS3>(
        client.get(),
        bucket,
        object.remote_path,
        buf_size,
        settings_ptr->request_settings,
        std::move(blob_storage_log),
        attributes,
        std::move(scheduler),
        disk_write_settings);
}


ObjectStorageIteratorPtr S3ObjectStorage::iterate(const std::string & path_prefix) const
{
    auto settings_ptr = s3_settings.get();
    return std::make_shared<S3IteratorAsync>(bucket, path_prefix, client.get(), settings_ptr->list_object_keys_size);
}

void S3ObjectStorage::listObjects(const std::string & path, RelativePathsWithMetadata & children, int max_keys) const
{
    auto settings_ptr = s3_settings.get();

    S3::ListObjectsV2Request request;
    request.SetBucket(bucket);
    request.SetPrefix(path);
    if (max_keys)
        request.SetMaxKeys(max_keys);
    else
        request.SetMaxKeys(settings_ptr->list_object_keys_size);

    Aws::S3::Model::ListObjectsV2Outcome outcome;
    do
    {
        ProfileEvents::increment(ProfileEvents::S3ListObjects);
        ProfileEvents::increment(ProfileEvents::DiskS3ListObjects);
        outcome = client.get()->ListObjectsV2(request);
        throwIfError(outcome);

        auto result = outcome.GetResult();
        auto objects = result.GetContents();

        if (objects.empty())
            break;

        for (const auto & object : objects)
            children.emplace_back(
                object.GetKey(),
                ObjectMetadata{
                    static_cast<uint64_t>(object.GetSize()),
                    Poco::Timestamp::fromEpochTime(object.GetLastModified().Seconds()),
                    {}});

        if (max_keys)
        {
            int keys_left = max_keys - static_cast<int>(children.size());
            if (keys_left <= 0)
                break;
            request.SetMaxKeys(keys_left);
        }

        request.SetContinuationToken(outcome.GetResult().GetNextContinuationToken());
    } while (outcome.GetResult().GetIsTruncated());
}

void S3ObjectStorage::removeObjectImpl(const StoredObject & object, bool if_exists)
{
    ProfileEvents::increment(ProfileEvents::S3DeleteObjects);
    ProfileEvents::increment(ProfileEvents::DiskS3DeleteObjects);
    S3::DeleteObjectRequest request;
    request.SetBucket(bucket);
    request.SetKey(object.remote_path);
    auto outcome = client.get()->DeleteObject(request);
    if (auto blob_storage_log = BlobStorageLogWriter::create(disk_name))
        blob_storage_log->addEvent(BlobStorageLogElement::EventType::Delete,
                                   bucket, object.remote_path, object.local_path, object.bytes_size,
                                   outcome.IsSuccess() ? nullptr : &outcome.GetError());

    throwIfUnexpectedError(outcome, if_exists);

    LOG_DEBUG(log, "Object with path {} was removed from S3", object.remote_path);
}

void S3ObjectStorage::removeObjectsImpl(const StoredObjects & objects, bool if_exists)
{
    if (objects.empty())
        return;

    if (!s3_capabilities.support_batch_delete)
    {
        for (const auto & object : objects)
            removeObjectImpl(object, if_exists);
    }
    else
    {
        auto settings_ptr = s3_settings.get();

        size_t chunk_size_limit = settings_ptr->objects_chunk_size_to_delete;
        size_t current_position = 0;

        auto blob_storage_log = BlobStorageLogWriter::create(disk_name);
        while (current_position < objects.size())
        {
            std::vector<Aws::S3::Model::ObjectIdentifier> current_chunk;
            String keys;
            for (; current_position < objects.size() && current_chunk.size() < chunk_size_limit; ++current_position)
            {
                Aws::S3::Model::ObjectIdentifier obj;
                obj.SetKey(objects[current_position].remote_path);
                current_chunk.push_back(obj);

                if (!keys.empty())
                    keys += ", ";
                keys += objects[current_position].remote_path;
            }

            Aws::S3::Model::Delete delkeys;
            delkeys.SetObjects(current_chunk);

            ProfileEvents::increment(ProfileEvents::S3DeleteObjects);
            ProfileEvents::increment(ProfileEvents::DiskS3DeleteObjects);
            S3::DeleteObjectsRequest request;
            request.SetBucket(bucket);
            request.SetDelete(delkeys);
            auto outcome = client.get()->DeleteObjects(request);

            if (blob_storage_log)
            {
                const auto * outcome_error = outcome.IsSuccess() ? nullptr : &outcome.GetError();
                auto time_now = std::chrono::system_clock::now();
                for (const auto & object : objects)
                    blob_storage_log->addEvent(BlobStorageLogElement::EventType::Delete,
                                               bucket, object.remote_path, object.local_path, object.bytes_size,
                                               outcome_error, time_now);
            }

            LOG_DEBUG(log, "Objects with paths [{}] were removed from S3", keys);
            throwIfUnexpectedError(outcome, if_exists);
        }
    }
}

void S3ObjectStorage::removeObject(const StoredObject & object)
{
    removeObjectImpl(object, false);
}

void S3ObjectStorage::removeObjectIfExists(const StoredObject & object)
{
    removeObjectImpl(object, true);
}

void S3ObjectStorage::removeObjects(const StoredObjects & objects)
{
    removeObjectsImpl(objects, false);
}

void S3ObjectStorage::removeObjectsIfExist(const StoredObjects & objects)
{
    removeObjectsImpl(objects, true);
}

std::optional<ObjectMetadata> S3ObjectStorage::tryGetObjectMetadata(const std::string & path) const
{
    auto settings_ptr = s3_settings.get();
    auto object_info = S3::getObjectInfo(*client.get(), bucket, path, {}, settings_ptr->request_settings, /* with_metadata= */ true, /* for_disk_s3= */ true, /* throw_on_error= */ false);

    if (object_info.size == 0 && object_info.last_modification_time == 0 && object_info.metadata.empty())
        return {};

    ObjectMetadata result;
    result.size_bytes = object_info.size;
    result.last_modified = object_info.last_modification_time;
    result.attributes = object_info.metadata;

    return result;
}

ObjectMetadata S3ObjectStorage::getObjectMetadata(const std::string & path) const
{
    auto settings_ptr = s3_settings.get();
    auto object_info = S3::getObjectInfo(*client.get(), bucket, path, {}, settings_ptr->request_settings, /* with_metadata= */ true, /* for_disk_s3= */ true);

    ObjectMetadata result;
    result.size_bytes = object_info.size;
    result.last_modified = object_info.last_modification_time;
    result.attributes = object_info.metadata;

    return result;
}

void S3ObjectStorage::copyObjectToAnotherObjectStorage( // NOLINT
    const StoredObject & object_from,
    const StoredObject & object_to,
    const ReadSettings & read_settings,
    const WriteSettings & write_settings,
    IObjectStorage & object_storage_to,
    std::optional<ObjectAttributes> object_to_attributes)
{
    /// Shortcut for S3
    if (auto * dest_s3 = dynamic_cast<S3ObjectStorage * >(&object_storage_to); dest_s3 != nullptr)
    {
<<<<<<< HEAD
        auto clients_ = dest_s3->clients.get();
=======
        auto client_ = client.get();
>>>>>>> bbc202a8
        auto settings_ptr = s3_settings.get();
        auto size = S3::getObjectSize(*client_, bucket, object_from.remote_path, {}, settings_ptr->request_settings, /* for_disk_s3= */ true);
        auto scheduler = threadPoolCallbackRunner<void>(getThreadPoolWriter(), "S3ObjStor_copy");
        copyS3File(
            client.get(),
            bucket,
            object_from.remote_path,
            0,
            size,
            dest_s3->bucket,
            object_to.remote_path,
            settings_ptr->request_settings,
            patchSettings(read_settings),
            BlobStorageLogWriter::create(disk_name),
            object_to_attributes,
            scheduler,
            /* for_disk_s3= */ true);
    }
    else
        IObjectStorage::copyObjectToAnotherObjectStorage(object_from, object_to, read_settings, write_settings, object_storage_to, object_to_attributes);
}

void S3ObjectStorage::copyObject( // NOLINT
    const StoredObject & object_from,
    const StoredObject & object_to,
    const ReadSettings & read_settings,
    const WriteSettings &,
    std::optional<ObjectAttributes> object_to_attributes)
{
    auto client_ = client.get();
    auto settings_ptr = s3_settings.get();
    auto size = S3::getObjectSize(*client_, bucket, object_from.remote_path, {}, settings_ptr->request_settings, /* for_disk_s3= */ true);
    auto scheduler = threadPoolCallbackRunner<void>(getThreadPoolWriter(), "S3ObjStor_copy");
    copyS3File(client_,
        bucket,
        object_from.remote_path,
        0,
        size,
        bucket,
        object_to.remote_path,
        settings_ptr->request_settings,
        patchSettings(read_settings),
        BlobStorageLogWriter::create(disk_name),
        object_to_attributes,
        scheduler,
        /* for_disk_s3= */ true);
}

void S3ObjectStorage::setNewSettings(std::unique_ptr<S3ObjectStorageSettings> && s3_settings_)
{
    s3_settings.set(std::move(s3_settings_));
}

void S3ObjectStorage::shutdown()
{
    /// This call stops any next retry attempts for ongoing S3 requests.
    /// If S3 request is failed and the method below is executed S3 client immediately returns the last failed S3 request outcome.
    /// If S3 is healthy nothing wrong will be happened and S3 requests will be processed in a regular way without errors.
    /// This should significantly speed up shutdown process if S3 is unhealthy.
    const_cast<S3::Client &>(*client.get()).DisableRequestProcessing();
}

void S3ObjectStorage::startup()
{
    /// Need to be enabled if it was disabled during shutdown() call.
    const_cast<S3::Client &>(*client.get()).EnableRequestProcessing();
}

void S3ObjectStorage::applyNewSettings(const Poco::Util::AbstractConfiguration & config, const std::string & config_prefix, ContextPtr context)
{
    auto new_s3_settings = getSettings(config, config_prefix, context);
    auto new_client = getClient(config, config_prefix, context, *new_s3_settings);
    s3_settings.set(std::move(new_s3_settings));
    client.set(std::move(new_client));
}

std::unique_ptr<IObjectStorage> S3ObjectStorage::cloneObjectStorage(
    const std::string & new_namespace, const Poco::Util::AbstractConfiguration & config, const std::string & config_prefix, ContextPtr context)
{
    auto new_s3_settings = getSettings(config, config_prefix, context);
    auto new_client = getClient(config, config_prefix, context, *new_s3_settings);
    String endpoint = context->getMacros()->expand(config.getString(config_prefix + ".endpoint"));
    return std::make_unique<S3ObjectStorage>(
        std::move(new_client), std::move(new_s3_settings),
        version_id, s3_capabilities, new_namespace,
        endpoint, object_key_prefix, disk_name);
}

ObjectStorageKey S3ObjectStorage::generateObjectKeyForPath(const std::string &) const
{
    /// Path to store the new S3 object.

    /// Total length is 32 a-z characters for enough randomness.
    /// First 3 characters are used as a prefix for
    /// https://aws.amazon.com/premiumsupport/knowledge-center/s3-object-key-naming-pattern/

    constexpr size_t key_name_total_size = 32;
    constexpr size_t key_name_prefix_size = 3;

    /// Path to store new S3 object.
    String key = fmt::format("{}/{}",
                             getRandomASCIIString(key_name_prefix_size),
                             getRandomASCIIString(key_name_total_size - key_name_prefix_size));

    /// what ever key_prefix value is, consider that key as relative
    return ObjectStorageKey::createAsRelative(object_key_prefix, key);
}


}

#endif<|MERGE_RESOLUTION|>--- conflicted
+++ resolved
@@ -458,11 +458,7 @@
     /// Shortcut for S3
     if (auto * dest_s3 = dynamic_cast<S3ObjectStorage * >(&object_storage_to); dest_s3 != nullptr)
     {
-<<<<<<< HEAD
         auto clients_ = dest_s3->clients.get();
-=======
-        auto client_ = client.get();
->>>>>>> bbc202a8
         auto settings_ptr = s3_settings.get();
         auto size = S3::getObjectSize(*client_, bucket, object_from.remote_path, {}, settings_ptr->request_settings, /* for_disk_s3= */ true);
         auto scheduler = threadPoolCallbackRunner<void>(getThreadPoolWriter(), "S3ObjStor_copy");
