--- conflicted
+++ resolved
@@ -179,11 +179,7 @@
         S3::URI uri(Poco::URI(config.getString(config_prefix + ".endpoint")));
 
         if (uri.key.empty())
-<<<<<<< HEAD
             throw Exception(ErrorCodes::BAD_ARGUMENTS, "No key in S3 uri: {}", uri.uri.toString());
-=======
-            throw Exception("Empty S3 path specified in disk configuration", ErrorCodes::BAD_ARGUMENTS);
->>>>>>> 3f295f94
 
         if (uri.key.back() != '/')
             throw Exception(ErrorCodes::BAD_ARGUMENTS, "S3 path must ends with '/', but '{}' doesn't.", uri.key);
