#pragma once

#include <Interpreters/Context_fwd.h>
#include <Interpreters/ExpressionActionsSettings.h>
#include <QueryPipeline/SizeLimits.h>
#include <Core/Settings.h>

#include <cstddef>

namespace DB
{

struct Settings;

class PreparedSetsCache;
using PreparedSetsCachePtr = std::shared_ptr<PreparedSetsCache>;

struct QueryPlanOptimizationSettings
{
    explicit QueryPlanOptimizationSettings(
        const Settings & from,
        UInt64 max_entries_for_hash_table_stats_,
        String initial_query_id_,
        ExpressionActionsSettings actions_settings_,
        PreparedSetsCachePtr prepared_sets_cache_);

    explicit QueryPlanOptimizationSettings(ContextPtr from);

    /// Allows to globally disable all plan-level optimizations.
    /// Note: Even if set to 'true', individual optimizations may still be disabled via below settings.
    bool optimize_plan;

    /// If not zero, throw if too many optimizations were applied to query plan.
    /// It helps to avoid infinite optimization loop.
    size_t max_optimizations_to_apply;

    /// ------------------------------------------------------
    /// Enable/disable plan-level optimizations

    /// --- Zero-pass optimizations (Processors/QueryPlan/QueryPlan.cpp)
    bool remove_redundant_sorting;

    /// --- First-pass optimizations
    bool lift_up_array_join;
    bool push_down_limit;
    bool split_filter;
    bool merge_expressions;
    bool merge_filters;
    bool filter_push_down;
    bool convert_outer_join_to_inner_join;
    bool execute_functions_after_sorting;
    bool reuse_storage_ordering_for_window_functions;
    bool lift_up_union;
    bool aggregate_partitions_independently;
    bool remove_redundant_distinct;
    bool try_use_vector_search;
    bool convert_join_to_in;
    bool merge_filter_into_join_condition;

    /// If we can swap probe/build tables in join
    /// true/false - always/never swap
    /// nullopt - swap if it's beneficial
    std::optional<bool> join_swap_table;

    /// --- Second-pass optimizations
    bool optimize_prewhere;
    bool read_in_order;
    bool distinct_in_order;
    bool optimize_sorting_by_input_stream_properties;
    bool aggregation_in_order;
    bool optimize_projection;
    bool use_query_condition_cache;
    bool query_condition_cache_store_conditions_as_plaintext;

    /// --- Third-pass optimizations (Processors/QueryPlan/QueryPlan.cpp)
    bool build_sets = true; /// this one doesn't have a corresponding setting
    bool query_plan_join_shard_by_pk_ranges;

    /// ------------------------------------------------------

    /// Other settings related to plan-level optimizations

    bool optimize_use_implicit_projections;
    bool force_use_projection;
    String force_projection_name;

    /// If lazy materialization optimisation is enabled
    bool optimize_lazy_materialization = false;
    size_t max_limit_for_lazy_materialization = 0;

<<<<<<< HEAD
    size_t max_limit_for_ann_queries;
    VectorSearchFilteringType vector_search_filtering;
=======
    size_t max_limit_for_vector_search_queries;
>>>>>>> 338bc8f5

    /// Setting needed for Sets (JOIN -> IN optimization)

    SizeLimits network_transfer_limits;
    size_t use_index_for_in_with_subqueries_max_values;
    PreparedSetsCachePtr prepared_sets_cache;

    /// This is needed for conversion JoinLogical -> Join

    UInt64 max_entries_for_hash_table_stats;
    UInt64 max_size_to_preallocate_for_joins;
    bool collect_hash_table_stats_during_joins;
    String initial_query_id;
    std::chrono::milliseconds lock_acquire_timeout;
    ExpressionActionsSettings actions_settings;

    /// Please, avoid using this
    ///
    /// We should not have the number of threads in query plan.
    /// The information about threads should be available only at the moment we build pipeline.
    /// Currently, it is used by ConcurrentHashJoin: it requiers the number of threads in ctor.
    /// It should be relativaly simple to fix, but I will do it later.
    size_t max_threads;

    bool keep_logical_steps;

    bool is_explain;
};

}<|MERGE_RESOLUTION|>--- conflicted
+++ resolved
@@ -88,12 +88,8 @@
     bool optimize_lazy_materialization = false;
     size_t max_limit_for_lazy_materialization = 0;
 
-<<<<<<< HEAD
-    size_t max_limit_for_ann_queries;
     VectorSearchFilteringType vector_search_filtering;
-=======
     size_t max_limit_for_vector_search_queries;
->>>>>>> 338bc8f5
 
     /// Setting needed for Sets (JOIN -> IN optimization)
 
