#include <Processors/QueryPlan/Optimizations/QueryPlanOptimizationSettings.h>
#include <Core/Settings.h>
#include <Core/ServerSettings.h>
#include <Interpreters/Context.h>

namespace DB
{
namespace Setting
{
    extern const SettingsBool allow_aggregate_partitions_independently;
    extern const SettingsBool force_optimize_projection;
    extern const SettingsBool optimize_aggregation_in_order;
    extern const SettingsBool optimize_distinct_in_order;
    extern const SettingsBool optimize_read_in_order;
    extern const SettingsBool optimize_sorting_by_input_stream_properties;
    extern const SettingsBool optimize_use_implicit_projections;
    extern const SettingsBool optimize_use_projections;
    extern const SettingsBool query_plan_aggregation_in_order;
    extern const SettingsBool query_plan_convert_outer_join_to_inner_join;
    extern const SettingsBool query_plan_enable_optimizations;
    extern const SettingsBool query_plan_execute_functions_after_sorting;
    extern const SettingsBool query_plan_filter_push_down;
    extern const SettingsBool query_plan_lift_up_array_join;
    extern const SettingsBool query_plan_lift_up_union;
    extern const SettingsBool query_plan_merge_expressions;
    extern const SettingsBool query_plan_merge_filters;
    extern const SettingsBool query_plan_optimize_prewhere;
    extern const SettingsBool query_plan_push_down_limit;
    extern const SettingsBool query_plan_read_in_order;
    extern const SettingsBool query_plan_remove_redundant_distinct;
    extern const SettingsBool query_plan_remove_redundant_sorting;
    extern const SettingsBool query_plan_reuse_storage_ordering_for_window_functions;
    extern const SettingsBoolAuto query_plan_join_swap_table;
    extern const SettingsBool query_plan_split_filter;
    extern const SettingsBool query_plan_try_use_vector_search;
    extern const SettingsString force_optimize_projection_name;
    extern const SettingsUInt64 max_limit_for_ann_queries;
    extern const SettingsSeconds lock_acquire_timeout;
    extern const SettingsMaxThreads max_threads;
    extern const SettingsUInt64 query_plan_max_optimizations_to_apply;
<<<<<<< HEAD
    extern const SettingsBool query_plan_join_shard_by_pk_ranges;
=======
    extern const SettingsBool use_query_condition_cache;
    extern const SettingsBool allow_experimental_analyzer;
>>>>>>> e10665a7
}

namespace ServerSetting
{
    extern const ServerSettingsUInt64 max_entries_for_hash_table_stats;
}

QueryPlanOptimizationSettings::QueryPlanOptimizationSettings(
    const Settings & from,
    UInt64 max_entries_for_hash_table_stats_,
    String initial_query_id_,
    ExpressionActionsSettings actions_settings_)
{
    optimize_plan = from[Setting::query_plan_enable_optimizations];
    max_optimizations_to_apply = from[Setting::query_plan_max_optimizations_to_apply];

    remove_redundant_sorting = from[Setting::query_plan_enable_optimizations] && from[Setting::query_plan_remove_redundant_sorting];

    lift_up_array_join = from[Setting::query_plan_enable_optimizations] && from[Setting::query_plan_lift_up_array_join];
    push_down_limit = from[Setting::query_plan_enable_optimizations] && from[Setting::query_plan_push_down_limit];
    split_filter = from[Setting::query_plan_enable_optimizations] && from[Setting::query_plan_split_filter];
    merge_expressions = from[Setting::query_plan_enable_optimizations] && from[Setting::query_plan_merge_expressions];
    merge_filters = from[Setting::query_plan_enable_optimizations] && from[Setting::query_plan_merge_filters];
    filter_push_down = from[Setting::query_plan_enable_optimizations] && from[Setting::query_plan_filter_push_down];
    convert_outer_join_to_inner_join = from[Setting::query_plan_enable_optimizations] && from[Setting::query_plan_convert_outer_join_to_inner_join];
    execute_functions_after_sorting = from[Setting::query_plan_enable_optimizations] && from[Setting::query_plan_execute_functions_after_sorting];
    reuse_storage_ordering_for_window_functions = from[Setting::query_plan_enable_optimizations] && from[Setting::query_plan_reuse_storage_ordering_for_window_functions];
    lift_up_union = from[Setting::query_plan_enable_optimizations] && from[Setting::query_plan_lift_up_union];
    aggregate_partitions_independently = from[Setting::query_plan_enable_optimizations] && from[Setting::allow_aggregate_partitions_independently];
    remove_redundant_distinct = from[Setting::query_plan_enable_optimizations] && from[Setting::query_plan_remove_redundant_distinct];
    try_use_vector_search = from[Setting::query_plan_enable_optimizations] && from[Setting::query_plan_try_use_vector_search];
    join_swap_table = from[Setting::query_plan_join_swap_table].get();

    optimize_prewhere = from[Setting::query_plan_enable_optimizations] && from[Setting::query_plan_optimize_prewhere];
    read_in_order = from[Setting::query_plan_enable_optimizations] && from[Setting::optimize_read_in_order] && from[Setting::query_plan_read_in_order];
    distinct_in_order = from[Setting::query_plan_enable_optimizations] && from[Setting::optimize_distinct_in_order];
    optimize_sorting_by_input_stream_properties = from[Setting::query_plan_enable_optimizations] && from[Setting::optimize_sorting_by_input_stream_properties];
    aggregation_in_order = from[Setting::query_plan_enable_optimizations] && from[Setting::optimize_aggregation_in_order] && from[Setting::query_plan_aggregation_in_order];
    optimize_projection = from[Setting::optimize_use_projections];

    optimize_use_implicit_projections = optimize_projection && from[Setting::optimize_use_implicit_projections];
    force_use_projection = optimize_projection && from[Setting::force_optimize_projection];
    force_projection_name = optimize_projection ? from[Setting::force_optimize_projection_name].value : "";

    max_limit_for_ann_queries = from[Setting::max_limit_for_ann_queries].value;
    query_plan_join_shard_by_pk_ranges = from[Setting::query_plan_join_shard_by_pk_ranges].value;

    /// These settings comes from EXPLAIN settings not query settings and outside of the scope of this class
    keep_logical_steps = false;
    use_query_condition_cache = from[Setting::use_query_condition_cache] && from[Setting::allow_experimental_analyzer];
    is_explain = false;

    max_entries_for_hash_table_stats = max_entries_for_hash_table_stats_;
    initial_query_id = initial_query_id_;
    lock_acquire_timeout = from[Setting::lock_acquire_timeout];
    actions_settings = std::move(actions_settings_);

    max_threads = from[Setting::max_threads];
}

QueryPlanOptimizationSettings::QueryPlanOptimizationSettings(ContextPtr from)
    : QueryPlanOptimizationSettings(from->getSettingsRef(), from->getServerSettings()[ServerSetting::max_entries_for_hash_table_stats], from->getInitialQueryId(), ExpressionActionsSettings(from))
{
}

}<|MERGE_RESOLUTION|>--- conflicted
+++ resolved
@@ -38,12 +38,9 @@
     extern const SettingsSeconds lock_acquire_timeout;
     extern const SettingsMaxThreads max_threads;
     extern const SettingsUInt64 query_plan_max_optimizations_to_apply;
-<<<<<<< HEAD
     extern const SettingsBool query_plan_join_shard_by_pk_ranges;
-=======
     extern const SettingsBool use_query_condition_cache;
     extern const SettingsBool allow_experimental_analyzer;
->>>>>>> e10665a7
 }
 
 namespace ServerSetting
