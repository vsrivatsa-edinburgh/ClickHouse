--- conflicted
+++ resolved
@@ -335,12 +335,8 @@
     std::optional<size_t> number_of_current_replica_)
     : SourceStepWithFilter(MergeTreeSelectProcessor::transformHeader(
         storage_snapshot_->getSampleBlockForColumns(all_column_names_),
-<<<<<<< HEAD
         {},
-        query_info_.prewhere_info)}, all_column_names_, query_info_, storage_snapshot_, context_)
-=======
         query_info_.prewhere_info), all_column_names_, query_info_, storage_snapshot_, context_)
->>>>>>> d52d7758
     , reader_settings(getMergeTreeReaderSettings(context_, query_info_))
     , prepared_parts(std::move(parts_))
     , mutations_snapshot(std::move(mutations_))
@@ -449,14 +445,8 @@
     {
         auto algorithm = std::make_unique<MergeTreeThreadSelectAlgorithm>(i);
 
-<<<<<<< HEAD
-        auto processor = std::make_unique<MergeTreeSelectProcessor>(
-            pool, std::move(algorithm), prewhere_info, lazily_read_info,
-            actions_settings, block_size_copy, reader_settings);
-=======
         auto processor
-            = std::make_unique<MergeTreeSelectProcessor>(pool, std::move(algorithm), prewhere_info, actions_settings, reader_settings);
->>>>>>> d52d7758
+            = std::make_unique<MergeTreeSelectProcessor>(pool, std::move(algorithm), prewhere_info, lazily_read_info, actions_settings, reader_settings);
 
         auto source = std::make_shared<MergeTreeSource>(std::move(processor), data.getLogName());
         pipes.emplace_back(std::move(source));
@@ -549,14 +539,8 @@
     {
         auto algorithm = std::make_unique<MergeTreeThreadSelectAlgorithm>(i);
 
-<<<<<<< HEAD
-        auto processor = std::make_unique<MergeTreeSelectProcessor>(
-            pool, std::move(algorithm), prewhere_info, lazily_read_info,
-            actions_settings, block_size_copy, reader_settings);
-=======
         auto processor
-            = std::make_unique<MergeTreeSelectProcessor>(pool, std::move(algorithm), prewhere_info, actions_settings, reader_settings);
->>>>>>> d52d7758
+            = std::make_unique<MergeTreeSelectProcessor>(pool, std::move(algorithm), prewhere_info, lazily_read_info, actions_settings, reader_settings);
 
         auto source = std::make_shared<MergeTreeSource>(std::move(processor), data.getLogName());
 
@@ -660,14 +644,8 @@
         else
             algorithm = std::make_unique<MergeTreeInOrderSelectAlgorithm>(i);
 
-<<<<<<< HEAD
-        auto processor = std::make_unique<MergeTreeSelectProcessor>(
-            pool, std::move(algorithm), prewhere_info, lazily_read_info,
-            actions_settings, block_size, reader_settings);
-=======
         auto processor
-            = std::make_unique<MergeTreeSelectProcessor>(pool, std::move(algorithm), prewhere_info, actions_settings, reader_settings);
->>>>>>> d52d7758
+            = std::make_unique<MergeTreeSelectProcessor>(pool, std::move(algorithm), prewhere_info, lazily_read_info, actions_settings, reader_settings);
 
         processor->addPartLevelToChunk(isQueryWithFinal());
 
@@ -1910,12 +1888,8 @@
 
     output_header = MergeTreeSelectProcessor::transformHeader(
         storage_snapshot->getSampleBlockForColumns(all_column_names),
-<<<<<<< HEAD
         lazily_read_info,
-        prewhere_info_value)};
-=======
         prewhere_info_value);
->>>>>>> d52d7758
 
     updateSortDescription();
 }
@@ -1942,10 +1916,10 @@
         all_column_names.emplace_back("_part_offset");
     }
 
-    output_stream = DataStream{.header = MergeTreeSelectProcessor::transformHeader(
+    output_header = MergeTreeSelectProcessor::transformHeader(
         storage_snapshot->getSampleBlockForColumns(all_column_names),
         lazily_read_info,
-        prewhere_info)};
+        prewhere_info);
 }
 
 bool ReadFromMergeTree::requestOutputEachPartitionThroughSeparatePort()
