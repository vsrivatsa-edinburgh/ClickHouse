--- conflicted
+++ resolved
@@ -111,13 +111,12 @@
     void describeActions(JSONBuilder::JSONMap & map) const override;
     void describeIndexes(JSONBuilder::JSONMap & map) const override;
 
-<<<<<<< HEAD
     void addFilter(ActionsDAGPtr expression, std::string column_name)
     {
         added_filter = std::move(expression);
         added_filter_column_name = std::move(column_name);
     }
-=======
+
     StorageID getStorageID() const { return data.getStorageID(); }
     UInt64 getSelectedParts() const { return selected_parts; }
     UInt64 getSelectedRows() const { return selected_rows; }
@@ -142,7 +141,6 @@
 
     void setQueryInfoOrderOptimizer(std::shared_ptr<ReadInOrderOptimizer> read_in_order_optimizer);
     void setQueryInfoInputOrderInfo(InputOrderInfoPtr order_info);
->>>>>>> 49981875
 
 private:
     const MergeTreeReaderSettings reader_settings;
@@ -156,16 +154,11 @@
     PrewhereInfoPtr prewhere_info;
     ExpressionActionsSettings actions_settings;
 
-<<<<<<< HEAD
     ActionsDAGPtr added_filter;
     std::string added_filter_column_name;
 
-    StorageMetadataPtr metadata_snapshot;
-    StorageMetadataPtr metadata_snapshot_base;
-=======
     StorageSnapshotPtr storage_snapshot;
     StorageMetadataPtr metadata_for_reading;
->>>>>>> 49981875
 
     ContextPtr context;
 
