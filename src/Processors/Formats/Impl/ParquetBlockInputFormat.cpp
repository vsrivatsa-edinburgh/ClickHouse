--- conflicted
+++ resolved
@@ -867,14 +867,10 @@
             format_settings.parquet.allow_missing_columns,
             format_settings.null_as_default,
             format_settings.date_time_overflow_behavior,
-<<<<<<< HEAD
+            format_settings.parquet.allow_geoparquet_parser,
             format_settings.parquet.case_insensitive_column_matching,
             false, /* is_stream_ */
             format_settings.parquet.enable_json_parsing);
-=======
-            format_settings.parquet.allow_geoparquet_parser,
-            format_settings.parquet.case_insensitive_column_matching);
->>>>>>> 836f238b
     }
 }
 
@@ -1218,11 +1214,8 @@
         format_settings.parquet.skip_columns_with_unsupported_types_in_schema_inference,
         format_settings.schema_inference_make_columns_nullable != 0,
         format_settings.parquet.case_insensitive_column_matching,
-<<<<<<< HEAD
+        format_settings.parquet.allow_geoparquet_parser,
         format_settings.parquet.enable_json_parsing);
-=======
-        format_settings.parquet.allow_geoparquet_parser);
->>>>>>> 836f238b
     if (format_settings.schema_inference_make_columns_nullable == 1)
         return getNamesAndRecursivelyNullableTypes(header, format_settings);
     return header.getNamesAndTypesList();
