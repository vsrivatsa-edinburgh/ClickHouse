--- conflicted
+++ resolved
@@ -56,18 +56,10 @@
 public:
     ParquetBlockInputFormat(
         ReadBuffer & buf,
-<<<<<<< HEAD
         SharedHeader header,
-        const FormatSettings & format_settings,
-        size_t max_decoding_threads,
-        size_t max_io_threads,
-        size_t min_bytes_for_seek);
-=======
-        const Block & header,
         const FormatSettings & format_settings_,
         FormatParserGroupPtr parser_group_,
         size_t min_bytes_for_seek_);
->>>>>>> bdae49ab
 
     ~ParquetBlockInputFormat() override;
 
