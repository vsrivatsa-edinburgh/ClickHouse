#include <Planner/PlannerJoins.h>

#include <IO/WriteBuffer.h>
#include <IO/WriteHelpers.h>
#include <IO/Operators.h>
#include <IO/WriteBufferFromString.h>

#include <DataTypes/getLeastSupertype.h>
#include <DataTypes/DataTypeString.h>
#include <DataTypes/DataTypesNumber.h>

#include <Storages/IStorage.h>
#include <Storages/StorageJoin.h>
#include <Storages/StorageDictionary.h>

#include <Functions/IFunction.h>
#include <Functions/FunctionFactory.h>

#include <Analyzer/ColumnNode.h>
#include <Analyzer/ConstantNode.h>
#include <Analyzer/FunctionNode.h>
#include <Analyzer/IQueryTreeNode.h>
#include <Analyzer/JoinNode.h>
#include <Analyzer/TableFunctionNode.h>
#include <Analyzer/TableNode.h>
#include <Analyzer/Utils.h>

#include <Dictionaries/IDictionary.h>
#include <Interpreters/IKeyValueEntity.h>
#include <Interpreters/HashJoin/HashJoin.h>
#include <Interpreters/MergeJoin.h>
#include <Interpreters/FullSortingMergeJoin.h>
#include <Interpreters/ConcurrentHashJoin.h>
#include <Interpreters/DirectJoin.h>
#include <Interpreters/JoinSwitcher.h>
#include <Interpreters/ArrayJoinAction.h>
#include <Interpreters/GraceHashJoin.h>
#include <Interpreters/PasteJoin.h>

#include <Planner/PlannerActionsVisitor.h>
#include <Planner/PlannerContext.h>
#include <Planner/Utils.h>

#include <Core/Joins.h>
#include <Core/ServerSettings.h>
#include <Core/Settings.h>

#include <stack>


namespace DB
{
namespace Setting
{
    extern const SettingsBool allow_experimental_join_condition;
    extern const SettingsBool collect_hash_table_stats_during_joins;
    extern const SettingsBool join_any_take_last_row;
    extern const SettingsBool join_use_nulls;
    extern const SettingsUInt64 max_size_to_preallocate_for_joins;
    extern const SettingsMaxThreads max_threads;
    extern const SettingsBool allow_general_join_planning;
    extern const SettingsJoinAlgorithm join_algorithm;
    extern const SettingsUInt64 parallel_hash_join_threshold;
}

namespace ServerSetting
{
    extern const ServerSettingsUInt64 max_entries_for_hash_table_stats;
}

namespace ErrorCodes
{
    extern const int INCOMPATIBLE_TYPE_OF_JOIN;
    extern const int INVALID_JOIN_ON_EXPRESSION;
    extern const int LOGICAL_ERROR;
    extern const int NOT_IMPLEMENTED;
}

void JoinClause::dump(WriteBuffer & buffer) const
{
    auto dump_dag_nodes = [&](const ActionsDAG::NodeRawConstPtrs & dag_nodes)
    {
        String dag_nodes_dump;

        if (!dag_nodes.empty())
        {
            for (const auto & dag_node : dag_nodes)
            {
                dag_nodes_dump += dag_node->result_name;
                dag_nodes_dump += " ";
                dag_nodes_dump += dag_node->result_type->getName();
                dag_nodes_dump += ", ";
            }

            dag_nodes_dump.pop_back();
            dag_nodes_dump.pop_back();
        }

        return dag_nodes_dump;
    };

    buffer << "left_key_nodes: " << dump_dag_nodes(left_key_nodes);
    buffer << " right_key_nodes: " << dump_dag_nodes(right_key_nodes);

    if (!left_filter_condition_nodes.empty())
        buffer << " left_condition_nodes: " + dump_dag_nodes(left_filter_condition_nodes);

    if (!right_filter_condition_nodes.empty())
        buffer << " right_condition_nodes: " + dump_dag_nodes(right_filter_condition_nodes);

    if (!asof_conditions.empty())
    {
        buffer << " asof_conditions: ";
        size_t asof_conditions_size = asof_conditions.size();

        for (size_t i = 0; i < asof_conditions_size; ++i)
        {
            const auto & asof_condition = asof_conditions[i];

            buffer << " key_index: " << asof_condition.key_index;
            buffer << " inequality: " << toString(asof_condition.asof_inequality);

            if (i + 1 != asof_conditions_size)
                buffer << ',';
        }
    }
}

String JoinClause::dump() const
{
    WriteBufferFromOwnString buffer;
    dump(buffer);

    return buffer.str();
}

JoinClause JoinClause::concatClauses(const JoinClause & lhs, const JoinClause & rhs)
{
    const auto concat_ptrs_into = [](const ActionsDAG::NodeRawConstPtrs & lhs_ptrs,
                                     const ActionsDAG::NodeRawConstPtrs & rhs_ptrs,
                                     ActionsDAG::NodeRawConstPtrs & result)
    {
        result.reserve(lhs_ptrs.size() + rhs_ptrs.size());
        result.insert(result.end(), lhs_ptrs.begin(), lhs_ptrs.end());
        result.insert(result.end(), rhs_ptrs.begin(), rhs_ptrs.end());
    };

    JoinClause result;
    const auto lhs_key_size = lhs.left_key_nodes.size();

    concat_ptrs_into(lhs.left_key_nodes, rhs.left_key_nodes, result.left_key_nodes);
    concat_ptrs_into(lhs.right_key_nodes, rhs.right_key_nodes, result.right_key_nodes);
    concat_ptrs_into(lhs.left_filter_condition_nodes, rhs.left_filter_condition_nodes, result.left_filter_condition_nodes);
    concat_ptrs_into(lhs.right_filter_condition_nodes, rhs.right_filter_condition_nodes, result.right_filter_condition_nodes);
    concat_ptrs_into(lhs.residual_filter_condition_nodes, rhs.residual_filter_condition_nodes, result.residual_filter_condition_nodes);

    result.asof_conditions.reserve(lhs.asof_conditions.size() + rhs.asof_conditions.size());
    // We can keep the indices from left hand side, because their position remain the same
    result.asof_conditions = lhs.asof_conditions;
    // And offset the indices from rhs according to lhs size
    std::transform(
        rhs.asof_conditions.begin(),
        rhs.asof_conditions.end(),
        std::back_inserter(result.asof_conditions),
        [&lhs_key_size](const ASOFCondition & asof_condition)
        { return ASOFCondition{asof_condition.key_index + lhs_key_size, asof_condition.asof_inequality}; });

    // The same with null-safe comparisons
    result.nullsafe_compare_key_indexes = lhs.nullsafe_compare_key_indexes;
    // And offset the indices from rhs according to lhs size
    for (const auto key_index : rhs.nullsafe_compare_key_indexes)
        result.nullsafe_compare_key_indexes.insert(key_index + lhs_key_size);

    return result;
}

using TableExpressionSet = std::unordered_set<const IQueryTreeNode *>;

TableExpressionSet extractTableExpressionsSet(const QueryTreeNodePtr & node)
{
    TableExpressionSet res;
    for (const auto & expr : extractTableExpressions(node, true))
        res.insert(expr.get());

    return res;
}

std::set<JoinTableSide> extractJoinTableSidesFromExpression(
    const IQueryTreeNode * expression_root_node,
    const TableExpressionSet & left_table_expressions,
    const TableExpressionSet & right_table_expressions,
    const JoinNode & join_node)
{
    std::set<JoinTableSide> table_sides;
    std::vector<const IQueryTreeNode *> nodes_to_process;
    nodes_to_process.push_back(expression_root_node);

    while (!nodes_to_process.empty())
    {
        const auto * node_to_process = nodes_to_process.back();
        nodes_to_process.pop_back();

        if (const auto * function_node = node_to_process->as<FunctionNode>())
        {
            for (const auto & child : function_node->getArguments())
                nodes_to_process.push_back(child.get());

            continue;
        }

        const auto * column_node = node_to_process->as<ColumnNode>();
        if (!column_node)
            continue;

        const auto & input_name = column_node->getColumnName();
        const auto * column_source = column_node->getColumnSource().get();
        if (!column_source)
            throw Exception(ErrorCodes::LOGICAL_ERROR, "No source for column {} in JOIN {}", input_name, join_node.formatASTForErrorMessage());

        bool is_column_from_left_expr = left_table_expressions.contains(column_source);
        bool is_column_from_right_expr = right_table_expressions.contains(column_source);

        if (!is_column_from_left_expr && !is_column_from_right_expr)
            throw Exception(ErrorCodes::INVALID_JOIN_ON_EXPRESSION,
                "JOIN {} actions has column {} that do not exist in left {} or right {} table expression columns",
                join_node.formatASTForErrorMessage(),
                column_source->formatASTForErrorMessage(),
                join_node.getLeftTableExpression()->formatASTForErrorMessage(),
                join_node.getRightTableExpression()->formatASTForErrorMessage());

        auto input_table_side = is_column_from_left_expr ? JoinTableSide::Left : JoinTableSide::Right;
        table_sides.insert(input_table_side);
    }

    return table_sides;
}

const ActionsDAG::Node * appendExpression(
    ActionsDAG & dag,
    const QueryTreeNodePtr & expression,
    const PlannerContextPtr & planner_context,
    const JoinNode & join_node)
{
    PlannerActionsVisitor join_expression_visitor(planner_context);
    auto join_expression_dag_node_raw_pointers = join_expression_visitor.visit(dag, expression);
    if (join_expression_dag_node_raw_pointers.size() != 1)
        throw Exception(ErrorCodes::LOGICAL_ERROR,
            "JOIN {} ON clause contains multiple expressions",
            join_node.formatASTForErrorMessage());

    return join_expression_dag_node_raw_pointers[0];
}

void buildJoinClauseImpl(
    ActionsDAG & left_dag,
    ActionsDAG & right_dag,
    ActionsDAG & joined_dag,
    const PlannerContextPtr & planner_context,
    const QueryTreeNodePtr & join_expression,
    const TableExpressionSet & left_table_expressions,
    const TableExpressionSet & right_table_expressions,
    const JoinNode & join_node,
    const bool is_simple,
    JoinClause & join_clause)
{
    std::string function_name;
    auto * function_node = join_expression->as<FunctionNode>();
    if (function_node)
        function_name = function_node->getFunction()->getName();

    auto asof_inequality = getASOFJoinInequality(function_name);
    bool is_asof_join_inequality = join_node.getStrictness() == JoinStrictness::Asof && asof_inequality != ASOFJoinInequality::None;

    if (function_name == "equals" || function_name == "isNotDistinctFrom" || is_asof_join_inequality)
    {
        const auto left_child = function_node->getArguments().getNodes().at(0);
        const auto right_child = function_node->getArguments().getNodes().at(1);

        auto left_expression_sides
            = extractJoinTableSidesFromExpression(left_child.get(), left_table_expressions, right_table_expressions, join_node);

        auto right_expression_sides
            = extractJoinTableSidesFromExpression(right_child.get(), left_table_expressions, right_table_expressions, join_node);

        if (left_expression_sides.empty() && right_expression_sides.empty())
        {
            throw Exception(
                ErrorCodes::INVALID_JOIN_ON_EXPRESSION,
                "JOIN {} ON expression expected non-empty left and right table expressions",
                join_node.formatASTForErrorMessage());
        }
        if (left_expression_sides.size() == 1 && right_expression_sides.empty())
        {
            auto expression_side = *left_expression_sides.begin();
            auto & dag = expression_side == JoinTableSide::Left ? left_dag : right_dag;
            const auto * node = appendExpression(dag, join_expression, planner_context, join_node);
            join_clause.addCondition(expression_side, node);
        }
        else if (left_expression_sides.empty() && right_expression_sides.size() == 1)
        {
            auto expression_side = *right_expression_sides.begin();
            auto & dag = expression_side == JoinTableSide::Left ? left_dag : right_dag;
            const auto * node = appendExpression(dag, join_expression, planner_context, join_node);
            join_clause.addCondition(expression_side, node);
        }
        else if (left_expression_sides.size() == 1 && right_expression_sides.size() == 1)
        {
            auto left_expression_side = *left_expression_sides.begin();
            auto right_expression_side = *right_expression_sides.begin();

            if (left_expression_side != right_expression_side)
            {
                if (is_simple && (function_name == "or" || function_name == "and"))
                    throw Exception(
                        ErrorCodes::LOGICAL_ERROR,
                        "Cannot build simple join clause for '{}' expression containing expressions from both tables",
                        function_name);
                auto left_key = left_child;
                auto right_key = right_child;

                if (left_expression_side == JoinTableSide::Right)
                {
                    left_key = right_child;
                    right_key = left_child;
                    asof_inequality = reverseASOFJoinInequality(asof_inequality);
                }

                const auto * left_node = appendExpression(left_dag, left_key, planner_context, join_node);
                const auto * right_node = appendExpression(right_dag, right_key, planner_context, join_node);

                if (is_asof_join_inequality)
                {
                    if (join_clause.hasASOF())
                    {
                        throw Exception(
                            ErrorCodes::INVALID_JOIN_ON_EXPRESSION,
                            "JOIN {} ASOF JOIN expects exactly one inequality in ON section",
                            join_node.formatASTForErrorMessage());
                    }

                    join_clause.addASOFKey(left_node, right_node, asof_inequality);
                }
                else
                {
                    bool null_safe_comparison = function_name == "isNotDistinctFrom";
                    join_clause.addKey(left_node, right_node, null_safe_comparison);
                }
            }
            else
            {
                auto & dag = left_expression_side == JoinTableSide::Left ? left_dag : right_dag;
                const auto * node = appendExpression(dag, join_expression, planner_context, join_node);
                join_clause.addCondition(left_expression_side, node);
            }
        }
        else
        {
            auto support_mixed_join_condition
                = planner_context->getQueryContext()->getSettingsRef()[Setting::allow_experimental_join_condition];
            auto join_use_nulls = planner_context->getQueryContext()->getSettingsRef()[Setting::join_use_nulls];
            /// If join_use_nulls = true, the columns' nullability will be changed later which make this expression not right.
            if (support_mixed_join_condition && !join_use_nulls)
            {
                /// expression involves both tables.
                /// `expr1(left.col1, right.col2) == expr2(left.col3, right.col4)`
                const auto * node = appendExpression(joined_dag, join_expression, planner_context, join_node);
                join_clause.addResidualCondition(node);
            }
            else
            {
                throw Exception(
                    ErrorCodes::INVALID_JOIN_ON_EXPRESSION,
                    "{} JOIN ON expression {} contains column from left and right table, which is not supported with `join_use_nulls`",
                    toString(join_node.getKind()),
                    join_expression->formatASTForErrorMessage());
            }
        }
    }
    else
    {
        auto expression_sides
            = extractJoinTableSidesFromExpression(join_expression.get(), left_table_expressions, right_table_expressions, join_node);
        // expression_sides.empty() = true, the expression is constant
        if (expression_sides.empty() || expression_sides.size() == 1)
        {
            auto expression_side = expression_sides.empty() ? JoinTableSide::Right : *expression_sides.begin();
            auto & dag = expression_side == JoinTableSide::Left ? left_dag : right_dag;
            const auto * node = appendExpression(dag, join_expression, planner_context, join_node);
            join_clause.addCondition(expression_side, node);
        }
        else
        {
            auto join_use_nulls = planner_context->getQueryContext()->getSettingsRef()[Setting::join_use_nulls];
            /// If join_use_nulls = true, the columns' nullability will be changed later which make this expression not applicable.
            auto strictness = join_node.getStrictness();
            auto kind = join_node.getKind();
            bool can_be_moved_out
                = strictness == JoinStrictness::All && (kind == JoinKind::Inner || kind == JoinKind::Cross || kind == JoinKind::Comma);
            if (can_be_moved_out || !join_use_nulls)
            {
                const auto * node = appendExpression(joined_dag, join_expression, planner_context, join_node);
                join_clause.addResidualCondition(node);
            }
            else
            {
                throw Exception(
                    ErrorCodes::INVALID_JOIN_ON_EXPRESSION,
                    "{} JOIN ON expression {} contains column from left and right table, which is not supported with `join_use_nulls`",
                    toString(join_node.getKind()),
                    join_expression->formatASTForErrorMessage());
            }
        }
    }
}

JoinClauses makeCrossProduct(const JoinClauses & lhs, const JoinClauses & rhs)
{
    JoinClauses result;
    for (const auto & rhs_clause : rhs)
    {
        for (const auto & lhs_clause : lhs)
        {
            result.emplace_back(JoinClause::concatClauses(lhs_clause, rhs_clause));
        }
    }

    return result;
}

void buildSimpleJoinClause(
    ActionsDAG & left_dag,
    ActionsDAG & right_dag,
    ActionsDAG & joined_dag,
    const PlannerContextPtr & planner_context,
    const QueryTreeNodePtr & join_expression,
    const TableExpressionSet & left_table_expressions,
    const TableExpressionSet & right_table_expressions,
    const JoinNode & join_node,
    JoinClause & join_clause)
{
    buildJoinClauseImpl(
        left_dag,
        right_dag,
        joined_dag,
        planner_context,
        join_expression,
        left_table_expressions,
        right_table_expressions,
        join_node,
        true,
        join_clause);
}

void buildJoinClause(
    ActionsDAG & left_dag,
    ActionsDAG & right_dag,
    ActionsDAG & joined_dag,
    const PlannerContextPtr & planner_context,
    const QueryTreeNodePtr & join_expression,
    const TableExpressionSet & left_table_expressions,
    const TableExpressionSet & right_table_expressions,
    const JoinNode & join_node,
    JoinClause & join_clause)
{
    std::string function_name;
    auto * function_node = join_expression->as<FunctionNode>();
    if (function_node)
        function_name = function_node->getFunction()->getName();

    /// For 'and' function go into children
    if (function_name == "and")
    {
        for (const auto & child : function_node->getArguments())
        {
            buildJoinClause(
                left_dag,
                right_dag,
                joined_dag,
                planner_context,
                child,
                left_table_expressions,
                right_table_expressions,
                join_node,
                join_clause);
        }

        return;
    }

    buildJoinClauseImpl(
        left_dag,
        right_dag,
        joined_dag,
        planner_context,
        join_expression,
        left_table_expressions,
        right_table_expressions,
        join_node,
        false,
        join_clause);
}

JoinClauses buildJoinClauses(
    ActionsDAG & left_dag,
    ActionsDAG & right_dag,
    ActionsDAG & joined_dag,
    const PlannerContextPtr & planner_context,
    const QueryTreeNodePtr & join_expression,
    const TableExpressionSet & left_table_expressions,
    const TableExpressionSet & right_table_expressions,
    const JoinNode & join_node)
{
    if (join_expression->getNodeType() != QueryTreeNodeType::FUNCTION)
    {
        JoinClauses result;
        result.emplace_back();
        buildSimpleJoinClause(
            left_dag,
            right_dag,
            joined_dag,
            planner_context,
            join_expression,
            left_table_expressions,
            right_table_expressions,
            join_node,
            result.front());
        return result;
    }

    std::unordered_map<const IQueryTreeNode *, JoinClauses> built_clauses;
    std::stack<QueryTreeNodePtr> nodes_to_process;
    nodes_to_process.push(join_expression);

    auto get_and_check_built_clause = [&built_clauses](const IQueryTreeNode* node) -> JoinClauses &
    {
        auto it = built_clauses.find(node);
        if (it == built_clauses.end())
            throw Exception(ErrorCodes::LOGICAL_ERROR, "Join clauses are not built for node: {}", node->formatASTForErrorMessage());

        if (it->second.empty())
            throw Exception(ErrorCodes::LOGICAL_ERROR, "Join clauses are already used for node: {}", node->formatASTForErrorMessage());

        return it->second;
    };

    while (!nodes_to_process.empty())
    {
        auto node = nodes_to_process.top();
        auto * function_node = node->as<FunctionNode>();
        const auto function_name = function_node ? function_node->getFunctionName() : String();
        const auto expression_sides
            = extractJoinTableSidesFromExpression(node.get(), left_table_expressions, right_table_expressions, join_node);
        // If the expression is a logical expression and it contains expressions from both sides, let's combine the clauses, otherwise let's just build one join clause
        if ((function_name == "and" || function_name == "or") && expression_sides.size() == 2)
        {
            auto & arguments = function_node->getArguments().getNodes();
            auto * first_argument = arguments.front().get();
            if (const auto it = built_clauses.find(first_argument); it == built_clauses.end())
            {
                for (auto & argument : arguments)
                    nodes_to_process.push(argument);

                continue;
            }

            nodes_to_process.pop();
            JoinClauses result;
            if (function_name == "or")
            {
                for (auto & argument : arguments)
                {
                    auto & child_res = get_and_check_built_clause(argument.get());
                    result.insert(result.end(), std::make_move_iterator(child_res.begin()), std::make_move_iterator(child_res.end()));
                    child_res.clear();
                }

                // When some expressions have key expressions and some doesn't, then let's plan the whole OR expression as a single clause to eliminate the chance that some clauses might end up without key expressions
                // TODO(antaljanosbenjamin): Analyze the expressions first, so join clauses are not built unnecessarily.
                const auto with_key_expression = static_cast<size_t>(std::count_if(
                    result.begin(), result.end(), [](const JoinClause & clause) { return !clause.getLeftKeyNodes().empty(); }));

                if (result.size() > 1 && with_key_expression != 0 && with_key_expression < result.size())
                {
                    result.clear();
                    result.emplace_back();
                    buildSimpleJoinClause(
                        left_dag,
                        right_dag,
                        joined_dag,
                        planner_context,
                        node,
                        left_table_expressions,
                        right_table_expressions,
                        join_node,
                        result.front());
                }
            }
            else
            {
                auto it = arguments.begin();
                {
                    auto & child_res = get_and_check_built_clause(it->get());

                    result.insert(result.end(), std::make_move_iterator(child_res.begin()), std::make_move_iterator(child_res.end()));
                    child_res.clear();
                }
                it++;

                for (; it != arguments.end(); it++)
                {
                    auto & child_res = get_and_check_built_clause(it->get());
                    result = makeCrossProduct(result, child_res);
                    child_res.clear();
                }
            }

            built_clauses.emplace(node.get(), std::move(result));
        }
        else
        {
            nodes_to_process.pop();
            JoinClauses clauses;
            clauses.emplace_back();
            buildSimpleJoinClause(
                left_dag,
                right_dag,
                joined_dag,
                planner_context,
                node,
                left_table_expressions,
                right_table_expressions,
                join_node,
                clauses.front());

            built_clauses.emplace(node.get(), std::move(clauses));
        }
    }
    return std::move(built_clauses.at(join_expression.get()));
}

std::pair<JoinClauses, bool /*is_inequal_join*/> buildAllJoinClauses(
    ActionsDAG & left_join_actions,
    ActionsDAG & right_join_actions,
    ActionsDAG & post_join_actions,
    const PlannerContextPtr & planner_context,
    const QueryTreeNodePtr & join_expression,
    const TableExpressionSet & join_left_table_expressions,
    const TableExpressionSet & join_right_table_expressions,
    const JoinNode & join_node,
    const FunctionNode & function_node)
{
    const auto & join_algorithms = planner_context->getQueryContext()->getSettingsRef()[Setting::join_algorithm];
    const auto is_hash_join_enabled = TableJoin::isEnabledAlgorithm(join_algorithms, JoinAlgorithm::HASH)
        || TableJoin::isEnabledAlgorithm(join_algorithms, JoinAlgorithm::AUTO);
    if (is_hash_join_enabled && planner_context->getQueryContext()->getSettingsRef()[Setting::allow_general_join_planning])
    {
        auto join_clauses = buildJoinClauses(
            left_join_actions,
            right_join_actions,
            post_join_actions,
            planner_context,
            join_expression,
            join_left_table_expressions,
            join_right_table_expressions,
            join_node);

        const auto has_residual_filters = std::any_of(
            join_clauses.begin(),
            join_clauses.end(),
            [](const JoinClause & clause) { return !clause.getResidualFilterConditionNodes().empty(); });

        return std::make_pair(std::move(join_clauses), has_residual_filters);
    }

    bool has_residual_filters = false;
    JoinClauses join_clauses;
    const auto & function_name = function_node.getFunction()->getName();
    if (function_name == "or")
    {
        for (const auto & child : function_node.getArguments())
        {
            join_clauses.emplace_back();

            buildJoinClause(
                left_join_actions,
                right_join_actions,
                post_join_actions,
                planner_context,
                child,
                join_left_table_expressions,
                join_right_table_expressions,
                join_node,
                join_clauses.back());
            has_residual_filters |= !join_clauses.back().getResidualFilterConditionNodes().empty();
        }
    }
    else
    {
        join_clauses.emplace_back();

        buildJoinClause(
            left_join_actions,
            right_join_actions,
            post_join_actions,
            planner_context,
            join_expression,
            join_left_table_expressions,
            join_right_table_expressions,
            join_node,
            join_clauses.back());
        has_residual_filters |= !join_clauses.back().getResidualFilterConditionNodes().empty();
    }
    return std::make_pair(std::move(join_clauses), has_residual_filters);
}

JoinClausesAndActions buildJoinClausesAndActions(
    const ColumnsWithTypeAndName & left_table_expression_columns,
    const ColumnsWithTypeAndName & right_table_expression_columns,
    const JoinNode & join_node,
    const PlannerContextPtr & planner_context)
{
    ActionsDAG left_join_actions(left_table_expression_columns);
    ActionsDAG right_join_actions(right_table_expression_columns);
    ColumnsWithTypeAndName result_relation_columns;
    for (const auto & left_column : left_table_expression_columns)
    {
        result_relation_columns.push_back(left_column);
    }
    for (const auto & right_column : right_table_expression_columns)
    {
        result_relation_columns.push_back(right_column);
    }
    ActionsDAG post_join_actions(result_relation_columns);

    auto join_expression = getJoinExpressionFromNode(join_node);

    auto * function_node = join_expression->as<FunctionNode>();
    if (!function_node)
        throw Exception(ErrorCodes::INVALID_JOIN_ON_EXPRESSION,
            "JOIN {} join expression expected function",
            join_node.formatASTForErrorMessage());

    size_t left_table_expression_columns_size = left_table_expression_columns.size();

    Names join_left_actions_names;
    join_left_actions_names.reserve(left_table_expression_columns_size);

    NameSet join_left_actions_names_set;
    join_left_actions_names_set.reserve(left_table_expression_columns_size);

    for (const auto & left_table_expression_column : left_table_expression_columns)
    {
        join_left_actions_names.push_back(left_table_expression_column.name);
        join_left_actions_names_set.insert(left_table_expression_column.name);
    }

    size_t right_table_expression_columns_size = right_table_expression_columns.size();

    Names join_right_actions_names;
    join_right_actions_names.reserve(right_table_expression_columns_size);

    NameSet join_right_actions_names_set;
    join_right_actions_names_set.reserve(right_table_expression_columns_size);

    for (const auto & right_table_expression_column : right_table_expression_columns)
    {
        join_right_actions_names.push_back(right_table_expression_column.name);
        join_right_actions_names_set.insert(right_table_expression_column.name);
    }

    auto join_left_table_expressions = extractTableExpressionsSet(join_node.getLeftTableExpression());
    auto join_right_table_expressions = extractTableExpressionsSet(join_node.getRightTableExpression());

    JoinClausesAndActions result;
    bool has_residual_filters;

    std::tie(result.join_clauses, has_residual_filters) = buildAllJoinClauses(
        left_join_actions,
        right_join_actions,
        post_join_actions,
        planner_context,
        join_expression,
        join_left_table_expressions,
        join_right_table_expressions,
        join_node,
        *function_node);

    auto and_function = FunctionFactory::instance().get("and", planner_context->getQueryContext());

    auto add_necessary_name_if_needed = [&](JoinTableSide join_table_side, const String & name)
    {
        auto & necessary_names = join_table_side == JoinTableSide::Left ? join_left_actions_names : join_right_actions_names;
        auto & necessary_names_set = join_table_side == JoinTableSide::Left ? join_left_actions_names_set : join_right_actions_names_set;

        auto [_, inserted] = necessary_names_set.emplace(name);
        if (inserted)
            necessary_names.push_back(name);
    };

    bool is_join_with_special_storage = false;
    if (const auto * right_table_node = join_node.getRightTableExpression()->as<TableNode>())
    {
        is_join_with_special_storage = dynamic_cast<const StorageJoin *>(right_table_node->getStorage().get());
    }

    for (auto & join_clause : result.join_clauses)
    {
        const auto & left_filter_condition_nodes = join_clause.getLeftFilterConditionNodes();
        if (!left_filter_condition_nodes.empty())
        {
            const ActionsDAG::Node * dag_filter_condition_node = nullptr;
            if (left_filter_condition_nodes.size() > 1)
                dag_filter_condition_node = &left_join_actions.addFunction(and_function, left_filter_condition_nodes, {});
            else
                dag_filter_condition_node = left_filter_condition_nodes[0];

            join_clause.getLeftFilterConditionNodes() = {dag_filter_condition_node};
            left_join_actions.addOrReplaceInOutputs(*dag_filter_condition_node);

            add_necessary_name_if_needed(JoinTableSide::Left, dag_filter_condition_node->result_name);
        }

        const auto & right_filter_condition_nodes = join_clause.getRightFilterConditionNodes();
        if (!right_filter_condition_nodes.empty())
        {
            const ActionsDAG::Node * dag_filter_condition_node = nullptr;

            if (right_filter_condition_nodes.size() > 1)
                dag_filter_condition_node = &right_join_actions.addFunction(and_function, right_filter_condition_nodes, {});
            else
                dag_filter_condition_node = right_filter_condition_nodes[0];

            join_clause.getRightFilterConditionNodes() = {dag_filter_condition_node};
            right_join_actions.addOrReplaceInOutputs(*dag_filter_condition_node);

            add_necessary_name_if_needed(JoinTableSide::Right, dag_filter_condition_node->result_name);
        }

        assert(join_clause.getLeftKeyNodes().size() == join_clause.getRightKeyNodes().size());
        size_t join_clause_key_nodes_size = join_clause.getLeftKeyNodes().size();

        for (size_t i = 0; i < join_clause_key_nodes_size; ++i)
        {
            auto & left_key_node = join_clause.getLeftKeyNodes()[i];
            auto & right_key_node = join_clause.getRightKeyNodes()[i];

            if (!left_key_node->result_type->equals(*right_key_node->result_type))
            {
                DataTypePtr common_type;

                try
                {
                    common_type = getLeastSupertype(DataTypes{left_key_node->result_type, right_key_node->result_type});
                }
                catch (Exception & ex)
                {
                    ex.addMessage("JOIN {} cannot infer common type in ON section for keys. Left key {} type {}. Right key {} type {}",
                        join_node.formatASTForErrorMessage(),
                        left_key_node->result_name,
                        left_key_node->result_type->getName(),
                        right_key_node->result_name,
                        right_key_node->result_type->getName());
                    throw;
                }

                if (!left_key_node->result_type->equals(*common_type))
                    left_key_node = &left_join_actions.addCast(*left_key_node, common_type, {});

                if (!is_join_with_special_storage && !right_key_node->result_type->equals(*common_type))
                    right_key_node = &right_join_actions.addCast(*right_key_node, common_type, {});
            }

            if (join_clause.isNullsafeCompareKey(i) && isNullableOrLowCardinalityNullable(left_key_node->result_type) && isNullableOrLowCardinalityNullable(right_key_node->result_type))
            {
                /**
                  * In case of null-safe comparison (a IS NOT DISTINCT FROM b),
                  * we need to wrap keys with a non-nullable type.
                  * The type `tuple` can be used for this purpose,
                  * because value tuple(NULL) is not NULL itself (moreover it has type Tuple(Nullable(T) which is not Nullable).
                  * Thus, join algorithm will match keys with values tuple(NULL).
                  * Example:
                  *   SELECT * FROM t1 JOIN t2 ON t1.a <=> t2.b
                  * This will be semantically transformed to:
                  *   SELECT * FROM t1 JOIN t2 ON tuple(t1.a) == tuple(t2.b)
                  */
                auto wrap_nullsafe_function = FunctionFactory::instance().get("tuple", planner_context->getQueryContext());
                left_key_node = &left_join_actions.addFunction(wrap_nullsafe_function, {left_key_node}, {});
                right_key_node = &right_join_actions.addFunction(wrap_nullsafe_function, {right_key_node}, {});
            }

            left_join_actions.addOrReplaceInOutputs(*left_key_node);
            right_join_actions.addOrReplaceInOutputs(*right_key_node);

            add_necessary_name_if_needed(JoinTableSide::Left, left_key_node->result_name);
            add_necessary_name_if_needed(JoinTableSide::Right, right_key_node->result_name);
        }
    }

    result.left_join_expressions_actions = left_join_actions.clone();
    result.left_join_tmp_expression_actions = std::move(left_join_actions);
    result.left_join_expressions_actions.removeUnusedActions(join_left_actions_names);
    result.right_join_expressions_actions = right_join_actions.clone();
    result.right_join_tmp_expression_actions = std::move(right_join_actions);
    result.right_join_expressions_actions.removeUnusedActions(join_right_actions_names);

    if (has_residual_filters)
    {
        /// In case of multiple disjuncts and any inequal join condition, we need to build full join on expression actions.
        /// So, for each column, we recalculate the value of the whole expression from JOIN ON to check if rows should be joined.
        if (result.join_clauses.size() > 1)
        {
            ActionsDAG residual_join_expressions_actions(result_relation_columns);
            PlannerActionsVisitor join_expression_visitor(planner_context);
            auto join_expression_dag_node_raw_pointers = join_expression_visitor.visit(residual_join_expressions_actions, join_expression);
            if (join_expression_dag_node_raw_pointers.size() != 1)
                throw Exception(
                    ErrorCodes::LOGICAL_ERROR, "JOIN {} ON clause contains multiple expressions", join_node.formatASTForErrorMessage());

            residual_join_expressions_actions.addOrReplaceInOutputs(*join_expression_dag_node_raw_pointers[0]);
            Names required_names{join_expression_dag_node_raw_pointers[0]->result_name};
            residual_join_expressions_actions.removeUnusedActions(required_names);
            result.residual_join_expressions_actions = std::move(residual_join_expressions_actions);
        }
        else
        {
            const auto & join_clause = result.join_clauses.front();
            const auto & residual_filter_condition_nodes = join_clause.getResidualFilterConditionNodes();
            auto residual_join_expressions_actions = ActionsDAG::buildFilterActionsDAG(residual_filter_condition_nodes, {}, true);
            result.residual_join_expressions_actions = std::move(residual_join_expressions_actions);
        }
        auto outputs = result.residual_join_expressions_actions->getOutputs();
        if (outputs.size() != 1)
        {
            throw Exception(ErrorCodes::LOGICAL_ERROR, "Only one output is expected, got: {}", result.residual_join_expressions_actions->dumpDAG());
        }
        auto output_type = removeNullable(outputs[0]->result_type);
        WhichDataType which_type(output_type);
        if (!which_type.isUInt8())
        {
            DataTypePtr uint8_ty = std::make_shared<DataTypeUInt8>();
            auto true_col = ColumnWithTypeAndName(uint8_ty->createColumnConst(1, 1), uint8_ty, "true");
            const auto * true_node = &result.residual_join_expressions_actions->addColumn(true_col);
            result.residual_join_expressions_actions = ActionsDAG::buildFilterActionsDAG({outputs[0], true_node});
        }
    }

    return result;
}

JoinClausesAndActions buildJoinClausesAndActions(
    const ColumnsWithTypeAndName & left_table_expression_columns,
    const ColumnsWithTypeAndName & right_table_expression_columns,
    const QueryTreeNodePtr & join_node,
    const PlannerContextPtr & planner_context)
{
    auto & join_node_typed = join_node->as<JoinNode &>();
    if (!join_node_typed.isOnJoinExpression())
        throw Exception(ErrorCodes::LOGICAL_ERROR,
            "JOIN {} join does not have ON section",
            join_node_typed.formatASTForErrorMessage());

    return buildJoinClausesAndActions(left_table_expression_columns, right_table_expression_columns, join_node_typed, planner_context);
}

std::optional<bool> tryExtractConstantFromJoinNode(const QueryTreeNodePtr & join_node)
{
    auto & join_node_typed = join_node->as<JoinNode &>();
    if (!join_node_typed.getJoinExpression())
        return {};

    return tryExtractConstantFromConditionNode(join_node_typed.getJoinExpression());
}

void trySetStorageInTableJoin(const QueryTreeNodePtr & table_expression, std::shared_ptr<TableJoin> & table_join)
{
    StoragePtr storage;

    if (auto * table_node = table_expression->as<TableNode>())
        storage = table_node->getStorage();
    else if (auto * table_function = table_expression->as<TableFunctionNode>())
        storage = table_function->getStorage();

    auto storage_join = std::dynamic_pointer_cast<StorageJoin>(storage);
    if (storage_join)
    {
        table_join->setStorageJoin(storage_join);
        return;
    }

    if (!table_join->isEnabledAlgorithm(JoinAlgorithm::DIRECT) && !table_join->isEnabledAlgorithm(JoinAlgorithm::DEFAULT))
        return;

    if (auto storage_dictionary = std::dynamic_pointer_cast<StorageDictionary>(storage);
        storage_dictionary && storage_dictionary->getDictionary()->getSpecialKeyType() != DictionarySpecialKeyType::Range)
        table_join->setStorageJoin(std::dynamic_pointer_cast<const IKeyValueEntity>(storage_dictionary->getDictionary()));
    else if (auto storage_key_value = std::dynamic_pointer_cast<IKeyValueEntity>(storage); storage_key_value)
        table_join->setStorageJoin(storage_key_value);
}

std::shared_ptr<DirectKeyValueJoin> tryDirectJoin(const std::shared_ptr<TableJoin> & table_join,
    const PreparedJoinStorage & right_table_expression,
    const Block & right_table_expression_header)
{
    if (!table_join->isEnabledAlgorithm(JoinAlgorithm::DIRECT))
        return {};

    auto storage = table_join->getStorageKeyValue();
    if (!storage)
        return {};

    bool allowed_inner = isInner(table_join->kind()) && table_join->strictness() == JoinStrictness::All;
    bool allowed_left = isLeft(table_join->kind()) && (table_join->strictness() == JoinStrictness::Any ||
                                                          table_join->strictness() == JoinStrictness::All ||
                                                          table_join->strictness() == JoinStrictness::Semi ||
                                                          table_join->strictness() == JoinStrictness::Anti);
    if (!allowed_inner && !allowed_left)
        return {};

    const auto & clauses = table_join->getClauses();
    bool only_one_key = clauses.size() == 1 &&
        clauses[0].key_names_left.size() == 1 &&
        clauses[0].key_names_right.size() == 1 &&
        !clauses[0].on_filter_condition_left &&
        !clauses[0].on_filter_condition_right &&
        clauses[0].analyzer_left_filter_condition_column_name.empty() &&
        clauses[0].analyzer_right_filter_condition_column_name.empty();

    if (!only_one_key)
        return {};

    const String & key_name = clauses[0].key_names_right[0];

    if (auto table_column_name_it = right_table_expression.column_mapping.find(key_name); table_column_name_it != right_table_expression.column_mapping.end())
    {
        const auto & storage_primary_key = storage->getPrimaryKey();
        if (storage_primary_key.size() != 1 || storage_primary_key[0] != table_column_name_it->second)
            return {};
    }
    else
    {
        return {};
    }

    /** For right table expression during execution columns have unique name.
      * Direct key value join implementation during storage querying must use storage column names.
      *
      * Example:
      * CREATE DICTIONARY test_dictionary (id UInt64, value String) PRIMARY KEY id SOURCE(CLICKHOUSE(TABLE 'test_dictionary_table')) LIFETIME(0);
      * SELECT t1.id FROM test_table AS t1 INNER JOIN test_dictionary AS t2 ON t1.id = t2.id;
      *
      * Unique execution name for `id` column from right table expression `test_dictionary AS t2` for example can be `t2.id_0`.
      * Storage column name is `id`.
      *
      * Here we create header for right table expression with original storage column names.
      */
    Block right_table_expression_header_with_storage_column_names;

    for (const auto & right_table_expression_column : right_table_expression_header)
    {
        auto table_column_name_it = right_table_expression.column_mapping.find(right_table_expression_column.name);
        if (table_column_name_it == right_table_expression.column_mapping.end())
            return {};

        auto right_table_expression_column_with_storage_column_name = right_table_expression_column;
        right_table_expression_column_with_storage_column_name.name = table_column_name_it->second;
        right_table_expression_header_with_storage_column_names.insert(right_table_expression_column_with_storage_column_name);
    }

    return std::make_shared<DirectKeyValueJoin>(table_join, right_table_expression_header, storage, right_table_expression_header_with_storage_column_names);
}

QueryTreeNodePtr getJoinExpressionFromNode(const JoinNode & join_node)
{
    /** It is possible to have constant value in JOIN ON section, that we need to ignore during DAG construction.
      * If we do not ignore it, this function will be replaced by underlying constant.
      * For example ASOF JOIN does not support JOIN with constants, and we should process it like ordinary JOIN.
      *
      * Example: SELECT * FROM (SELECT 1 AS id, 1 AS value) AS t1 ASOF LEFT JOIN (SELECT 1 AS id, 1 AS value) AS t2
      * ON (t1.id = t2.id) AND 1 != 1 AND (t1.value >= t1.value);
      */
    const auto & join_expression = join_node.getJoinExpression();
    if (!join_expression)
        return nullptr;
    const auto * constant_join_expression = join_expression->as<ConstantNode>();
    if (constant_join_expression && constant_join_expression->hasSourceExpression())
        return constant_join_expression->getSourceExpression();
    return join_expression;
}

static std::shared_ptr<IJoin> tryCreateJoin(
    JoinAlgorithm algorithm,
    std::shared_ptr<TableJoin> & table_join,
    const PreparedJoinStorage & right_table_expression,
    const Block & left_table_expression_header,
    const Block & right_table_expression_header,
    ContextPtr query_context,
    IQueryTreeNode::HashState hash_table_key_hash,
    std::optional<UInt64> rhs_size_estimation)
{
    if (table_join->kind() == JoinKind::Paste)
        return std::make_shared<PasteJoin>(table_join, right_table_expression_header);
    /// Direct JOIN with special storages that support key value access. For example JOIN with Dictionary
    if (algorithm == JoinAlgorithm::DIRECT || algorithm == JoinAlgorithm::DEFAULT)
    {
        JoinPtr direct_join = tryDirectJoin(table_join, right_table_expression, right_table_expression_header);
        if (direct_join)
            return direct_join;
    }

    if (algorithm == JoinAlgorithm::PARTIAL_MERGE ||
        algorithm == JoinAlgorithm::PREFER_PARTIAL_MERGE)
    {
        if (MergeJoin::isSupported(table_join))
            return std::make_shared<MergeJoin>(table_join, right_table_expression_header);
    }

    if (algorithm == JoinAlgorithm::HASH ||
        /// partial_merge is preferred, but can't be used for specified kind of join, fallback to hash
        algorithm == JoinAlgorithm::PREFER_PARTIAL_MERGE ||
        algorithm == JoinAlgorithm::PARALLEL_HASH ||
        algorithm == JoinAlgorithm::DEFAULT)
    {
        const auto parallel_hash_threshold = query_context->getSettingsRef()[Setting::parallel_hash_join_threshold];
        if (table_join->allowParallelHashJoin())
        {
<<<<<<< HEAD
            const bool use_parallel_hash = !table_join->isEnabledAlgorithm(JoinAlgorithm::HASH) || !rhs_size_estimation
                || (*rhs_size_estimation >= parallel_hash_threshold);
            if (use_parallel_hash)
            {
                const auto & settings = query_context->getSettingsRef();
                StatsCollectingParams params{
                    calculateCacheKey(table_join, hash_table_key_hash),
                    settings[Setting::collect_hash_table_stats_during_joins],
                    query_context->getServerSettings()[ServerSetting::max_entries_for_hash_table_stats],
                    settings[Setting::max_size_to_preallocate_for_joins]};
                return std::make_shared<ConcurrentHashJoin>(
                    query_context,
                    table_join,
                    query_context->getSettingsRef()[Setting::max_threads],
                    right_table_expression_header,
                    params);
            }
=======
            const auto & settings = query_context->getSettingsRef();
            StatsCollectingParams params{
                calculateCacheKey(table_join, hash_table_key_hash),
                settings[Setting::collect_hash_table_stats_during_joins],
                query_context->getServerSettings()[ServerSetting::max_entries_for_hash_table_stats],
                settings[Setting::max_size_to_preallocate_for_joins]};
            return std::make_shared<ConcurrentHashJoin>(
                table_join, query_context->getSettingsRef()[Setting::max_threads], right_table_expression_header, params);
>>>>>>> 39fb0d57
        }

        return std::make_shared<HashJoin>(
            table_join, right_table_expression_header, query_context->getSettingsRef()[Setting::join_any_take_last_row]);
    }

    if (algorithm == JoinAlgorithm::FULL_SORTING_MERGE)
    {
        if (FullSortingMergeJoin::isSupported(table_join))
            return std::make_shared<FullSortingMergeJoin>(table_join, right_table_expression_header);
    }

    if (algorithm == JoinAlgorithm::GRACE_HASH)
    {
        if (GraceHashJoin::isSupported(table_join))
        {
            return std::make_shared<GraceHashJoin>(
                query_context,
                table_join,
                left_table_expression_header,
                right_table_expression_header,
                query_context->getTempDataOnDisk());
        }
    }

    if (algorithm == JoinAlgorithm::AUTO)
    {
        if (MergeJoin::isSupported(table_join))
            return std::make_shared<JoinSwitcher>(table_join, right_table_expression_header);
        return std::make_shared<HashJoin>(table_join, right_table_expression_header);
    }

    return nullptr;
}

std::shared_ptr<IJoin> chooseJoinAlgorithm(
    std::shared_ptr<TableJoin> & table_join,
    const PreparedJoinStorage & right_table_expression,
    const Block & left_table_expression_header,
    const Block & right_table_expression_header,
    ContextPtr query_context,
    IQueryTreeNode::HashState hash_table_key_hash,
    std::optional<UInt64> rhs_size_estimation)
{
    if (table_join->getMixedJoinExpression()
        && !table_join->isEnabledAlgorithm(JoinAlgorithm::HASH)
        && !table_join->isEnabledAlgorithm(JoinAlgorithm::PARALLEL_HASH)
        && !table_join->isEnabledAlgorithm(JoinAlgorithm::GRACE_HASH))
    {
        throw Exception(ErrorCodes::NOT_IMPLEMENTED,
            "JOIN with mixed conditions supports only hash join or grace hash join");
    }

    /// JOIN with Join engine.
    if (auto storage = table_join->getStorageJoin())
    {
        Names required_column_names;
        for (const auto & result_column : right_table_expression_header)
        {
            auto source_column_name_it = right_table_expression.column_mapping.find(result_column.name);
            if (source_column_name_it == right_table_expression.column_mapping.end())
                throw Exception(ErrorCodes::INCOMPATIBLE_TYPE_OF_JOIN,
                    "JOIN with 'Join' table engine should be performed by storage keys [{}], but column '{}' was found",
                    fmt::join(storage->getKeyNames(), ", "), result_column.name);

            table_join->setRename(source_column_name_it->second, result_column.name);
            required_column_names.push_back(source_column_name_it->second);
        }
        return storage->getJoinLocked(table_join, query_context, required_column_names);
    }

    /** JOIN with constant.
      * Example: SELECT * FROM test_table AS t1 INNER JOIN test_table AS t2 ON 1;
      */
    if (table_join->isJoinWithConstant())
    {
        if (!table_join->isEnabledAlgorithm(JoinAlgorithm::HASH))
            throw Exception(ErrorCodes::NOT_IMPLEMENTED, "JOIN ON constant supported only with join algorithm 'hash'");

        return std::make_shared<HashJoin>(table_join, right_table_expression_header);
    }

    /** We have only one way to execute a CROSS JOIN - with a hash join.
      * Therefore, for a query with an explicit CROSS JOIN, it should not fail because of the `join_algorithm` setting.
      * If the user expects CROSS JOIN + WHERE to be rewritten to INNER join and to be executed with a specific algorithm,
      * then the setting `cross_to_inner_join_rewrite` may be used, and unsupported cases will fail earlier.
      */
    if (table_join->kind() == JoinKind::Cross)
        return std::make_shared<HashJoin>(table_join, right_table_expression_header);

    if (!table_join->oneDisjunct() && !table_join->isEnabledAlgorithm(JoinAlgorithm::HASH) && !table_join->isEnabledAlgorithm(JoinAlgorithm::AUTO))
        throw Exception(ErrorCodes::NOT_IMPLEMENTED, "Only `hash` join supports multiple ORs for keys in JOIN ON section");

    for (auto algorithm : table_join->getEnabledJoinAlgorithms())
    {
        auto join = tryCreateJoin(
            algorithm,
            table_join,
            right_table_expression,
            left_table_expression_header,
            right_table_expression_header,
            query_context,
            hash_table_key_hash,
            rhs_size_estimation);
        if (join)
            return join;
    }

    throw Exception(ErrorCodes::NOT_IMPLEMENTED,
                    "Can't execute any of specified algorithms for specified strictness/kind and right storage type");
}

}<|MERGE_RESOLUTION|>--- conflicted
+++ resolved
@@ -1123,7 +1123,6 @@
         const auto parallel_hash_threshold = query_context->getSettingsRef()[Setting::parallel_hash_join_threshold];
         if (table_join->allowParallelHashJoin())
         {
-<<<<<<< HEAD
             const bool use_parallel_hash = !table_join->isEnabledAlgorithm(JoinAlgorithm::HASH) || !rhs_size_estimation
                 || (*rhs_size_estimation >= parallel_hash_threshold);
             if (use_parallel_hash)
@@ -1135,22 +1134,11 @@
                     query_context->getServerSettings()[ServerSetting::max_entries_for_hash_table_stats],
                     settings[Setting::max_size_to_preallocate_for_joins]};
                 return std::make_shared<ConcurrentHashJoin>(
-                    query_context,
                     table_join,
                     query_context->getSettingsRef()[Setting::max_threads],
                     right_table_expression_header,
                     params);
             }
-=======
-            const auto & settings = query_context->getSettingsRef();
-            StatsCollectingParams params{
-                calculateCacheKey(table_join, hash_table_key_hash),
-                settings[Setting::collect_hash_table_stats_during_joins],
-                query_context->getServerSettings()[ServerSetting::max_entries_for_hash_table_stats],
-                settings[Setting::max_size_to_preallocate_for_joins]};
-            return std::make_shared<ConcurrentHashJoin>(
-                table_join, query_context->getSettingsRef()[Setting::max_threads], right_table_expression_header, params);
->>>>>>> 39fb0d57
         }
 
         return std::make_shared<HashJoin>(
