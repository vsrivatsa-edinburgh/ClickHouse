#include <Common/ProfileEvents.h>
#include <Common/CurrentThread.h>
#include <Common/TraceSender.h>


// clang-format off
/// Available events. Add something here as you wish.
/// If the event is generic (i.e. not server specific)
/// it should be also added to src/Coordination/KeeperConstant.cpp
#define APPLY_FOR_BUILTIN_EVENTS(M) \
    M(Query, "Number of queries to be interpreted and potentially executed. Does not include queries that failed to parse or were rejected due to AST size limits, quota limits or limits on the number of simultaneously running queries. May include internal queries initiated by ClickHouse itself. Does not count subqueries.", ValueType::Number) \
    M(SelectQuery, "Same as Query, but only for SELECT queries.", ValueType::Number) \
    M(InsertQuery, "Same as Query, but only for INSERT queries.", ValueType::Number) \
    M(InitialQuery, "Same as Query, but only counts initial queries (see is_initial_query).", ValueType::Number)\
    M(QueriesWithSubqueries, "Count queries with all subqueries", ValueType::Number) \
    M(SelectQueriesWithSubqueries, "Count SELECT queries with all subqueries", ValueType::Number) \
    M(InsertQueriesWithSubqueries, "Count INSERT queries with all subqueries", ValueType::Number) \
    M(SelectQueriesWithPrimaryKeyUsage, "Count SELECT queries which use the primary key to evaluate the WHERE condition", ValueType::Number) \
    M(AsyncInsertQuery, "Same as InsertQuery, but only for asynchronous INSERT queries.", ValueType::Number) \
    M(AsyncInsertBytes, "Data size in bytes of asynchronous INSERT queries.", ValueType::Bytes) \
    M(AsyncInsertRows, "Number of rows inserted by asynchronous INSERT queries.", ValueType::Number) \
    M(AsyncInsertCacheHits, "Number of times a duplicate hash id has been found in asynchronous INSERT hash id cache.", ValueType::Number) \
    M(FailedQuery, "Number of failed queries.", ValueType::Number) \
    M(FailedSelectQuery, "Same as FailedQuery, but only for SELECT queries.", ValueType::Number) \
    M(FailedInsertQuery, "Same as FailedQuery, but only for INSERT queries.", ValueType::Number) \
    M(FailedAsyncInsertQuery, "Number of failed ASYNC INSERT queries.", ValueType::Number) \
    M(QueryTimeMicroseconds, "Total time of all queries.", ValueType::Microseconds) \
    M(SelectQueryTimeMicroseconds, "Total time of SELECT queries.", ValueType::Microseconds) \
    M(InsertQueryTimeMicroseconds, "Total time of INSERT queries.", ValueType::Microseconds) \
    M(OtherQueryTimeMicroseconds, "Total time of queries that are not SELECT or INSERT.", ValueType::Microseconds) \
    M(FileOpen, "Number of files opened.", ValueType::Number) \
    M(Seek, "Number of times the 'lseek' function was called.", ValueType::Number) \
    M(ReadBufferFromFileDescriptorRead, "Number of reads (read/pread) from a file descriptor. Does not include sockets.", ValueType::Number) \
    M(ReadBufferFromFileDescriptorReadFailed, "Number of times the read (read/pread) from a file descriptor have failed.", ValueType::Number) \
    M(ReadBufferFromFileDescriptorReadBytes, "Number of bytes read from file descriptors. If the file is compressed, this will show the compressed data size.", ValueType::Bytes) \
    M(WriteBufferFromFileDescriptorWrite, "Number of writes (write/pwrite) to a file descriptor. Does not include sockets.", ValueType::Number) \
    M(WriteBufferFromFileDescriptorWriteFailed, "Number of times the write (write/pwrite) to a file descriptor have failed.", ValueType::Number) \
    M(WriteBufferFromFileDescriptorWriteBytes, "Number of bytes written to file descriptors. If the file is compressed, this will show compressed data size.", ValueType::Bytes) \
    M(FileSync, "Number of times the F_FULLFSYNC/fsync/fdatasync function was called for files.", ValueType::Number) \
    M(DirectorySync, "Number of times the F_FULLFSYNC/fsync/fdatasync function was called for directories.", ValueType::Number) \
    M(FileSyncElapsedMicroseconds, "Total time spent waiting for F_FULLFSYNC/fsync/fdatasync syscall for files.", ValueType::Microseconds) \
    M(DirectorySyncElapsedMicroseconds, "Total time spent waiting for F_FULLFSYNC/fsync/fdatasync syscall for directories.", ValueType::Microseconds) \
    M(ReadCompressedBytes, "Number of bytes (the number of bytes before decompression) read from compressed sources (files, network).", ValueType::Bytes) \
    M(CompressedReadBufferBlocks, "Number of compressed blocks (the blocks of data that are compressed independent of each other) read from compressed sources (files, network).", ValueType::Number) \
    M(CompressedReadBufferBytes, "Number of uncompressed bytes (the number of bytes after decompression) read from compressed sources (files, network).", ValueType::Bytes) \
    M(UncompressedCacheHits, "Number of times a block of data has been found in the uncompressed cache (and decompression was avoided).", ValueType::Number) \
    M(UncompressedCacheMisses, "Number of times a block of data has not been found in the uncompressed cache (and required decompression).", ValueType::Number) \
    M(UncompressedCacheWeightLost, "Number of bytes evicted from the uncompressed cache.", ValueType::Bytes) \
    M(MMappedFileCacheHits, "Number of times a file has been found in the MMap cache (for the 'mmap' read_method), so we didn't have to mmap it again.", ValueType::Number) \
    M(MMappedFileCacheMisses, "Number of times a file has not been found in the MMap cache (for the 'mmap' read_method), so we had to mmap it again.", ValueType::Number) \
    M(OpenedFileCacheHits, "Number of times a file has been found in the opened file cache, so we didn't have to open it again.", ValueType::Number) \
    M(OpenedFileCacheMisses, "Number of times a file has been found in the opened file cache, so we had to open it again.", ValueType::Number) \
    M(OpenedFileCacheMicroseconds, "Amount of time spent executing OpenedFileCache methods.", ValueType::Microseconds) \
    M(AIOWrite, "Number of writes with Linux or FreeBSD AIO interface", ValueType::Number) \
    M(AIOWriteBytes, "Number of bytes written with Linux or FreeBSD AIO interface", ValueType::Bytes) \
    M(AIORead, "Number of reads with Linux or FreeBSD AIO interface", ValueType::Number) \
    M(AIOReadBytes, "Number of bytes read with Linux or FreeBSD AIO interface", ValueType::Bytes) \
    M(IOBufferAllocs, "Number of allocations of IO buffers (for ReadBuffer/WriteBuffer).", ValueType::Number) \
    M(IOBufferAllocBytes, "Number of bytes allocated for IO buffers (for ReadBuffer/WriteBuffer).", ValueType::Bytes) \
    M(ArenaAllocChunks, "Number of chunks allocated for memory Arena (used for GROUP BY and similar operations)", ValueType::Number) \
    M(ArenaAllocBytes, "Number of bytes allocated for memory Arena (used for GROUP BY and similar operations)", ValueType::Bytes) \
    M(FunctionExecute, "Number of SQL ordinary function calls (SQL functions are called on per-block basis, so this number represents the number of blocks).", ValueType::Number) \
    M(TableFunctionExecute, "Number of table function calls.", ValueType::Number) \
    M(MarkCacheHits, "Number of times an entry has been found in the mark cache, so we didn't have to load a mark file.", ValueType::Number) \
    M(MarkCacheMisses, "Number of times an entry has not been found in the mark cache, so we had to load a mark file in memory, which is a costly operation, adding to query latency.", ValueType::Number) \
    M(PrimaryIndexCacheHits, "Number of times an entry has been found in the primary index cache, so we didn't have to load a index file.", ValueType::Number) \
    M(PrimaryIndexCacheMisses, "Number of times an entry has not been found in the primary index cache, so we had to load a index file in memory, which is a costly operation, adding to query latency.", ValueType::Number) \
    M(QueryCacheHits, "Number of times a query result has been found in the query cache (and query computation was avoided). Only updated for SELECT queries with SETTING use_query_cache = 1.", ValueType::Number) \
    M(QueryCacheMisses, "Number of times a query result has not been found in the query cache (and required query computation). Only updated for SELECT queries with SETTING use_query_cache = 1.", ValueType::Number) \
    /* Each page cache chunk access increments exactly one of the following 5 PageCacheChunk* counters. */ \
    /* Something like hit rate: (PageCacheChunkShared + PageCacheChunkDataHits) / [sum of all 5]. */ \
    M(PageCacheChunkMisses, "Number of times a chunk has not been found in the userspace page cache.", ValueType::Number) \
    M(PageCacheChunkShared, "Number of times a chunk has been found in the userspace page cache, already in use by another thread.", ValueType::Number) \
    M(PageCacheChunkDataHits, "Number of times a chunk has been found in the userspace page cache, not in use, with all pages intact.", ValueType::Number) \
    M(PageCacheChunkDataPartialHits, "Number of times a chunk has been found in the userspace page cache, not in use, but some of its pages were evicted by the OS.", ValueType::Number) \
    M(PageCacheChunkDataMisses, "Number of times a chunk has been found in the userspace page cache, not in use, but all its pages were evicted by the OS.", ValueType::Number) \
    M(PageCacheBytesUnpinnedRoundedToPages, "Total size of populated pages in chunks that became evictable in PageCache. Rounded up to whole pages.", ValueType::Number) \
    M(PageCacheBytesUnpinnedRoundedToHugePages, "See PageCacheBytesUnpinnedRoundedToPages, but rounded to huge pages. Use the ratio between the two as a measure of memory waste from using huge pages.", ValueType::Number) \
    M(CreatedReadBufferOrdinary, "Number of times ordinary read buffer was created for reading data (while choosing among other read methods).", ValueType::Number) \
    M(CreatedReadBufferDirectIO, "Number of times a read buffer with O_DIRECT was created for reading data (while choosing among other read methods).", ValueType::Number) \
    M(CreatedReadBufferDirectIOFailed, "Number of times a read buffer with O_DIRECT was attempted to be created for reading data (while choosing among other read methods), but the OS did not allow it (due to lack of filesystem support or other reasons) and we fallen back to the ordinary reading method.", ValueType::Number) \
    M(CreatedReadBufferMMap, "Number of times a read buffer using 'mmap' was created for reading data (while choosing among other read methods).", ValueType::Number) \
    M(CreatedReadBufferMMapFailed, "Number of times a read buffer with 'mmap' was attempted to be created for reading data (while choosing among other read methods), but the OS did not allow it (due to lack of filesystem support or other reasons) and we fallen back to the ordinary reading method.", ValueType::Number) \
    M(DiskReadElapsedMicroseconds, "Total time spent waiting for read syscall. This include reads from page cache.", ValueType::Microseconds) \
    M(DiskWriteElapsedMicroseconds, "Total time spent waiting for write syscall. This include writes to page cache.", ValueType::Microseconds) \
    M(NetworkReceiveElapsedMicroseconds, "Total time spent waiting for data to receive or receiving data from network. Only ClickHouse-related network interaction is included, not by 3rd party libraries.", ValueType::Microseconds) \
    M(NetworkSendElapsedMicroseconds, "Total time spent waiting for data to send to network or sending data to network. Only ClickHouse-related network interaction is included, not by 3rd party libraries.", ValueType::Microseconds) \
    M(NetworkReceiveBytes, "Total number of bytes received from network. Only ClickHouse-related network interaction is included, not by 3rd party libraries.", ValueType::Bytes) \
    M(NetworkSendBytes, "Total number of bytes send to network. Only ClickHouse-related network interaction is included, not by 3rd party libraries.", ValueType::Bytes) \
    \
    M(GlobalThreadPoolExpansions, "Counts the total number of times new threads have been added to the global thread pool. This metric indicates the frequency of expansions in the global thread pool to accommodate increased processing demands.", ValueType::Number) \
    M(GlobalThreadPoolShrinks, "Counts the total number of times the global thread pool has shrunk by removing threads. This occurs when the number of idle threads exceeds max_thread_pool_free_size, indicating adjustments in the global thread pool size in response to decreased thread utilization.", ValueType::Number) \
    M(GlobalThreadPoolThreadCreationMicroseconds, "Total time spent waiting for new threads to start.", ValueType::Microseconds) \
    M(GlobalThreadPoolLockWaitMicroseconds, "Total time threads have spent waiting for locks in the global thread pool.", ValueType::Microseconds) \
    M(GlobalThreadPoolJobs, "Counts the number of jobs that have been pushed to the global thread pool.", ValueType::Number) \
    M(GlobalThreadPoolJobWaitTimeMicroseconds, "Measures the elapsed time from when a job is scheduled in the thread pool to when it is picked up for execution by a worker thread. This metric helps identify delays in job processing, indicating the responsiveness of the thread pool to new tasks.", ValueType::Microseconds) \
    M(LocalThreadPoolExpansions, "Counts the total number of times threads have been borrowed from the global thread pool to expand local thread pools.", ValueType::Number) \
    M(LocalThreadPoolShrinks, "Counts the total number of times threads have been returned to the global thread pool from local thread pools.", ValueType::Number) \
    M(LocalThreadPoolThreadCreationMicroseconds, "Total time local thread pools have spent waiting to borrow a thread from the global pool.", ValueType::Microseconds) \
    M(LocalThreadPoolLockWaitMicroseconds, "Total time threads have spent waiting for locks in the local thread pools.", ValueType::Microseconds) \
    M(LocalThreadPoolJobs, "Counts the number of jobs that have been pushed to the local thread pools.", ValueType::Microseconds) \
    M(LocalThreadPoolBusyMicroseconds, "Total time threads have spent executing the actual work.", ValueType::Microseconds) \
    M(LocalThreadPoolJobWaitTimeMicroseconds, "Measures the elapsed time from when a job is scheduled in the thread pool to when it is picked up for execution by a worker thread. This metric helps identify delays in job processing, indicating the responsiveness of the thread pool to new tasks.", ValueType::Microseconds) \
    \
    M(DiskS3GetRequestThrottlerCount, "Number of DiskS3 GET and SELECT requests passed through throttler.", ValueType::Number) \
    M(DiskS3GetRequestThrottlerSleepMicroseconds, "Total time a query was sleeping to conform DiskS3 GET and SELECT request throttling.", ValueType::Microseconds) \
    M(DiskS3PutRequestThrottlerCount, "Number of DiskS3 PUT, COPY, POST and LIST requests passed through throttler.", ValueType::Number) \
    M(DiskS3PutRequestThrottlerSleepMicroseconds, "Total time a query was sleeping to conform DiskS3 PUT, COPY, POST and LIST request throttling.", ValueType::Microseconds) \
    M(S3GetRequestThrottlerCount, "Number of S3 GET and SELECT requests passed through throttler.", ValueType::Number) \
    M(S3GetRequestThrottlerSleepMicroseconds, "Total time a query was sleeping to conform S3 GET and SELECT request throttling.", ValueType::Microseconds) \
    M(S3PutRequestThrottlerCount, "Number of S3 PUT, COPY, POST and LIST requests passed through throttler.", ValueType::Number) \
    M(S3PutRequestThrottlerSleepMicroseconds, "Total time a query was sleeping to conform S3 PUT, COPY, POST and LIST request throttling.", ValueType::Microseconds) \
    M(RemoteReadThrottlerBytes, "Bytes passed through 'max_remote_read_network_bandwidth_for_server'/'max_remote_read_network_bandwidth' throttler.", ValueType::Bytes) \
    M(RemoteReadThrottlerSleepMicroseconds, "Total time a query was sleeping to conform 'max_remote_read_network_bandwidth_for_server'/'max_remote_read_network_bandwidth' throttling.", ValueType::Microseconds) \
    M(RemoteWriteThrottlerBytes, "Bytes passed through 'max_remote_write_network_bandwidth_for_server'/'max_remote_write_network_bandwidth' throttler.", ValueType::Bytes) \
    M(RemoteWriteThrottlerSleepMicroseconds, "Total time a query was sleeping to conform 'max_remote_write_network_bandwidth_for_server'/'max_remote_write_network_bandwidth' throttling.", ValueType::Microseconds) \
    M(LocalReadThrottlerBytes, "Bytes passed through 'max_local_read_bandwidth_for_server'/'max_local_read_bandwidth' throttler.", ValueType::Bytes) \
    M(LocalReadThrottlerSleepMicroseconds, "Total time a query was sleeping to conform 'max_local_read_bandwidth_for_server'/'max_local_read_bandwidth' throttling.", ValueType::Microseconds) \
    M(LocalWriteThrottlerBytes, "Bytes passed through 'max_local_write_bandwidth_for_server'/'max_local_write_bandwidth' throttler.", ValueType::Bytes) \
    M(LocalWriteThrottlerSleepMicroseconds, "Total time a query was sleeping to conform 'max_local_write_bandwidth_for_server'/'max_local_write_bandwidth' throttling.", ValueType::Microseconds) \
    M(ThrottlerSleepMicroseconds, "Total time a query was sleeping to conform all throttling settings.", ValueType::Microseconds) \
    M(PartsWithAppliedMutationsOnFly, "Total number of parts for which there was any mutation applied on fly", ValueType::Number) \
    M(MutationsAppliedOnFlyInAllParts, "The sum of number of applied mutations on-fly for part among all read parts", ValueType::Number) \
    \
    M(SchedulerIOReadRequests, "Resource requests passed through scheduler for IO reads.", ValueType::Number) \
    M(SchedulerIOReadBytes, "Bytes passed through scheduler for IO reads.", ValueType::Bytes) \
    M(SchedulerIOReadWaitMicroseconds, "Total time a query was waiting on resource requests for IO reads.", ValueType::Microseconds) \
    M(SchedulerIOWriteRequests, "Resource requests passed through scheduler for IO writes.", ValueType::Number) \
    M(SchedulerIOWriteBytes, "Bytes passed through scheduler for IO writes.", ValueType::Bytes) \
    M(SchedulerIOWriteWaitMicroseconds, "Total time a query was waiting on resource requests for IO writes.", ValueType::Microseconds) \
    \
    M(QueryMaskingRulesMatch, "Number of times query masking rules was successfully matched.", ValueType::Number) \
    \
    M(ReplicatedPartFetches, "Number of times a data part was downloaded from replica of a ReplicatedMergeTree table.", ValueType::Number) \
    M(ReplicatedPartFailedFetches, "Number of times a data part was failed to download from replica of a ReplicatedMergeTree table.", ValueType::Number) \
    M(ObsoleteReplicatedParts, "Number of times a data part was covered by another data part that has been fetched from a replica (so, we have marked a covered data part as obsolete and no longer needed).", ValueType::Number) \
    M(ReplicatedPartMerges, "Number of times data parts of ReplicatedMergeTree tables were successfully merged.", ValueType::Number) \
    M(ReplicatedPartFetchesOfMerged, "Number of times we prefer to download already merged part from replica of ReplicatedMergeTree table instead of performing a merge ourself (usually we prefer doing a merge ourself to save network traffic). This happens when we have not all source parts to perform a merge or when the data part is old enough.", ValueType::Number) \
    M(ReplicatedPartMutations, "Number of times data parts of ReplicatedMergeTree tables were successfully mutated.", ValueType::Number) \
    M(ReplicatedPartChecks, "Number of times we had to perform advanced search for a data part on replicas or to clarify the need of an existing data part.", ValueType::Number) \
    M(ReplicatedPartChecksFailed, "Number of times the advanced search for a data part on replicas did not give result or when unexpected part has been found and moved away.", ValueType::Number) \
    M(ReplicatedDataLoss, "Number of times a data part that we wanted doesn't exist on any replica (even on replicas that are offline right now). That data parts are definitely lost. This is normal due to asynchronous replication (if quorum inserts were not enabled), when the replica on which the data part was written was failed and when it became online after fail it doesn't contain that data part.", ValueType::Number) \
    M(ReplicatedCoveredPartsInZooKeeperOnStart, "For debugging purposes. Number of parts in ZooKeeper that have a covering part, but doesn't exist on disk. Checked on server start.", ValueType::Number) \
    \
    M(InsertedRows, "Number of rows INSERTed to all tables.", ValueType::Number) \
    M(InsertedBytes, "Number of bytes (uncompressed; for columns as they stored in memory) INSERTed to all tables.", ValueType::Bytes) \
    M(DelayedInserts, "Number of times the INSERT of a block to a MergeTree table was throttled due to high number of active data parts for partition.", ValueType::Number) \
    M(RejectedInserts, "Number of times the INSERT of a block to a MergeTree table was rejected with 'Too many parts' exception due to high number of active data parts for partition.", ValueType::Number) \
    M(DelayedInsertsMilliseconds, "Total number of milliseconds spent while the INSERT of a block to a MergeTree table was throttled due to high number of active data parts for partition.", ValueType::Milliseconds) \
    M(DelayedMutations, "Number of times the mutation of a MergeTree table was throttled due to high number of unfinished mutations for table.", ValueType::Number) \
    M(RejectedMutations, "Number of times the mutation of a MergeTree table was rejected with 'Too many mutations' exception due to high number of unfinished mutations for table.", ValueType::Number) \
    M(DelayedMutationsMilliseconds, "Total number of milliseconds spent while the mutation of a MergeTree table was throttled due to high number of unfinished mutations for table.", ValueType::Milliseconds) \
    M(DistributedDelayedInserts, "Number of times the INSERT of a block to a Distributed table was throttled due to high number of pending bytes.", ValueType::Number) \
    M(DistributedRejectedInserts, "Number of times the INSERT of a block to a Distributed table was rejected with 'Too many bytes' exception due to high number of pending bytes.", ValueType::Number) \
    M(DistributedDelayedInsertsMilliseconds, "Total number of milliseconds spent while the INSERT of a block to a Distributed table was throttled due to high number of pending bytes.", ValueType::Milliseconds) \
    M(DuplicatedInsertedBlocks, "Number of times the INSERTed block to a ReplicatedMergeTree table was deduplicated.", ValueType::Number) \
    \
    M(ZooKeeperInit, "Number of times connection with ZooKeeper has been established.", ValueType::Number) \
    M(ZooKeeperTransactions, "Number of ZooKeeper operations, which include both read and write operations as well as multi-transactions.", ValueType::Number) \
    M(ZooKeeperList, "Number of 'list' (getChildren) requests to ZooKeeper.", ValueType::Number) \
    M(ZooKeeperCreate, "Number of 'create' requests to ZooKeeper.", ValueType::Number) \
    M(ZooKeeperRemove, "Number of 'remove' requests to ZooKeeper.", ValueType::Number) \
    M(ZooKeeperExists, "Number of 'exists' requests to ZooKeeper.", ValueType::Number) \
    M(ZooKeeperGet, "Number of 'get' requests to ZooKeeper.", ValueType::Number) \
    M(ZooKeeperSet, "Number of 'set' requests to ZooKeeper.", ValueType::Number) \
    M(ZooKeeperMulti, "Number of 'multi' requests to ZooKeeper (compound transactions).", ValueType::Number) \
    M(ZooKeeperCheck, "Number of 'check' requests to ZooKeeper. Usually they don't make sense in isolation, only as part of a complex transaction.", ValueType::Number) \
    M(ZooKeeperSync, "Number of 'sync' requests to ZooKeeper. These requests are rarely needed or usable.", ValueType::Number) \
    M(ZooKeeperReconfig, "Number of 'reconfig' requests to ZooKeeper.", ValueType::Number) \
    M(ZooKeeperClose, "Number of times connection with ZooKeeper has been closed voluntary.", ValueType::Number) \
    M(ZooKeeperWatchResponse, "Number of times watch notification has been received from ZooKeeper.", ValueType::Number) \
    M(ZooKeeperUserExceptions, "Number of exceptions while working with ZooKeeper related to the data (no node, bad version or similar).", ValueType::Number) \
    M(ZooKeeperHardwareExceptions, "Number of exceptions while working with ZooKeeper related to network (connection loss or similar).", ValueType::Number) \
    M(ZooKeeperOtherExceptions, "Number of exceptions while working with ZooKeeper other than ZooKeeperUserExceptions and ZooKeeperHardwareExceptions.", ValueType::Number) \
    M(ZooKeeperWaitMicroseconds, "Number of microseconds spent waiting for responses from ZooKeeper after creating a request, summed across all the requesting threads.", ValueType::Microseconds) \
    M(ZooKeeperBytesSent, "Number of bytes send over network while communicating with ZooKeeper.", ValueType::Bytes) \
    M(ZooKeeperBytesReceived, "Number of bytes received over network while communicating with ZooKeeper.", ValueType::Bytes) \
    \
    M(DistributedConnectionTries, "Total count of distributed connection attempts.", ValueType::Number) \
    M(DistributedConnectionUsable, "Total count of successful distributed connections to a usable server (with required table, but maybe stale).", ValueType::Number) \
    M(DistributedConnectionFailTry, "Total count when distributed connection fails with retry.", ValueType::Number) \
    M(DistributedConnectionMissingTable, "Number of times we rejected a replica from a distributed query, because it did not contain a table needed for the query.", ValueType::Number) \
    M(DistributedConnectionStaleReplica, "Number of times we rejected a replica from a distributed query, because some table needed for a query had replication lag higher than the configured threshold.", ValueType::Number) \
    M(DistributedConnectionSkipReadOnlyReplica, "Number of replicas skipped during INSERT into Distributed table due to replicas being read-only", ValueType::Number) \
    M(DistributedConnectionFailAtAll, "Total count when distributed connection fails after all retries finished.", ValueType::Number) \
    \
    M(HedgedRequestsChangeReplica, "Total count when timeout for changing replica expired in hedged requests.", ValueType::Number) \
    M(SuspendSendingQueryToShard, "Total count when sending query to shard was suspended when async_query_sending_for_remote is enabled.", ValueType::Number) \
    \
    M(CompileFunction, "Number of times a compilation of generated LLVM code (to create fused function for complex expressions) was initiated.", ValueType::Number) \
    M(CompiledFunctionExecute, "Number of times a compiled function was executed.", ValueType::Number) \
    M(CompileExpressionsMicroseconds, "Total time spent for compilation of expressions to LLVM code.", ValueType::Microseconds) \
    M(CompileExpressionsBytes, "Number of bytes used for expressions compilation.", ValueType::Bytes) \
    \
    M(ExecuteShellCommand, "Number of shell command executions.", ValueType::Number) \
    \
    M(ExternalProcessingCompressedBytesTotal, "Number of compressed bytes written by external processing (sorting/aggragating/joining)", ValueType::Bytes) \
    M(ExternalProcessingUncompressedBytesTotal, "Amount of data (uncompressed, before compression) written by external processing (sorting/aggragating/joining)", ValueType::Bytes) \
    M(ExternalProcessingFilesTotal, "Number of files used by external processing (sorting/aggragating/joining)", ValueType::Number) \
    M(ExternalSortWritePart, "Number of times a temporary file was written to disk for sorting in external memory.", ValueType::Number) \
    M(ExternalSortMerge, "Number of times temporary files were merged for sorting in external memory.", ValueType::Number) \
    M(ExternalSortCompressedBytes, "Number of compressed bytes written for sorting in external memory.", ValueType::Bytes) \
    M(ExternalSortUncompressedBytes, "Amount of data (uncompressed, before compression) written for sorting in external memory.", ValueType::Bytes) \
    M(ExternalAggregationWritePart, "Number of times a temporary file was written to disk for aggregation in external memory.", ValueType::Number) \
    M(ExternalAggregationMerge, "Number of times temporary files were merged for aggregation in external memory.", ValueType::Number) \
    M(ExternalAggregationCompressedBytes, "Number of bytes written to disk for aggregation in external memory.", ValueType::Bytes) \
    M(ExternalAggregationUncompressedBytes, "Amount of data (uncompressed, before compression) written to disk for aggregation in external memory.", ValueType::Bytes) \
    M(ExternalJoinWritePart, "Number of times a temporary file was written to disk for JOIN in external memory.", ValueType::Number) \
    M(ExternalJoinMerge, "Number of times temporary files were merged for JOIN in external memory.", ValueType::Number) \
    M(ExternalJoinCompressedBytes, "Number of compressed bytes written for JOIN in external memory.", ValueType::Bytes) \
    M(ExternalJoinUncompressedBytes, "Amount of data (uncompressed, before compression) written for JOIN in external memory.", ValueType::Bytes) \
    \
<<<<<<< HEAD
    M(IcebergPartitionPrunnedFiles, "Number of skipped files during Iceberg partition pruning", ValueType::Number) \
=======
    M(JoinBuildTableRowCount, "Total number of rows in the build table for a JOIN operation.", ValueType::Number) \
    M(JoinProbeTableRowCount, "Total number of rows in the probe table for a JOIN operation.", ValueType::Number) \
    M(JoinResultRowCount, "Total number of rows in the result of a JOIN operation.", ValueType::Number) \
    \
>>>>>>> da41c027
    M(SlowRead, "Number of reads from a file that were slow. This indicate system overload. Thresholds are controlled by read_backoff_* settings.", ValueType::Number) \
    M(ReadBackoff, "Number of times the number of query processing threads was lowered due to slow reads.", ValueType::Number) \
    \
    M(ReplicaPartialShutdown, "How many times Replicated table has to deinitialize its state due to session expiration in ZooKeeper. The state is reinitialized every time when ZooKeeper is available again.", ValueType::Number) \
    \
    M(SelectedParts, "Number of data parts selected to read from a MergeTree table.", ValueType::Number) \
    M(SelectedPartsTotal, "Number of total data parts before selecting which ones to read from a MergeTree table.", ValueType::Number) \
    M(SelectedRanges, "Number of (non-adjacent) ranges in all data parts selected to read from a MergeTree table.", ValueType::Number) \
    M(SelectedMarks, "Number of marks (index granules) selected to read from a MergeTree table.", ValueType::Number) \
    M(SelectedMarksTotal, "Number of total marks (index granules) before selecting which ones to read from a MergeTree table.", ValueType::Number) \
    M(SelectedRows, "Number of rows SELECTed from all tables.", ValueType::Number) \
    M(SelectedBytes, "Number of bytes (uncompressed; for columns as they stored in memory) SELECTed from all tables.", ValueType::Bytes) \
    M(RowsReadByMainReader, "Number of rows read from MergeTree tables by the main reader (after PREWHERE step).", ValueType::Number) \
    M(RowsReadByPrewhereReaders, "Number of rows read from MergeTree tables (in total) by prewhere readers.", ValueType::Number) \
    M(LoadedDataParts, "Number of data parts loaded by MergeTree tables during initialization.", ValueType::Number) \
    M(LoadedDataPartsMicroseconds, "Microseconds spent by MergeTree tables for loading data parts during initialization.", ValueType::Microseconds) \
    \
    M(WaitMarksLoadMicroseconds, "Time spent loading marks", ValueType::Microseconds) \
    M(BackgroundLoadingMarksTasks, "Number of background tasks for loading marks", ValueType::Number) \
    M(LoadingMarksTasksCanceled, "Number of times background tasks for loading marks were canceled", ValueType::Number) \
    M(LoadedMarksFiles, "Number of mark files loaded.", ValueType::Number) \
    M(LoadedMarksCount, "Number of marks loaded (total across columns).", ValueType::Number) \
    M(LoadedMarksMemoryBytes, "Size of in-memory representations of loaded marks.", ValueType::Bytes) \
    M(LoadedPrimaryIndexFiles, "Number of primary index files loaded.", ValueType::Number) \
    M(LoadedPrimaryIndexRows, "Number of rows of primary key loaded.", ValueType::Number) \
    M(LoadedPrimaryIndexBytes, "Number of rows of primary key loaded.", ValueType::Bytes) \
    \
    M(Merge, "Number of launched background merges.", ValueType::Number) \
    M(MergeSourceParts, "Number of source parts scheduled for merges.", ValueType::Number) \
    M(MergedRows, "Rows read for background merges. This is the number of rows before merge.", ValueType::Number) \
    M(MergedColumns, "Number of columns merged during the horizontal stage of merges.", ValueType::Number) \
    M(GatheredColumns, "Number of columns gathered during the vertical stage of merges.", ValueType::Number) \
    M(MergedUncompressedBytes, "Uncompressed bytes (for columns as they stored in memory) that was read for background merges. This is the number before merge.", ValueType::Bytes) \
    M(MergeTotalMilliseconds, "Total time spent for background merges", ValueType::Milliseconds) \
    M(MergeExecuteMilliseconds, "Total busy time spent for execution of background merges", ValueType::Milliseconds) \
    M(MergeHorizontalStageTotalMilliseconds, "Total time spent for horizontal stage of background merges", ValueType::Milliseconds) \
    M(MergeHorizontalStageExecuteMilliseconds, "Total busy time spent for execution of horizontal stage of background merges", ValueType::Milliseconds) \
    M(MergeVerticalStageTotalMilliseconds, "Total time spent for vertical stage of background merges", ValueType::Milliseconds) \
    M(MergeVerticalStageExecuteMilliseconds, "Total busy time spent for execution of vertical stage of background merges", ValueType::Milliseconds) \
    M(MergeProjectionStageTotalMilliseconds, "Total time spent for projection stage of background merges", ValueType::Milliseconds) \
    M(MergeProjectionStageExecuteMilliseconds, "Total busy time spent for execution of projection stage of background merges", ValueType::Milliseconds) \
    M(MergePrewarmStageTotalMilliseconds, "Total time spent for prewarm stage of background merges", ValueType::Milliseconds) \
    M(MergePrewarmStageExecuteMilliseconds, "Total busy time spent for execution of prewarm stage of background merges", ValueType::Milliseconds) \
    \
    M(MergingSortedMilliseconds, "Total time spent while merging sorted columns", ValueType::Milliseconds) \
    M(AggregatingSortedMilliseconds, "Total time spent while aggregating sorted columns", ValueType::Milliseconds) \
    M(CollapsingSortedMilliseconds, "Total time spent while collapsing sorted columns", ValueType::Milliseconds) \
    M(ReplacingSortedMilliseconds, "Total time spent while replacing sorted columns", ValueType::Milliseconds) \
    M(SummingSortedMilliseconds, "Total time spent while summing sorted columns", ValueType::Milliseconds) \
    M(VersionedCollapsingSortedMilliseconds, "Total time spent while version collapsing sorted columns", ValueType::Milliseconds) \
    M(GatheringColumnMilliseconds, "Total time spent while gathering columns for vertical merge", ValueType::Milliseconds) \
    \
    M(MutationTotalParts, "Number of total parts for which mutations tried to be applied", ValueType::Number) \
    M(MutationUntouchedParts, "Number of total parts for which mutations tried to be applied but which was completely skipped according to predicate", ValueType::Number) \
    M(MutatedRows, "Rows read for mutations. This is the number of rows before mutation", ValueType::Number) \
    M(MutatedUncompressedBytes, "Uncompressed bytes (for columns as they stored in memory) that was read for mutations. This is the number before mutation.", ValueType::Bytes) \
    M(MutationTotalMilliseconds, "Total time spent for mutations.", ValueType::Milliseconds) \
    M(MutationExecuteMilliseconds, "Total busy time spent for execution of mutations.", ValueType::Milliseconds) \
    M(MutationAllPartColumns, "Number of times when task to mutate all columns in part was created", ValueType::Number) \
    M(MutationSomePartColumns, "Number of times when task to mutate some columns in part was created", ValueType::Number) \
    M(MutateTaskProjectionsCalculationMicroseconds, "Time spent calculating projections in mutations", ValueType::Microseconds) \
    \
    M(MergeTreeDataWriterRows, "Number of rows INSERTed to MergeTree tables.", ValueType::Number) \
    M(MergeTreeDataWriterUncompressedBytes, "Uncompressed bytes (for columns as they stored in memory) INSERTed to MergeTree tables.", ValueType::Bytes) \
    M(MergeTreeDataWriterCompressedBytes, "Bytes written to filesystem for data INSERTed to MergeTree tables.", ValueType::Bytes) \
    M(MergeTreeDataWriterBlocks, "Number of blocks INSERTed to MergeTree tables. Each block forms a data part of level zero.", ValueType::Number) \
    M(MergeTreeDataWriterBlocksAlreadySorted, "Number of blocks INSERTed to MergeTree tables that appeared to be already sorted.", ValueType::Number) \
    \
    M(MergeTreeDataWriterSkipIndicesCalculationMicroseconds, "Time spent calculating skip indices", ValueType::Microseconds) \
    M(MergeTreeDataWriterStatisticsCalculationMicroseconds, "Time spent calculating statistics", ValueType::Microseconds) \
    M(MergeTreeDataWriterSortingBlocksMicroseconds, "Time spent sorting blocks", ValueType::Microseconds) \
    M(MergeTreeDataWriterMergingBlocksMicroseconds, "Time spent merging input blocks (for special MergeTree engines)", ValueType::Microseconds) \
    M(MergeTreeDataWriterProjectionsCalculationMicroseconds, "Time spent calculating projections", ValueType::Microseconds) \
    M(MergeTreeDataProjectionWriterSortingBlocksMicroseconds, "Time spent sorting blocks (for projection it might be a key different from table's sorting key)", ValueType::Microseconds) \
    M(MergeTreeDataProjectionWriterMergingBlocksMicroseconds, "Time spent merging blocks", ValueType::Microseconds) \
    \
    M(InsertedWideParts, "Number of parts inserted in Wide format.", ValueType::Number) \
    M(InsertedCompactParts, "Number of parts inserted in Compact format.", ValueType::Number) \
    M(MergedIntoWideParts, "Number of parts merged into Wide format.", ValueType::Number) \
    M(MergedIntoCompactParts, "Number of parts merged into Compact format.", ValueType::Number) \
    \
    M(MergeTreeDataProjectionWriterRows, "Number of rows INSERTed to MergeTree tables projection.", ValueType::Number) \
    M(MergeTreeDataProjectionWriterUncompressedBytes, "Uncompressed bytes (for columns as they stored in memory) INSERTed to MergeTree tables projection.", ValueType::Bytes) \
    M(MergeTreeDataProjectionWriterCompressedBytes, "Bytes written to filesystem for data INSERTed to MergeTree tables projection.", ValueType::Bytes) \
    M(MergeTreeDataProjectionWriterBlocks, "Number of blocks INSERTed to MergeTree tables projection. Each block forms a data part of level zero.", ValueType::Number) \
    M(MergeTreeDataProjectionWriterBlocksAlreadySorted, "Number of blocks INSERTed to MergeTree tables projection that appeared to be already sorted.", ValueType::Number) \
    \
    M(CannotRemoveEphemeralNode, "Number of times an error happened while trying to remove ephemeral node. This is not an issue, because our implementation of ZooKeeper library guarantee that the session will expire and the node will be removed.", ValueType::Number) \
    \
    M(RegexpWithMultipleNeedlesCreated, "Regular expressions with multiple needles (VectorScan library) compiled.", ValueType::Number) \
    M(RegexpWithMultipleNeedlesGlobalCacheHit, "Number of times we fetched compiled regular expression with multiple needles (VectorScan library) from the global cache.", ValueType::Number) \
    M(RegexpWithMultipleNeedlesGlobalCacheMiss, "Number of times we failed to fetch compiled regular expression with multiple needles (VectorScan library) from the global cache.", ValueType::Number) \
    M(RegexpLocalCacheHit, "Number of times we fetched compiled regular expression from a local cache.", ValueType::Number) \
    M(RegexpLocalCacheMiss, "Number of times we failed to fetch compiled regular expression from a local cache.", ValueType::Number) \
    \
    M(ContextLock, "Number of times the lock of Context was acquired or tried to acquire. This is global lock.", ValueType::Number) \
    M(ContextLockWaitMicroseconds, "Context lock wait time in microseconds", ValueType::Microseconds) \
    \
    M(StorageBufferFlush, "Number of times a buffer in a 'Buffer' table was flushed.", ValueType::Number) \
    M(StorageBufferErrorOnFlush, "Number of times a buffer in the 'Buffer' table has not been able to flush due to error writing in the destination table.", ValueType::Number) \
    M(StorageBufferPassedAllMinThresholds, "Number of times a criteria on min thresholds has been reached to flush a buffer in a 'Buffer' table.", ValueType::Number) \
    M(StorageBufferPassedTimeMaxThreshold, "Number of times a criteria on max time threshold has been reached to flush a buffer in a 'Buffer' table.", ValueType::Number) \
    M(StorageBufferPassedRowsMaxThreshold, "Number of times a criteria on max rows threshold has been reached to flush a buffer in a 'Buffer' table.", ValueType::Number) \
    M(StorageBufferPassedBytesMaxThreshold, "Number of times a criteria on max bytes threshold has been reached to flush a buffer in a 'Buffer' table.", ValueType::Number) \
    M(StorageBufferPassedTimeFlushThreshold, "Number of times background-only flush threshold on time has been reached to flush a buffer in a 'Buffer' table. This is expert-only metric. If you read this and you are not an expert, stop reading.", ValueType::Number) \
    M(StorageBufferPassedRowsFlushThreshold, "Number of times background-only flush threshold on rows has been reached to flush a buffer in a 'Buffer' table. This is expert-only metric. If you read this and you are not an expert, stop reading.", ValueType::Number) \
    M(StorageBufferPassedBytesFlushThreshold, "Number of times background-only flush threshold on bytes has been reached to flush a buffer in a 'Buffer' table. This is expert-only metric. If you read this and you are not an expert, stop reading.", ValueType::Number) \
    M(StorageBufferLayerLockReadersWaitMilliseconds, "Time for waiting for Buffer layer during reading.", ValueType::Milliseconds) \
    M(StorageBufferLayerLockWritersWaitMilliseconds, "Time for waiting free Buffer layer to write to (can be used to tune Buffer layers).", ValueType::Milliseconds) \
    \
    M(DictCacheKeysRequested, "Number of keys requested from the data source for the dictionaries of 'cache' types.", ValueType::Number) \
    M(DictCacheKeysRequestedMiss, "Number of keys requested from the data source for dictionaries of 'cache' types but not found in the data source.", ValueType::Number) \
    M(DictCacheKeysRequestedFound, "Number of keys requested from the data source for dictionaries of 'cache' types and found in the data source.", ValueType::Number) \
    M(DictCacheKeysExpired, "Number of keys looked up in the dictionaries of 'cache' types and found in the cache but they were obsolete.", ValueType::Number) \
    M(DictCacheKeysNotFound, "Number of keys looked up in the dictionaries of 'cache' types and not found.", ValueType::Number) \
    M(DictCacheKeysHit, "Number of keys looked up in the dictionaries of 'cache' types and found in the cache.", ValueType::Number) \
    M(DictCacheRequestTimeNs, "Number of nanoseconds spend in querying the external data sources for the dictionaries of 'cache' types.", ValueType::Nanoseconds) \
    M(DictCacheRequests, "Number of bulk requests to the external data sources for the dictionaries of 'cache' types.", ValueType::Number) \
    M(DictCacheLockWriteNs, "Number of nanoseconds spend in waiting for write lock to update the data for the dictionaries of 'cache' types.", ValueType::Nanoseconds) \
    M(DictCacheLockReadNs, "Number of nanoseconds spend in waiting for read lock to lookup the data for the dictionaries of 'cache' types.", ValueType::Nanoseconds) \
    \
    M(DistributedSyncInsertionTimeoutExceeded, "A timeout has exceeded while waiting for shards during synchronous insertion into a Distributed table (with 'distributed_foreground_insert' = 1)", ValueType::Number) \
    M(DistributedAsyncInsertionFailures, "Number of failures for asynchronous insertion into a Distributed table (with 'distributed_foreground_insert' = 0)", ValueType::Number) \
    M(DataAfterMergeDiffersFromReplica, R"(
Number of times data after merge is not byte-identical to the data on another replicas. There could be several reasons:
1. Using newer version of compression library after server update.
2. Using another compression method.
3. Non-deterministic compression algorithm (highly unlikely).
4. Non-deterministic merge algorithm due to logical error in code.
5. Data corruption in memory due to bug in code.
6. Data corruption in memory due to hardware issue.
7. Manual modification of source data after server startup.
8. Manual modification of checksums stored in ZooKeeper.
9. Part format related settings like 'enable_mixed_granularity_parts' are different on different replicas.
The server successfully detected this situation and will download merged part from the replica to force the byte-identical result.
)", ValueType::Number) \
    M(DataAfterMutationDiffersFromReplica, "Number of times data after mutation is not byte-identical to the data on other replicas. In addition to the reasons described in 'DataAfterMergeDiffersFromReplica', it is also possible due to non-deterministic mutation.", ValueType::Number) \
    M(PolygonsAddedToPool, "A polygon has been added to the cache (pool) for the 'pointInPolygon' function.", ValueType::Number) \
    M(PolygonsInPoolAllocatedBytes, "The number of bytes for polygons added to the cache (pool) for the 'pointInPolygon' function.", ValueType::Bytes) \
    \
    M(USearchAddCount, "Number of vectors added to usearch indexes.", ValueType::Number) \
    M(USearchAddVisitedMembers, "Number of nodes visited when adding vectors to usearch indexes.", ValueType::Number) \
    M(USearchAddComputedDistances, "Number of times distance was computed when adding vectors to usearch indexes.", ValueType::Number) \
    M(USearchSearchCount, "Number of search operations performed in usearch indexes.", ValueType::Number) \
    M(USearchSearchVisitedMembers, "Number of nodes visited when searching in usearch indexes.", ValueType::Number) \
    M(USearchSearchComputedDistances, "Number of times distance was computed when searching usearch indexes.", ValueType::Number) \
    \
    M(RWLockAcquiredReadLocks, "Number of times a read lock was acquired (in a heavy RWLock).", ValueType::Number) \
    M(RWLockAcquiredWriteLocks, "Number of times a write lock was acquired (in a heavy RWLock).", ValueType::Number) \
    M(RWLockReadersWaitMilliseconds, "Total time spent waiting for a read lock to be acquired (in a heavy RWLock).", ValueType::Milliseconds) \
    M(RWLockWritersWaitMilliseconds, "Total time spent waiting for a write lock to be acquired (in a heavy RWLock).", ValueType::Milliseconds) \
    M(DNSError, "Total count of errors in DNS resolution", ValueType::Number) \
    M(PartsLockHoldMicroseconds, "Total time spent holding data parts lock in MergeTree tables", ValueType::Microseconds) \
    M(PartsLockWaitMicroseconds, "Total time spent waiting for data parts lock in MergeTree tables", ValueType::Microseconds) \
    \
    M(RealTimeMicroseconds, "Total (wall clock) time spent in processing (queries and other tasks) threads (note that this is a sum).", ValueType::Microseconds) \
    M(UserTimeMicroseconds, "Total time spent in processing (queries and other tasks) threads executing CPU instructions in user mode. This includes time CPU pipeline was stalled due to main memory access, cache misses, branch mispredictions, hyper-threading, etc.", ValueType::Microseconds) \
    M(SystemTimeMicroseconds, "Total time spent in processing (queries and other tasks) threads executing CPU instructions in OS kernel mode. This is time spent in syscalls, excluding waiting time during blocking syscalls.", ValueType::Microseconds) \
    M(MemoryOvercommitWaitTimeMicroseconds, "Total time spent in waiting for memory to be freed in OvercommitTracker.", ValueType::Microseconds) \
    M(MemoryAllocatorPurge, "Total number of times memory allocator purge was requested", ValueType::Number) \
    M(MemoryAllocatorPurgeTimeMicroseconds, "Total number of times memory allocator purge was requested", ValueType::Microseconds) \
    M(SoftPageFaults, "The number of soft page faults in query execution threads. Soft page fault usually means a miss in the memory allocator cache, which requires a new memory mapping from the OS and subsequent allocation of a page of physical memory.", ValueType::Number) \
    M(HardPageFaults, "The number of hard page faults in query execution threads. High values indicate either that you forgot to turn off swap on your server, or eviction of memory pages of the ClickHouse binary during very high memory pressure, or successful usage of the 'mmap' read method for the tables data.", ValueType::Number) \
    \
    M(OSIOWaitMicroseconds, "Total time a thread spent waiting for a result of IO operation, from the OS point of view. This is real IO that doesn't include page cache.", ValueType::Microseconds) \
    M(OSCPUWaitMicroseconds, "Total time a thread was ready for execution but waiting to be scheduled by OS, from the OS point of view.", ValueType::Microseconds) \
    M(OSCPUVirtualTimeMicroseconds, "CPU time spent seen by OS. Does not include involuntary waits due to virtualization.", ValueType::Microseconds) \
    M(OSReadBytes, "Number of bytes read from disks or block devices. Doesn't include bytes read from page cache. May include excessive data due to block size, readahead, etc.", ValueType::Bytes) \
    M(OSWriteBytes, "Number of bytes written to disks or block devices. Doesn't include bytes that are in page cache dirty pages. May not include data that was written by OS asynchronously.", ValueType::Bytes) \
    M(OSReadChars, "Number of bytes read from filesystem, including page cache.", ValueType::Bytes) \
    M(OSWriteChars, "Number of bytes written to filesystem, including page cache.", ValueType::Bytes) \
    \
    M(ParallelReplicasHandleRequestMicroseconds, "Time spent processing requests for marks from replicas", ValueType::Microseconds) \
    M(ParallelReplicasHandleAnnouncementMicroseconds, "Time spent processing replicas announcements", ValueType::Microseconds) \
    M(ParallelReplicasAnnouncementMicroseconds, "Time spent to send an announcement", ValueType::Microseconds) \
    M(ParallelReplicasReadRequestMicroseconds, "Time spent for read requests", ValueType::Microseconds) \
    \
    M(ParallelReplicasReadAssignedMarks, "Sum across all replicas of how many of scheduled marks were assigned by consistent hash", ValueType::Number) \
    M(ParallelReplicasReadUnassignedMarks, "Sum across all replicas of how many unassigned marks were scheduled", ValueType::Number) \
    M(ParallelReplicasReadAssignedForStealingMarks, "Sum across all replicas of how many of scheduled marks were assigned for stealing by consistent hash", ValueType::Number) \
    M(ParallelReplicasReadMarks, "How many marks were read by the given replica", ValueType::Number) \
    \
    M(ParallelReplicasStealingByHashMicroseconds, "Time spent collecting segments meant for stealing by hash", ValueType::Microseconds) \
    M(ParallelReplicasProcessingPartsMicroseconds, "Time spent processing data parts", ValueType::Microseconds) \
    M(ParallelReplicasStealingLeftoversMicroseconds, "Time spent collecting orphaned segments", ValueType::Microseconds) \
    M(ParallelReplicasCollectingOwnedSegmentsMicroseconds, "Time spent collecting segments meant by hash", ValueType::Microseconds) \
    M(ParallelReplicasNumRequests, "Number of requests to the initiator.", ValueType::Number) \
    M(ParallelReplicasDeniedRequests, "Number of completely denied requests to the initiator", ValueType::Number) \
    M(CacheWarmerBytesDownloaded, "Amount of data fetched into filesystem cache by dedicated background threads.", ValueType::Bytes) \
    M(CacheWarmerDataPartsDownloaded, "Number of data parts that were fully fetched by CacheWarmer.", ValueType::Number) \
    M(IgnoredColdParts, "See setting ignore_cold_parts_seconds. Number of times read queries ignored very new parts that weren't pulled into cache by CacheWarmer yet.", ValueType::Number) \
    M(PreferredWarmedUnmergedParts, "See setting prefer_warmed_unmerged_parts_seconds. Number of times read queries used outdated pre-merge parts that are in cache instead of merged part that wasn't pulled into cache by CacheWarmer yet.", ValueType::Number) \
    \
    M(PerfCPUCycles, "Total cycles. Be wary of what happens during CPU frequency scaling.", ValueType::Number) \
    M(PerfInstructions, "Retired instructions. Be careful, these can be affected by various issues, most notably hardware interrupt counts.", ValueType::Number) \
    M(PerfCacheReferences, "Cache accesses. Usually, this indicates Last Level Cache accesses, but this may vary depending on your CPU. This may include prefetches and coherency messages; again this depends on the design of your CPU.", ValueType::Number) \
    M(PerfCacheMisses, "Cache misses. Usually this indicates Last Level Cache misses; this is intended to be used in conjunction with the PERFCOUNTHWCACHEREFERENCES event to calculate cache miss rates.", ValueType::Number) \
    M(PerfBranchInstructions, "Retired branch instructions. Prior to Linux 2.6.35, this used the wrong event on AMD processors.", ValueType::Number) \
    M(PerfBranchMisses, "Mispredicted branch instructions.", ValueType::Number) \
    M(PerfBusCycles, "Bus cycles, which can be different from total cycles.", ValueType::Number) \
    M(PerfStalledCyclesFrontend, "Stalled cycles during issue.", ValueType::Number) \
    M(PerfStalledCyclesBackend, "Stalled cycles during retirement.", ValueType::Number) \
    M(PerfRefCPUCycles, "Total cycles; not affected by CPU frequency scaling.", ValueType::Number) \
    \
    M(PerfCPUClock, "The CPU clock, a high-resolution per-CPU timer", ValueType::Number) \
    M(PerfTaskClock, "A clock count specific to the task that is running", ValueType::Number) \
    M(PerfContextSwitches, "Number of context switches", ValueType::Number) \
    M(PerfCPUMigrations, "Number of times the process has migrated to a new CPU", ValueType::Number) \
    M(PerfAlignmentFaults, "Number of alignment faults. These happen when unaligned memory accesses happen; the kernel can handle these but it reduces performance. This happens only on some architectures (never on x86).", ValueType::Number) \
    M(PerfEmulationFaults, "Number of emulation faults. The kernel sometimes traps on unimplemented instructions and emulates them for user space. This can negatively impact performance.", ValueType::Number) \
    M(PerfMinEnabledTime, "For all events, minimum time that an event was enabled. Used to track event multiplexing influence", ValueType::Number) \
    M(PerfMinEnabledRunningTime, "Running time for event with minimum enabled time. Used to track the amount of event multiplexing", ValueType::Number) \
    M(PerfDataTLBReferences, "Data TLB references", ValueType::Number) \
    M(PerfDataTLBMisses, "Data TLB misses", ValueType::Number) \
    M(PerfInstructionTLBReferences, "Instruction TLB references", ValueType::Number) \
    M(PerfInstructionTLBMisses, "Instruction TLB misses", ValueType::Number) \
    M(PerfLocalMemoryReferences, "Local NUMA node memory reads", ValueType::Number) \
    M(PerfLocalMemoryMisses, "Local NUMA node memory read misses", ValueType::Number) \
    \
    M(CannotWriteToWriteBufferDiscard, "Number of stack traces dropped by query profiler or signal handler because pipe is full or cannot write to pipe.", ValueType::Number) \
    M(QueryProfilerSignalOverruns, "Number of times we drop processing of a query profiler signal due to overrun plus the number of signals that OS has not delivered due to overrun.", ValueType::Number) \
    M(QueryProfilerConcurrencyOverruns, "Number of times we drop processing of a query profiler signal due to too many concurrent query profilers in other threads, which may indicate overload.", ValueType::Number) \
    M(QueryProfilerRuns, "Number of times QueryProfiler had been run.", ValueType::Number) \
    M(QueryProfilerErrors, "Invalid memory accesses during asynchronous stack unwinding.", ValueType::Number) \
    \
    M(CreatedLogEntryForMerge, "Successfully created log entry to merge parts in ReplicatedMergeTree.", ValueType::Number) \
    M(NotCreatedLogEntryForMerge, "Log entry to merge parts in ReplicatedMergeTree is not created due to concurrent log update by another replica.", ValueType::Number) \
    M(CreatedLogEntryForMutation, "Successfully created log entry to mutate parts in ReplicatedMergeTree.", ValueType::Number) \
    M(NotCreatedLogEntryForMutation, "Log entry to mutate parts in ReplicatedMergeTree is not created due to concurrent log update by another replica.", ValueType::Number) \
    \
    M(S3ReadMicroseconds, "Time of GET and HEAD requests to S3 storage.", ValueType::Microseconds) \
    M(S3ReadRequestsCount, "Number of GET and HEAD requests to S3 storage.", ValueType::Number) \
    M(S3ReadRequestsErrors, "Number of non-throttling errors in GET and HEAD requests to S3 storage.", ValueType::Number) \
    M(S3ReadRequestsThrottling, "Number of 429 and 503 errors in GET and HEAD requests to S3 storage.", ValueType::Number) \
    M(S3ReadRequestsRedirects, "Number of redirects in GET and HEAD requests to S3 storage.", ValueType::Number) \
    \
    M(S3WriteMicroseconds, "Time of POST, DELETE, PUT and PATCH requests to S3 storage.", ValueType::Microseconds) \
    M(S3WriteRequestsCount, "Number of POST, DELETE, PUT and PATCH requests to S3 storage.", ValueType::Number) \
    M(S3WriteRequestsErrors, "Number of non-throttling errors in POST, DELETE, PUT and PATCH requests to S3 storage.", ValueType::Number) \
    M(S3WriteRequestsThrottling, "Number of 429 and 503 errors in POST, DELETE, PUT and PATCH requests to S3 storage.", ValueType::Number) \
    M(S3WriteRequestsRedirects, "Number of redirects in POST, DELETE, PUT and PATCH requests to S3 storage.", ValueType::Number) \
    \
    M(DiskS3ReadMicroseconds, "Time of GET and HEAD requests to DiskS3 storage.", ValueType::Microseconds) \
    M(DiskS3ReadRequestsCount, "Number of GET and HEAD requests to DiskS3 storage.", ValueType::Number) \
    M(DiskS3ReadRequestsErrors, "Number of non-throttling errors in GET and HEAD requests to DiskS3 storage.", ValueType::Number) \
    M(DiskS3ReadRequestsThrottling, "Number of 429 and 503 errors in GET and HEAD requests to DiskS3 storage.", ValueType::Number) \
    M(DiskS3ReadRequestsRedirects, "Number of redirects in GET and HEAD requests to DiskS3 storage.", ValueType::Number) \
    \
    M(DiskS3WriteMicroseconds, "Time of POST, DELETE, PUT and PATCH requests to DiskS3 storage.", ValueType::Microseconds) \
    M(DiskS3WriteRequestsCount, "Number of POST, DELETE, PUT and PATCH requests to DiskS3 storage.", ValueType::Number) \
    M(DiskS3WriteRequestsErrors, "Number of non-throttling errors in POST, DELETE, PUT and PATCH requests to DiskS3 storage.", ValueType::Number) \
    M(DiskS3WriteRequestsThrottling, "Number of 429 and 503 errors in POST, DELETE, PUT and PATCH requests to DiskS3 storage.", ValueType::Number) \
    M(DiskS3WriteRequestsRedirects, "Number of redirects in POST, DELETE, PUT and PATCH requests to DiskS3 storage.", ValueType::Number) \
    \
    M(S3DeleteObjects, "Number of S3 API DeleteObject(s) calls.", ValueType::Number) \
    M(S3CopyObject, "Number of S3 API CopyObject calls.", ValueType::Number) \
    M(S3ListObjects, "Number of S3 API ListObjects calls.", ValueType::Number) \
    M(S3HeadObject,  "Number of S3 API HeadObject calls.", ValueType::Number) \
    M(S3GetObjectAttributes, "Number of S3 API GetObjectAttributes calls.", ValueType::Number) \
    M(S3CreateMultipartUpload, "Number of S3 API CreateMultipartUpload calls.", ValueType::Number) \
    M(S3UploadPartCopy, "Number of S3 API UploadPartCopy calls.", ValueType::Number) \
    M(S3UploadPart, "Number of S3 API UploadPart calls.", ValueType::Number) \
    M(S3AbortMultipartUpload, "Number of S3 API AbortMultipartUpload calls.", ValueType::Number) \
    M(S3CompleteMultipartUpload, "Number of S3 API CompleteMultipartUpload calls.", ValueType::Number) \
    M(S3PutObject, "Number of S3 API PutObject calls.", ValueType::Number) \
    M(S3GetObject, "Number of S3 API GetObject calls.", ValueType::Number) \
    \
    M(DiskS3DeleteObjects, "Number of DiskS3 API DeleteObject(s) calls.", ValueType::Number) \
    M(DiskS3CopyObject, "Number of DiskS3 API CopyObject calls.", ValueType::Number) \
    M(DiskS3ListObjects, "Number of DiskS3 API ListObjects calls.", ValueType::Number) \
    M(DiskS3HeadObject,  "Number of DiskS3 API HeadObject calls.", ValueType::Number) \
    M(DiskS3GetObjectAttributes, "Number of DiskS3 API GetObjectAttributes calls.", ValueType::Number) \
    M(DiskS3CreateMultipartUpload, "Number of DiskS3 API CreateMultipartUpload calls.", ValueType::Number) \
    M(DiskS3UploadPartCopy, "Number of DiskS3 API UploadPartCopy calls.", ValueType::Number) \
    M(DiskS3UploadPart, "Number of DiskS3 API UploadPart calls.", ValueType::Number) \
    M(DiskS3AbortMultipartUpload, "Number of DiskS3 API AbortMultipartUpload calls.", ValueType::Number) \
    M(DiskS3CompleteMultipartUpload, "Number of DiskS3 API CompleteMultipartUpload calls.", ValueType::Number) \
    M(DiskS3PutObject, "Number of DiskS3 API PutObject calls.", ValueType::Number) \
    M(DiskS3GetObject, "Number of DiskS3 API GetObject calls.", ValueType::Number) \
    \
    M(DiskPlainRewritableAzureDirectoryCreated, "Number of directories created by the 'plain_rewritable' metadata storage for AzureObjectStorage.", ValueType::Number) \
    M(DiskPlainRewritableAzureDirectoryRemoved, "Number of directories removed by the 'plain_rewritable' metadata storage for AzureObjectStorage.", ValueType::Number) \
    M(DiskPlainRewritableLocalDirectoryCreated, "Number of directories created by the 'plain_rewritable' metadata storage for LocalObjectStorage.", ValueType::Number) \
    M(DiskPlainRewritableLocalDirectoryRemoved, "Number of directories removed by the 'plain_rewritable' metadata storage for LocalObjectStorage.", ValueType::Number) \
    M(DiskPlainRewritableS3DirectoryCreated, "Number of directories created by the 'plain_rewritable' metadata storage for S3ObjectStorage.", ValueType::Number) \
    M(DiskPlainRewritableS3DirectoryRemoved, "Number of directories removed by the 'plain_rewritable' metadata storage for S3ObjectStorage.", ValueType::Number) \
    \
    M(S3Clients, "Number of created S3 clients.", ValueType::Number) \
    M(TinyS3Clients, "Number of S3 clients copies which reuse an existing auth provider from another client.", ValueType::Number) \
    \
    M(EngineFileLikeReadFiles, "Number of files read in table engines working with files (like File/S3/URL/HDFS).", ValueType::Number) \
    \
    M(ReadBufferFromS3Microseconds, "Time spent on reading from S3.", ValueType::Microseconds) \
    M(ReadBufferFromS3InitMicroseconds, "Time spent initializing connection to S3.", ValueType::Microseconds) \
    M(ReadBufferFromS3Bytes, "Bytes read from S3.", ValueType::Bytes) \
    M(ReadBufferFromS3RequestsErrors, "Number of exceptions while reading from S3.", ValueType::Number) \
    \
    M(WriteBufferFromS3Microseconds, "Time spent on writing to S3.", ValueType::Microseconds) \
    M(WriteBufferFromS3Bytes, "Bytes written to S3.", ValueType::Bytes) \
    M(WriteBufferFromS3RequestsErrors, "Number of exceptions while writing to S3.", ValueType::Number) \
    M(WriteBufferFromS3WaitInflightLimitMicroseconds, "Time spent on waiting while some of the current requests are done when its number reached the limit defined by s3_max_inflight_parts_for_one_file.", ValueType::Microseconds) \
    M(QueryMemoryLimitExceeded, "Number of times when memory limit exceeded for query.", ValueType::Number) \
    \
    M(AzureGetObject, "Number of Azure API GetObject calls.", ValueType::Number) \
    M(AzureUpload, "Number of Azure blob storage API Upload calls", ValueType::Number) \
    M(AzureStageBlock, "Number of Azure blob storage API StageBlock calls", ValueType::Number) \
    M(AzureCommitBlockList, "Number of Azure blob storage API CommitBlockList calls", ValueType::Number) \
    M(AzureCopyObject, "Number of Azure blob storage API CopyObject calls", ValueType::Number) \
    M(AzureDeleteObjects, "Number of Azure blob storage API DeleteObject(s) calls.", ValueType::Number) \
    M(AzureListObjects, "Number of Azure blob storage API ListObjects calls.", ValueType::Number) \
    M(AzureGetProperties, "Number of Azure blob storage API GetProperties calls.", ValueType::Number) \
    M(AzureCreateContainer, "Number of Azure blob storage API CreateContainer calls.", ValueType::Number) \
    \
    M(DiskAzureGetObject, "Number of Disk Azure API GetObject calls.", ValueType::Number) \
    M(DiskAzureUpload, "Number of Disk Azure blob storage API Upload calls", ValueType::Number) \
    M(DiskAzureStageBlock, "Number of Disk Azure blob storage API StageBlock calls", ValueType::Number) \
    M(DiskAzureCommitBlockList, "Number of Disk Azure blob storage API CommitBlockList calls", ValueType::Number) \
    M(DiskAzureCopyObject, "Number of Disk Azure blob storage API CopyObject calls", ValueType::Number) \
    M(DiskAzureListObjects, "Number of Disk Azure blob storage API ListObjects calls.", ValueType::Number) \
    M(DiskAzureDeleteObjects, "Number of Azure blob storage API DeleteObject(s) calls.", ValueType::Number) \
    M(DiskAzureGetProperties, "Number of Disk Azure blob storage API GetProperties calls.", ValueType::Number) \
    M(DiskAzureCreateContainer, "Number of Disk Azure blob storage API CreateContainer calls.", ValueType::Number) \
    \
    M(ReadBufferFromAzureMicroseconds, "Time spent on reading from Azure.", ValueType::Microseconds) \
    M(ReadBufferFromAzureInitMicroseconds, "Time spent initializing connection to Azure.", ValueType::Microseconds) \
    M(ReadBufferFromAzureBytes, "Bytes read from Azure.", ValueType::Bytes) \
    M(ReadBufferFromAzureRequestsErrors, "Number of exceptions while reading from Azure", ValueType::Number) \
    \
    M(CachedReadBufferReadFromCacheHits, "Number of times the read from filesystem cache hit the cache.", ValueType::Number) \
    M(CachedReadBufferReadFromCacheMisses, "Number of times the read from filesystem cache miss the cache.", ValueType::Number) \
    M(CachedReadBufferReadFromSourceMicroseconds, "Time reading from filesystem cache source (from remote filesystem, etc)", ValueType::Microseconds) \
    M(CachedReadBufferReadFromCacheMicroseconds, "Time reading from filesystem cache", ValueType::Microseconds) \
    M(CachedReadBufferReadFromSourceBytes, "Bytes read from filesystem cache source (from remote fs, etc)", ValueType::Bytes) \
    M(CachedReadBufferReadFromCacheBytes, "Bytes read from filesystem cache", ValueType::Bytes) \
    M(CachedReadBufferPredownloadedBytes, "Bytes read from filesystem cache source. Cache segments are read from left to right as a whole, it might be that we need to predownload some part of the segment irrelevant for the current task just to get to the needed data", ValueType::Bytes) \
    M(CachedReadBufferCacheWriteBytes, "Bytes written from source (remote fs, etc) to filesystem cache", ValueType::Bytes) \
    M(CachedReadBufferCacheWriteMicroseconds, "Time spent writing data into filesystem cache", ValueType::Microseconds) \
    M(CachedReadBufferCreateBufferMicroseconds, "Prepare buffer time", ValueType::Microseconds) \
    M(CachedWriteBufferCacheWriteBytes, "Bytes written from source (remote fs, etc) to filesystem cache", ValueType::Bytes) \
    M(CachedWriteBufferCacheWriteMicroseconds, "Time spent writing data into filesystem cache", ValueType::Microseconds) \
    \
    M(FilesystemCacheLoadMetadataMicroseconds, "Time spent loading filesystem cache metadata", ValueType::Microseconds) \
    M(FilesystemCacheEvictedBytes, "Number of bytes evicted from filesystem cache", ValueType::Bytes) \
    M(FilesystemCacheEvictedFileSegments, "Number of file segments evicted from filesystem cache", ValueType::Number) \
    M(FilesystemCacheBackgroundDownloadQueuePush, "Number of file segments sent for background download in filesystem cache", ValueType::Number) \
    M(FilesystemCacheEvictionSkippedFileSegments, "Number of file segments skipped for eviction because of being in unreleasable state", ValueType::Number) \
    M(FilesystemCacheEvictionSkippedEvictingFileSegments, "Number of file segments skipped for eviction because of being in evicting state", ValueType::Number) \
    M(FilesystemCacheEvictionTries, "Number of filesystem cache eviction attempts", ValueType::Number) \
    M(FilesystemCacheLockKeyMicroseconds, "Lock cache key time", ValueType::Microseconds) \
    M(FilesystemCacheLockMetadataMicroseconds, "Lock filesystem cache metadata time", ValueType::Microseconds) \
    M(FilesystemCacheLockCacheMicroseconds, "Lock filesystem cache time", ValueType::Microseconds) \
    M(FilesystemCacheReserveMicroseconds, "Filesystem cache space reservation time", ValueType::Microseconds) \
    M(FilesystemCacheEvictMicroseconds, "Filesystem cache eviction time", ValueType::Microseconds) \
    M(FilesystemCacheGetOrSetMicroseconds, "Filesystem cache getOrSet() time", ValueType::Microseconds) \
    M(FilesystemCacheGetMicroseconds, "Filesystem cache get() time", ValueType::Microseconds) \
    M(FileSegmentWaitMicroseconds, "Wait on DOWNLOADING state", ValueType::Microseconds) \
    M(FileSegmentCompleteMicroseconds, "Duration of FileSegment::complete() in filesystem cache", ValueType::Microseconds) \
    M(FileSegmentLockMicroseconds, "Lock file segment time", ValueType::Microseconds) \
    M(FileSegmentWriteMicroseconds, "File segment write() time", ValueType::Microseconds) \
    M(FileSegmentUseMicroseconds, "File segment use() time", ValueType::Microseconds) \
    M(FileSegmentRemoveMicroseconds, "File segment remove() time", ValueType::Microseconds) \
    M(FileSegmentHolderCompleteMicroseconds, "File segments holder complete() time", ValueType::Microseconds) \
    M(FileSegmentFailToIncreasePriority, "Number of times the priority was not increased due to a high contention on the cache lock", ValueType::Number) \
    M(FilesystemCacheFailToReserveSpaceBecauseOfLockContention, "Number of times space reservation was skipped due to a high contention on the cache lock", ValueType::Number) \
    M(FilesystemCacheFailToReserveSpaceBecauseOfCacheResize, "Number of times space reservation was skipped due to the cache is being resized", ValueType::Number) \
    M(FilesystemCacheHoldFileSegments, "Filesystem cache file segments count, which were hold", ValueType::Number) \
    M(FilesystemCacheUnusedHoldFileSegments, "Filesystem cache file segments count, which were hold, but not used (because of seek or LIMIT n, etc)", ValueType::Number) \
    M(FilesystemCacheFreeSpaceKeepingThreadRun, "Number of times background thread executed free space keeping job", ValueType::Number) \
    M(FilesystemCacheFreeSpaceKeepingThreadWorkMilliseconds, "Time for which background thread executed free space keeping job", ValueType::Milliseconds) \
    \
    M(RemoteFSSeeks, "Total number of seeks for async buffer", ValueType::Number) \
    M(RemoteFSPrefetches, "Number of prefetches made with asynchronous reading from remote filesystem", ValueType::Number) \
    M(RemoteFSCancelledPrefetches, "Number of cancelled prefecthes (because of seek)", ValueType::Number) \
    M(RemoteFSUnusedPrefetches, "Number of prefetches pending at buffer destruction", ValueType::Number) \
    M(RemoteFSPrefetchedReads, "Number of reads from prefecthed buffer", ValueType::Number) \
    M(RemoteFSPrefetchedBytes, "Number of bytes from prefecthed buffer", ValueType::Bytes) \
    M(RemoteFSUnprefetchedReads, "Number of reads from unprefetched buffer", ValueType::Number) \
    M(RemoteFSUnprefetchedBytes, "Number of bytes from unprefetched buffer", ValueType::Bytes) \
    M(RemoteFSLazySeeks, "Number of lazy seeks", ValueType::Number) \
    M(RemoteFSSeeksWithReset, "Number of seeks which lead to a new connection", ValueType::Number) \
    M(RemoteFSBuffers, "Number of buffers created for asynchronous reading from remote filesystem", ValueType::Number) \
    M(MergeTreePrefetchedReadPoolInit, "Time spent preparing tasks in MergeTreePrefetchedReadPool", ValueType::Microseconds) \
    M(WaitPrefetchTaskMicroseconds, "Time spend waiting for prefetched reader", ValueType::Microseconds) \
    \
    M(ThreadpoolReaderTaskMicroseconds, "Time spent getting the data in asynchronous reading", ValueType::Microseconds) \
    M(ThreadpoolReaderPrepareMicroseconds, "Time spent on preparation (e.g. call to reader seek() method)", ValueType::Microseconds) \
    M(ThreadpoolReaderReadBytes, "Bytes read from a threadpool task in asynchronous reading", ValueType::Bytes) \
    M(ThreadpoolReaderSubmit, "Bytes read from a threadpool task in asynchronous reading", ValueType::Bytes) \
    M(ThreadpoolReaderSubmitReadSynchronously, "How many times we haven't scheduled a task on the thread pool and read synchronously instead", ValueType::Number) \
    M(ThreadpoolReaderSubmitReadSynchronouslyBytes, "How many bytes were read synchronously", ValueType::Bytes) \
    M(ThreadpoolReaderSubmitReadSynchronouslyMicroseconds, "How much time we spent reading synchronously", ValueType::Microseconds) \
    M(ThreadpoolReaderSubmitLookupInCacheMicroseconds, "How much time we spent checking if content is cached", ValueType::Microseconds) \
    M(AsynchronousReaderIgnoredBytes, "Number of bytes ignored during asynchronous reading", ValueType::Bytes) \
    \
    M(FileSegmentWaitReadBufferMicroseconds, "Metric per file segment. Time spend waiting for internal read buffer (includes cache waiting)", ValueType::Microseconds) \
    M(FileSegmentReadMicroseconds, "Metric per file segment. Time spend reading from file", ValueType::Microseconds) \
    M(FileSegmentCacheWriteMicroseconds, "Metric per file segment. Time spend writing data to cache", ValueType::Microseconds) \
    M(FileSegmentPredownloadMicroseconds, "Metric per file segment. Time spent pre-downloading data to cache (pre-downloading - finishing file segment download (after someone who failed to do that) up to the point current thread was requested to do)", ValueType::Microseconds) \
    M(FileSegmentUsedBytes, "Metric per file segment. How many bytes were actually used from current file segment", ValueType::Bytes) \
    \
    M(ReadBufferSeekCancelConnection, "Number of seeks which lead to new connection (s3, http)", ValueType::Number) \
    \
    M(SleepFunctionCalls, "Number of times a sleep function (sleep, sleepEachRow) has been called.", ValueType::Number) \
    M(SleepFunctionMicroseconds, "Time set to sleep in a sleep function (sleep, sleepEachRow).", ValueType::Microseconds) \
    M(SleepFunctionElapsedMicroseconds, "Time spent sleeping in a sleep function (sleep, sleepEachRow).", ValueType::Microseconds) \
    \
    M(ThreadPoolReaderPageCacheHit, "Number of times the read inside ThreadPoolReader was done from the page cache.", ValueType::Number) \
    M(ThreadPoolReaderPageCacheHitBytes, "Number of bytes read inside ThreadPoolReader when it was done from the page cache.", ValueType::Bytes) \
    M(ThreadPoolReaderPageCacheHitElapsedMicroseconds, "Time spent reading data from page cache in ThreadPoolReader.", ValueType::Microseconds) \
    M(ThreadPoolReaderPageCacheMiss, "Number of times the read inside ThreadPoolReader was not done from page cache and was hand off to thread pool.", ValueType::Number) \
    M(ThreadPoolReaderPageCacheMissBytes, "Number of bytes read inside ThreadPoolReader when read was not done from page cache and was hand off to thread pool.", ValueType::Bytes) \
    M(ThreadPoolReaderPageCacheMissElapsedMicroseconds, "Time spent reading data inside the asynchronous job in ThreadPoolReader - when read was not done from the page cache.", ValueType::Microseconds) \
    \
    M(AsynchronousReadWaitMicroseconds, "Time spent in waiting for asynchronous reads in asynchronous local read.", ValueType::Microseconds) \
    M(SynchronousReadWaitMicroseconds, "Time spent in waiting for synchronous reads in asynchronous local read.", ValueType::Microseconds) \
    M(AsynchronousRemoteReadWaitMicroseconds, "Time spent in waiting for asynchronous remote reads.", ValueType::Microseconds) \
    M(SynchronousRemoteReadWaitMicroseconds, "Time spent in waiting for synchronous remote reads.", ValueType::Microseconds) \
    \
    M(ExternalDataSourceLocalCacheReadBytes, "Bytes read from local cache buffer in RemoteReadBufferCache", ValueType::Bytes) \
    \
    M(MainConfigLoads, "Number of times the main configuration was reloaded.", ValueType::Number) \
    \
    M(AggregationPreallocatedElementsInHashTables, "How many elements were preallocated in hash tables for aggregation.", ValueType::Number) \
    M(AggregationHashTablesInitializedAsTwoLevel, "How many hash tables were inited as two-level for aggregation.", ValueType::Number) \
    M(AggregationOptimizedEqualRangesOfKeys, "For how many blocks optimization of equal ranges of keys was applied", ValueType::Number) \
    M(HashJoinPreallocatedElementsInHashTables, "How many elements were preallocated in hash tables for hash join.", ValueType::Number) \
    \
    M(MetadataFromKeeperCacheHit, "Number of times an object storage metadata request was answered from cache without making request to Keeper", ValueType::Number) \
    M(MetadataFromKeeperCacheMiss, "Number of times an object storage metadata request had to be answered from Keeper", ValueType::Number) \
    M(MetadataFromKeeperCacheUpdateMicroseconds, "Total time spent in updating the cache including waiting for responses from Keeper", ValueType::Microseconds) \
    M(MetadataFromKeeperUpdateCacheOneLevel, "Number of times a cache update for one level of directory tree was done", ValueType::Number) \
    M(MetadataFromKeeperTransactionCommit, "Number of times metadata transaction commit was attempted", ValueType::Number) \
    M(MetadataFromKeeperTransactionCommitRetry, "Number of times metadata transaction commit was retried", ValueType::Number) \
    M(MetadataFromKeeperCleanupTransactionCommit, "Number of times metadata transaction commit for deleted objects cleanup was attempted", ValueType::Number) \
    M(MetadataFromKeeperCleanupTransactionCommitRetry, "Number of times metadata transaction commit for deleted objects cleanup was retried", ValueType::Number) \
    M(MetadataFromKeeperOperations, "Number of times a request was made to Keeper", ValueType::Number) \
    M(MetadataFromKeeperIndividualOperations, "Number of paths read or written by single or multi requests to Keeper", ValueType::Number) \
    M(MetadataFromKeeperReconnects, "Number of times a reconnect to Keeper was done", ValueType::Number) \
    M(MetadataFromKeeperBackgroundCleanupObjects, "Number of times a old deleted object clean up was performed by background task", ValueType::Number) \
    M(MetadataFromKeeperBackgroundCleanupTransactions, "Number of times old transaction idempotency token was cleaned up by background task", ValueType::Number) \
    M(MetadataFromKeeperBackgroundCleanupErrors, "Number of times an error was encountered in background cleanup task", ValueType::Number) \
    \
    M(SharedMergeTreeMetadataCacheHintLoadedFromCache, "Number of times metadata cache hint was found without going to Keeper", ValueType::Number) \
    \
    M(KafkaRebalanceRevocations, "Number of partition revocations (the first stage of consumer group rebalance)", ValueType::Number) \
    M(KafkaRebalanceAssignments, "Number of partition assignments (the final stage of consumer group rebalance)", ValueType::Number) \
    M(KafkaRebalanceErrors, "Number of failed consumer group rebalances", ValueType::Number) \
    M(KafkaMessagesPolled, "Number of Kafka messages polled from librdkafka to ClickHouse", ValueType::Number) \
    M(KafkaMessagesRead, "Number of Kafka messages already processed by ClickHouse", ValueType::Number) \
    M(KafkaMessagesFailed, "Number of Kafka messages ClickHouse failed to parse", ValueType::Number) \
    M(KafkaRowsRead, "Number of rows parsed from Kafka messages", ValueType::Number) \
    M(KafkaRowsRejected, "Number of parsed rows which were later rejected (due to rebalances / errors or similar reasons). Those rows will be consumed again after the rebalance.", ValueType::Number) \
    M(KafkaDirectReads, "Number of direct selects from Kafka tables since server start", ValueType::Number) \
    M(KafkaBackgroundReads, "Number of background reads populating materialized views from Kafka since server start", ValueType::Number) \
    M(KafkaCommits, "Number of successful commits of consumed offsets to Kafka (normally should be the same as KafkaBackgroundReads)", ValueType::Number) \
    M(KafkaCommitFailures, "Number of failed commits of consumed offsets to Kafka (usually is a sign of some data duplication)", ValueType::Number) \
    M(KafkaConsumerErrors, "Number of errors reported by librdkafka during polls", ValueType::Number) \
    M(KafkaWrites, "Number of writes (inserts) to Kafka tables ", ValueType::Number) \
    M(KafkaRowsWritten, "Number of rows inserted into Kafka tables", ValueType::Number) \
    M(KafkaProducerFlushes, "Number of explicit flushes to Kafka producer", ValueType::Number) \
    M(KafkaMessagesProduced, "Number of messages produced to Kafka", ValueType::Number) \
    M(KafkaProducerErrors, "Number of errors during producing the messages to Kafka", ValueType::Number) \
    \
    M(ScalarSubqueriesGlobalCacheHit, "Number of times a read from a scalar subquery was done using the global cache", ValueType::Number) \
    M(ScalarSubqueriesLocalCacheHit, "Number of times a read from a scalar subquery was done using the local cache", ValueType::Number) \
    M(ScalarSubqueriesCacheMiss, "Number of times a read from a scalar subquery was not cached and had to be calculated completely", ValueType::Number) \
    \
    M(SchemaInferenceCacheHits, "Number of times the requested source is found in schema cache", ValueType::Number) \
    M(SchemaInferenceCacheSchemaHits, "Number of times the schema is found in schema cache during schema inference", ValueType::Number) \
    M(SchemaInferenceCacheNumRowsHits, "Number of times the number of rows is found in schema cache during count from files", ValueType::Number) \
    M(SchemaInferenceCacheMisses, "Number of times the requested source is not in schema cache", ValueType::Number) \
    M(SchemaInferenceCacheSchemaMisses, "Number of times the requested source is in cache but the schema is not in cache during schema inference", ValueType::Number) \
    M(SchemaInferenceCacheNumRowsMisses, "Number of times the requested source is in cache but the number of rows is not in cache while count from files", ValueType::Number) \
    M(SchemaInferenceCacheEvictions, "Number of times a schema from cache was evicted due to overflow", ValueType::Number) \
    M(SchemaInferenceCacheInvalidations, "Number of times a schema in cache became invalid due to changes in data", ValueType::Number) \
    \
    M(KeeperPacketsSent, "Packets sent by keeper server", ValueType::Number) \
    M(KeeperPacketsReceived, "Packets received by keeper server", ValueType::Number) \
    M(KeeperRequestTotal, "Total requests number on keeper server", ValueType::Number) \
    M(KeeperLatency, "Keeper latency", ValueType::Milliseconds) \
    M(KeeperTotalElapsedMicroseconds, "Keeper total latency for a single request", ValueType::Microseconds) \
    M(KeeperProcessElapsedMicroseconds, "Keeper commit latency for a single request", ValueType::Microseconds) \
    M(KeeperPreprocessElapsedMicroseconds, "Keeper preprocessing latency for a single reuquest", ValueType::Microseconds)\
    M(KeeperStorageLockWaitMicroseconds, "Time spent waiting for acquiring Keeper storage lock", ValueType::Microseconds) \
    M(KeeperCommitWaitElapsedMicroseconds, "Time spent waiting for certain log to be committed", ValueType::Microseconds) \
    M(KeeperBatchMaxCount, "Number of times the size of batch was limited by the amount", ValueType::Number) \
    M(KeeperBatchMaxTotalSize, "Number of times the size of batch was limited by the total bytes size", ValueType::Number) \
    M(KeeperCommits, "Number of successful commits", ValueType::Number) \
    M(KeeperCommitsFailed, "Number of failed commits", ValueType::Number) \
    M(KeeperSnapshotCreations, "Number of snapshots creations", ValueType::Number) \
    M(KeeperSnapshotCreationsFailed, "Number of failed snapshot creations", ValueType::Number) \
    M(KeeperSnapshotApplys, "Number of snapshot applying", ValueType::Number) \
    M(KeeperSnapshotApplysFailed, "Number of failed snapshot applying", ValueType::Number) \
    M(KeeperReadSnapshot, "Number of snapshot read(serialization)", ValueType::Number) \
    M(KeeperSaveSnapshot, "Number of snapshot save", ValueType::Number) \
    M(KeeperCreateRequest, "Number of create requests", ValueType::Number) \
    M(KeeperRemoveRequest, "Number of remove requests", ValueType::Number) \
    M(KeeperSetRequest, "Number of set requests", ValueType::Number) \
    M(KeeperReconfigRequest, "Number of reconfig requests", ValueType::Number) \
    M(KeeperCheckRequest, "Number of check requests", ValueType::Number) \
    M(KeeperMultiRequest, "Number of multi requests", ValueType::Number) \
    M(KeeperMultiReadRequest, "Number of multi read requests", ValueType::Number) \
    M(KeeperGetRequest, "Number of get requests", ValueType::Number) \
    M(KeeperListRequest, "Number of list requests", ValueType::Number) \
    M(KeeperExistsRequest, "Number of exists requests", ValueType::Number) \
    \
    M(OverflowBreak, "Number of times, data processing was cancelled by query complexity limitation with setting '*_overflow_mode' = 'break' and the result is incomplete.", ValueType::Number) \
    M(OverflowThrow, "Number of times, data processing was cancelled by query complexity limitation with setting '*_overflow_mode' = 'throw' and exception was thrown.", ValueType::Number) \
    M(OverflowAny, "Number of times approximate GROUP BY was in effect: when aggregation was performed only on top of first 'max_rows_to_group_by' unique keys and other keys were ignored due to 'group_by_overflow_mode' = 'any'.", ValueType::Number) \
    \
    M(S3QueueSetFileProcessingMicroseconds, "Time spent to set file as processing", ValueType::Microseconds) \
    M(S3QueueSetFileProcessedMicroseconds, "Time spent to set file as processed", ValueType::Microseconds) \
    M(S3QueueSetFileFailedMicroseconds, "Time spent to set file as failed", ValueType::Microseconds) \
    M(ObjectStorageQueueFailedFiles, "Number of files which failed to be processed", ValueType::Number)\
    M(ObjectStorageQueueProcessedFiles, "Number of files which were processed", ValueType::Number)\
    M(ObjectStorageQueueCleanupMaxSetSizeOrTTLMicroseconds, "Time spent to set file as failed", ValueType::Microseconds) \
    M(ObjectStorageQueuePullMicroseconds, "Time spent to read file data", ValueType::Microseconds) \
    M(ObjectStorageQueueLockLocalFileStatusesMicroseconds, "Time spent to lock local file statuses", ValueType::Microseconds) \
    \
    M(ServerStartupMilliseconds, "Time elapsed from starting server to listening to sockets in milliseconds", ValueType::Milliseconds) \
    M(IOUringSQEsSubmitted, "Total number of io_uring SQEs submitted", ValueType::Number) \
    M(IOUringSQEsResubmitsAsync, "Total number of asynchronous io_uring SQE resubmits performed", ValueType::Number) \
    M(IOUringSQEsResubmitsSync, "Total number of synchronous io_uring SQE resubmits performed", ValueType::Number) \
    M(IOUringCQEsCompleted, "Total number of successfully completed io_uring CQEs", ValueType::Number) \
    M(IOUringCQEsFailed, "Total number of completed io_uring CQEs with failures", ValueType::Number) \
    \
    M(BackupsOpenedForRead, "Number of backups opened for reading", ValueType::Number) \
    M(BackupsOpenedForWrite, "Number of backups opened for writing", ValueType::Number) \
    M(BackupReadMetadataMicroseconds, "Time spent reading backup metadata from .backup file", ValueType::Microseconds) \
    M(BackupWriteMetadataMicroseconds, "Time spent writing backup metadata to .backup file", ValueType::Microseconds) \
    M(BackupEntriesCollectorMicroseconds, "Time spent making backup entries", ValueType::Microseconds) \
    M(BackupEntriesCollectorForTablesDataMicroseconds, "Time spent making backup entries for tables data", ValueType::Microseconds) \
    M(BackupEntriesCollectorRunPostTasksMicroseconds, "Time spent running post tasks after making backup entries", ValueType::Microseconds) \
    \
    M(ReadTaskRequestsReceived, "The number of callbacks requested from the remote server back to the initiator server to choose the read task (for s3Cluster table function and similar). Measured on the initiator server side.", ValueType::Number) \
    M(MergeTreeReadTaskRequestsReceived, "The number of callbacks requested from the remote server back to the initiator server to choose the read task (for MergeTree tables). Measured on the initiator server side.", ValueType::Number) \
    \
    M(ReadTaskRequestsSent, "The number of callbacks requested from the remote server back to the initiator server to choose the read task (for s3Cluster table function and similar). Measured on the remote server side.", ValueType::Number) \
    M(MergeTreeReadTaskRequestsSent, "The number of callbacks requested from the remote server back to the initiator server to choose the read task (for MergeTree tables). Measured on the remote server side.", ValueType::Number) \
    M(MergeTreeAllRangesAnnouncementsSent, "The number of announcements sent from the remote server to the initiator server about the set of data parts (for MergeTree tables). Measured on the remote server side.", ValueType::Number) \
    M(ReadTaskRequestsSentElapsedMicroseconds, "Time spent in callbacks requested from the remote server back to the initiator server to choose the read task (for s3Cluster table function and similar). Measured on the remote server side.", ValueType::Microseconds) \
    M(MergeTreeReadTaskRequestsSentElapsedMicroseconds, "Time spent in callbacks requested from the remote server back to the initiator server to choose the read task (for MergeTree tables). Measured on the remote server side.", ValueType::Microseconds) \
    M(MergeTreeAllRangesAnnouncementsSentElapsedMicroseconds, "Time spent in sending the announcement from the remote server to the initiator server about the set of data parts (for MergeTree tables). Measured on the remote server side.", ValueType::Microseconds) \
    M(MergerMutatorsGetPartsForMergeElapsedMicroseconds, "Time spent to take data parts snapshot to build ranges from them.", ValueType::Microseconds) \
    M(MergerMutatorPrepareRangesForMergeElapsedMicroseconds, "Time spent to prepare parts ranges which can be merged according to merge predicate.", ValueType::Microseconds) \
    M(MergerMutatorSelectPartsForMergeElapsedMicroseconds, "Time spent to select parts from ranges which can be merged.", ValueType::Microseconds) \
    M(MergerMutatorRangesForMergeCount, "Amount of candidate ranges for merge", ValueType::Number) \
    M(MergerMutatorPartsInRangesForMergeCount, "Amount of candidate parts for merge", ValueType::Number) \
    M(MergerMutatorSelectRangePartsCount, "Amount of parts in selected range for merge", ValueType::Number) \
    \
    M(ConnectionPoolIsFullMicroseconds, "Total time spent waiting for a slot in connection pool.", ValueType::Microseconds) \
    M(AsyncLoaderWaitMicroseconds, "Total time a query was waiting for async loader jobs.", ValueType::Microseconds) \
    \
    M(DistrCacheServerSwitches, "Distributed Cache read buffer event. Number of server switches between distributed cache servers in read/write-through cache", ValueType::Number) \
    M(DistrCacheReadMicroseconds, "Distributed Cache read buffer event. Time spent reading from distributed cache", ValueType::Microseconds) \
    M(DistrCacheFallbackReadMicroseconds, "Distributed Cache read buffer event. Time spend reading from fallback buffer instead of distributed cache", ValueType::Microseconds) \
    M(DistrCachePrecomputeRangesMicroseconds, "Distributed Cache read buffer event. Time spent to precompute read ranges", ValueType::Microseconds) \
    M(DistrCacheNextImplMicroseconds, "Distributed Cache read buffer event. Time spend in ReadBufferFromDistributedCache::nextImpl", ValueType::Microseconds) \
    M(DistrCacheStartRangeMicroseconds, "Distributed Cache read buffer event. Time spent to start a new read range with distributed cache", ValueType::Microseconds) \
    M(DistrCacheIgnoredBytesWhileWaitingProfileEvents, "Distributed Cache read buffer event. Ignored bytes while waiting for profile events in distributed cache", ValueType::Number) \
    M(DistrCacheRangeChange, "Distributed Cache read buffer event. Number of times we changed read range because of seek/last_position change", ValueType::Number) \
    \
    M(DistrCacheGetResponseMicroseconds, "Distributed Cache client event. Time spend to wait for response from distributed cache", ValueType::Microseconds) \
    M(DistrCacheReadErrors, "Distributed Cache client event. Number of distributed cache errors during read", ValueType::Number) \
    M(DistrCacheMakeRequestErrors, "Distributed Cache client event. Number of distributed cache errors when making a request", ValueType::Number) \
    M(DistrCacheReceiveResponseErrors, "Distributed Cache client event. Number of distributed cache errors when receiving response a request", ValueType::Number) \
    \
    M(DistrCachePackets, "Distributed Cache client event. Total number of packets received from distributed cache", ValueType::Number) \
    M(DistrCachePacketsBytes, "Distributed Cache client event. The number of bytes in Data packets which were not ignored", ValueType::Bytes) \
    M(DistrCacheUnusedPackets, "Distributed Cache client event. Number of skipped unused packets from distributed cache", ValueType::Number) \
    M(DistrCacheUnusedPacketsBytes, "Distributed Cache client event. The number of bytes in Data packets which were ignored", ValueType::Bytes) \
    M(DistrCacheUnusedPacketsBufferAllocations, "Distributed Cache client event. The number of extra buffer allocations in case we could not reuse existing buffer", ValueType::Number) \
    \
    M(DistrCacheLockRegistryMicroseconds, "Distributed Cache registry event. Time spent to take DistributedCacheRegistry lock", ValueType::Microseconds) \
    M(DistrCacheRegistryUpdateMicroseconds, "Distributed Cache registry event. Time spent updating distributed cache registry", ValueType::Microseconds) \
    M(DistrCacheRegistryUpdates, "Distributed Cache registry event. Number of distributed cache registry updates", ValueType::Number) \
    M(DistrCacheHashRingRebuilds, "Distributed Cache registry event. Number of distributed cache hash ring rebuilds", ValueType::Number) \
    \
    M(DistrCacheReadBytesFromCache, "Distributed Cache read buffer event. Bytes read from distributed cache", ValueType::Bytes) \
    M(DistrCacheReadBytesFromFallbackBuffer, "Distributed Cache read buffer event. Bytes read from fallback buffer", ValueType::Number) \
    \
    M(DistrCacheRangeResetBackward, "Distributed Cache read buffer event. Number of times we reset read range because of seek/last_position change", ValueType::Number) \
    M(DistrCacheRangeResetForward, "Distributed Cache read buffer event. Number of times we reset read range because of seek/last_position change", ValueType::Number) \
    \
    M(DistrCacheOpenedConnections, "Distributed Cache connection event. The number of open connections to distributed cache", ValueType::Number) \
    M(DistrCacheReusedConnections, "Distributed Cache connection event. The number of reused connections to distributed cache", ValueType::Number) \
    M(DistrCacheOpenedConnectionsBypassingPool, "Distributed Cache connection event. The number of open connections to distributed cache bypassing pool", ValueType::Number) \
    M(DistrCacheConnectMicroseconds, "Distributed Cache connection event. The time spent to connect to distributed cache", ValueType::Microseconds) \
    M(DistrCacheConnectAttempts, "Distributed Cache connection event. The number of connection attempts to distributed cache", ValueType::Number) \
    M(DistrCacheGetClientMicroseconds, "Distributed Cache connection event. Time spent getting client for distributed cache", ValueType::Microseconds) \
    \
    M(DistrCacheServerProcessRequestMicroseconds, "Distributed Cache server event. Time spent processing request on DistributedCache server side", ValueType::Microseconds) \
    M(DistrCacheServerStartRequestPackets, "Distributed Cache server event. Number of StartRequest packets in DistributedCacheServer", ValueType::Number) \
    M(DistrCacheServerContinueRequestPackets, "Distributed Cache server event. Number of ContinueRequest packets in DistributedCacheServer", ValueType::Number) \
    M(DistrCacheServerEndRequestPackets, "Distributed Cache server event. Number of EndRequest packets in DistributedCacheServer", ValueType::Number) \
    M(DistrCacheServerAckRequestPackets, "Distributed Cache server event. Number of AckRequest packets in DistributedCacheServer", ValueType::Number) \
    M(DistrCacheServerNewS3CachedClients, "Distributed Cache server event. The number of new cached s3 clients", ValueType::Number) \
    M(DistrCacheServerReusedS3CachedClients, "Distributed Cache server event. The number of reused cached s3 clients", ValueType::Number) \
    \
    M(LogTest, "Number of log messages with level Test", ValueType::Number) \
    M(LogTrace, "Number of log messages with level Trace", ValueType::Number) \
    M(LogDebug, "Number of log messages with level Debug", ValueType::Number) \
    M(LogInfo, "Number of log messages with level Info", ValueType::Number) \
    M(LogWarning, "Number of log messages with level Warning", ValueType::Number) \
    M(LogError, "Number of log messages with level Error", ValueType::Number) \
    M(LogFatal, "Number of log messages with level Fatal", ValueType::Number) \
    M(LoggerElapsedNanoseconds, "Cumulative time spend in logging", ValueType::Nanoseconds) \
    \
    M(InterfaceHTTPSendBytes, "Number of bytes sent through HTTP interfaces", ValueType::Bytes) \
    M(InterfaceHTTPReceiveBytes, "Number of bytes received through HTTP interfaces", ValueType::Bytes) \
    M(InterfaceNativeSendBytes, "Number of bytes sent through native interfaces", ValueType::Bytes) \
    M(InterfaceNativeReceiveBytes, "Number of bytes received through native interfaces", ValueType::Bytes) \
    M(InterfacePrometheusSendBytes, "Number of bytes sent through Prometheus interfaces", ValueType::Bytes) \
    M(InterfacePrometheusReceiveBytes, "Number of bytes received through Prometheus interfaces", ValueType::Bytes) \
    M(InterfaceInterserverSendBytes, "Number of bytes sent through interserver interfaces", ValueType::Bytes) \
    M(InterfaceInterserverReceiveBytes, "Number of bytes received through interserver interfaces", ValueType::Bytes) \
    M(InterfaceMySQLSendBytes, "Number of bytes sent through MySQL interfaces", ValueType::Bytes) \
    M(InterfaceMySQLReceiveBytes, "Number of bytes received through MySQL interfaces", ValueType::Bytes) \
    M(InterfacePostgreSQLSendBytes, "Number of bytes sent through PostgreSQL interfaces", ValueType::Bytes) \
    M(InterfacePostgreSQLReceiveBytes, "Number of bytes received through PostgreSQL interfaces", ValueType::Bytes) \
    \
    M(ParallelReplicasUsedCount, "Number of replicas used to execute a query with task-based parallel replicas", ValueType::Number) \
    M(ParallelReplicasAvailableCount, "Number of replicas available to execute a query with task-based parallel replicas", ValueType::Number) \
    M(ParallelReplicasUnavailableCount, "Number of replicas which was chosen, but found to be unavailable during query execution with task-based parallel replicas", ValueType::Number) \
    \
    M(SharedMergeTreeVirtualPartsUpdates, "Virtual parts update count", ValueType::Number) \
    M(SharedMergeTreeVirtualPartsUpdatesByLeader, "Virtual parts updates by leader", ValueType::Number) \
    M(SharedMergeTreeVirtualPartsUpdateMicroseconds, "Virtual parts update microseconds", ValueType::Microseconds) \
    M(SharedMergeTreeVirtualPartsUpdatesFromZooKeeper, "Virtual parts updates count from ZooKeeper", ValueType::Number) \
    M(SharedMergeTreeVirtualPartsUpdatesFromZooKeeperMicroseconds, "Virtual parts updates from ZooKeeper microseconds", ValueType::Microseconds) \
    M(SharedMergeTreeVirtualPartsUpdatesPeerNotFound, "Virtual updates from peer failed because no one found", ValueType::Number) \
    M(SharedMergeTreeVirtualPartsUpdatesFromPeer, "Virtual parts updates count from peer", ValueType::Number) \
    M(SharedMergeTreeVirtualPartsUpdatesFromPeerMicroseconds, "Virtual parts updates from peer microseconds", ValueType::Microseconds) \
    M(SharedMergeTreeVirtualPartsUpdatesForMergesOrStatus, "Virtual parts updates from non-default background job", ValueType::Number) \
    M(SharedMergeTreeVirtualPartsUpdatesLeaderFailedElection, "Virtual parts updates leader election failed", ValueType::Number) \
    M(SharedMergeTreeVirtualPartsUpdatesLeaderSuccessfulElection, "Virtual parts updates leader election successful", ValueType::Number) \
    M(SharedMergeTreeMergeMutationAssignmentAttempt, "How many times we tried to assign merge or mutation", ValueType::Number) \
    M(SharedMergeTreeMergeMutationAssignmentFailedWithNothingToDo, "How many times we tried to assign merge or mutation and failed because nothing to merge", ValueType::Number) \
    M(SharedMergeTreeMergeMutationAssignmentFailedWithConflict, "How many times we tried to assign merge or mutation and failed because of conflict in Keeper", ValueType::Number) \
    M(SharedMergeTreeMergeMutationAssignmentSuccessful, "How many times we tried to assign merge or mutation", ValueType::Number) \
    M(SharedMergeTreeMergePartsMovedToOudated, "How many parts moved to oudated directory", ValueType::Number) \
    M(SharedMergeTreeMergePartsMovedToCondemned, "How many parts moved to condemned directory", ValueType::Number) \
    M(SharedMergeTreeOutdatedPartsConfirmationRequest, "How many ZooKeeper requests were used to config outdated parts", ValueType::Number) \
    M(SharedMergeTreeOutdatedPartsConfirmationInvocations, "How many invocations were made to confirm outdated parts", ValueType::Number) \
    M(SharedMergeTreeOutdatedPartsHTTPRequest, "How many HTTP requests were send to confirm outdated parts", ValueType::Number) \
    M(SharedMergeTreeOutdatedPartsHTTPResponse, "How many HTTP responses were send to confirm outdated parts", ValueType::Number) \
    M(SharedMergeTreeCondemnedPartsKillRequest, "How many ZooKeeper requests were used to remove condemned parts", ValueType::Number) \
    M(SharedMergeTreeCondemnedPartsLockConfict, "How many times we failed to acquite lock because of conflict", ValueType::Number) \
    M(SharedMergeTreeCondemnedPartsRemoved, "How many condemned parts were removed", ValueType::Number) \
    M(KeeperLogsEntryReadFromLatestCache, "Number of log entries in Keeper being read from latest logs cache", ValueType::Number) \
    M(KeeperLogsEntryReadFromCommitCache, "Number of log entries in Keeper being read from commit logs cache", ValueType::Number) \
    M(KeeperLogsEntryReadFromFile, "Number of log entries in Keeper being read directly from the changelog file", ValueType::Number) \
    M(KeeperLogsPrefetchedEntries, "Number of log entries in Keeper being prefetched from the changelog file", ValueType::Number) \
    \
    M(StorageConnectionsCreated, "Number of created connections for storages", ValueType::Number) \
    M(StorageConnectionsReused, "Number of reused connections for storages", ValueType::Number) \
    M(StorageConnectionsReset, "Number of reset connections for storages", ValueType::Number) \
    M(StorageConnectionsPreserved, "Number of preserved connections for storages", ValueType::Number) \
    M(StorageConnectionsExpired, "Number of expired connections for storages", ValueType::Number) \
    M(StorageConnectionsErrors, "Number of cases when creation of a connection for storage is failed", ValueType::Number) \
    M(StorageConnectionsElapsedMicroseconds, "Total time spend on creating connections for storages", ValueType::Microseconds)                                                                                                                                                                                                                                               \
    \
    M(DiskConnectionsCreated, "Number of created connections for disk", ValueType::Number) \
    M(DiskConnectionsReused, "Number of reused connections for disk", ValueType::Number) \
    M(DiskConnectionsReset, "Number of reset connections for disk", ValueType::Number) \
    M(DiskConnectionsPreserved, "Number of preserved connections for disk", ValueType::Number) \
    M(DiskConnectionsExpired, "Number of expired connections for disk", ValueType::Number) \
    M(DiskConnectionsErrors, "Number of cases when creation of a connection for disk is failed", ValueType::Number) \
    M(DiskConnectionsElapsedMicroseconds, "Total time spend on creating connections for disk", ValueType::Microseconds) \
    \
    M(HTTPConnectionsCreated, "Number of created http connections", ValueType::Number) \
    M(HTTPConnectionsReused, "Number of reused http connections", ValueType::Number) \
    M(HTTPConnectionsReset, "Number of reset http connections", ValueType::Number) \
    M(HTTPConnectionsPreserved, "Number of preserved http connections", ValueType::Number) \
    M(HTTPConnectionsExpired, "Number of expired http connections", ValueType::Number) \
    M(HTTPConnectionsErrors, "Number of cases when creation of a http connection failed", ValueType::Number) \
    M(HTTPConnectionsElapsedMicroseconds, "Total time spend on creating http connections", ValueType::Microseconds) \
    \
    M(AddressesDiscovered, "Total count of new addresses in dns resolve results for http connections", ValueType::Number) \
    M(AddressesExpired, "Total count of expired addresses which is no longer presented in dns resolve results for http connections", ValueType::Number) \
    M(AddressesMarkedAsFailed, "Total count of addresses which has been marked as faulty due to connection errors for http connections", ValueType::Number) \
    \
    M(ReadWriteBufferFromHTTPRequestsSent, "Number of HTTP requests sent by ReadWriteBufferFromHTTP", ValueType::Number) \
    M(ReadWriteBufferFromHTTPBytes, "Total size of payload bytes received and sent by ReadWriteBufferFromHTTP. Doesn't include HTTP headers.", ValueType::Bytes) \
    \
    M(ConcurrencyControlSlotsGranted, "Number of CPU slot granted according to guarantee of 1 thread per query and for queries with setting 'use_concurrency_control' = 0", ValueType::Number) \
    M(ConcurrencyControlSlotsDelayed, "Number of CPU slot not granted initially and required to wait for a free CPU slot", ValueType::Number) \
    M(ConcurrencyControlSlotsAcquired, "Total number of CPU slot acquired", ValueType::Number) \
    M(ConcurrencyControlQueriesDelayed, "Total number of CPU slot allocations (queries) that were required to wait for slots to upscale", ValueType::Number) \
    \
    M(SharedDatabaseCatalogFailedToApplyState, "Number of failures to apply new state in SharedDatabaseCatalog", ValueType::Number) \
    M(SharedDatabaseCatalogStateApplicationMicroseconds, "Total time spend on application of new state in SharedDatabaseCatalog", ValueType::Microseconds) \
    \
    M(GWPAsanAllocateSuccess, "Number of successful allocations done by GWPAsan", ValueType::Number) \
    M(GWPAsanAllocateFailed, "Number of failed allocations done by GWPAsan (i.e. filled pool)", ValueType::Number) \
    M(GWPAsanFree, "Number of free operations done by GWPAsan", ValueType::Number) \
    \
    M(MemoryWorkerRun, "Number of runs done by MemoryWorker in background", ValueType::Number) \
    M(MemoryWorkerRunElapsedMicroseconds, "Total time spent by MemoryWorker for background work", ValueType::Microseconds) \
    \
    M(ParquetFetchWaitTimeMicroseconds, "Time of waiting fetching parquet data", ValueType::Microseconds) \


#ifdef APPLY_FOR_EXTERNAL_EVENTS
    #define APPLY_FOR_EVENTS(M) APPLY_FOR_BUILTIN_EVENTS(M) APPLY_FOR_EXTERNAL_EVENTS(M)
#else
    #define APPLY_FOR_EVENTS(M) APPLY_FOR_BUILTIN_EVENTS(M)
#endif

namespace ProfileEvents
{

#define M(NAME, DOCUMENTATION, VALUE_TYPE) extern const Event NAME = Event(__COUNTER__);
    APPLY_FOR_EVENTS(M)
#undef M
constexpr Event END = Event(__COUNTER__);

/// Global variable, initialized by zeros.
static Counter global_counters_array[END] {};
/// Initialize global counters statically
Counters global_counters(global_counters_array);

const Event Counters::num_counters = END;


Timer::Timer(Counters & counters_, Event timer_event_, Resolution resolution_)
    : counters(counters_), timer_event(timer_event_), resolution(resolution_)
{
}

Timer::Timer(Counters & counters_, Event timer_event_, Event counter_event, Resolution resolution_)
    : Timer(counters_, timer_event_, resolution_)
{
    counters.increment(counter_event);
}

UInt64 Timer::get()
{
    return watch.elapsedNanoseconds() / static_cast<UInt64>(resolution);
}

void Timer::end()
{
    counters.increment(timer_event, get());
    watch.reset();
}

Counters::Counters(VariableContext level_, Counters * parent_)
    : counters_holder(new Counter[num_counters] {}),
      parent(parent_),
      level(level_)
{
    counters = counters_holder.get();
}

Counters::Counters(Counters && src) noexcept
    : counters(std::exchange(src.counters, nullptr))
    , counters_holder(std::move(src.counters_holder))
    , parent(src.parent.exchange(nullptr))
    , trace_profile_events(src.trace_profile_events)
    , level(src.level)
{
}

void Counters::resetCounters()
{
    if (counters)
    {
        for (Event i = Event(0); i < num_counters; ++i)
            counters[i].store(0, std::memory_order_relaxed);
    }
}

void Counters::reset()
{
    setParent(nullptr);
    resetCounters();
}

Counters::Snapshot::Snapshot()
    : counters_holder(new Count[num_counters] {})
{}

Counters::Snapshot Counters::getPartiallyAtomicSnapshot() const
{
    Snapshot res;
    for (Event i = Event(0); i < num_counters; ++i)
        res.counters_holder[i] = counters[i].load(std::memory_order_relaxed);
    return res;
}

const char * getName(Event event)
{
    static const char * strings[] =
    {
    #define M(NAME, DOCUMENTATION, VALUE_TYPE) #NAME,
        APPLY_FOR_EVENTS(M)
    #undef M
    };

    return strings[event];
}

const char * getDocumentation(Event event)
{
    static const char * strings[] =
    {
    #define M(NAME, DOCUMENTATION, VALUE_TYPE) DOCUMENTATION,
        APPLY_FOR_EVENTS(M)
    #undef M
    };

    return strings[event];
}

ValueType getValueType(Event event)
{
    static ValueType strings[] =
    {
    #define M(NAME, DOCUMENTATION, VALUE_TYPE) VALUE_TYPE,
        APPLY_FOR_EVENTS(M)
    #undef M
    };

    return strings[event];
}

Event end() { return END; }

void increment(Event event, Count amount)
{
    DB::CurrentThread::getProfileEvents().increment(event, amount);
}

void incrementNoTrace(Event event, Count amount)
{
    DB::CurrentThread::getProfileEvents().incrementNoTrace(event, amount);
}

void Counters::increment(Event event, Count amount)
{
    Counters * current = this;
    bool send_to_trace_log = false;

    do
    {
        send_to_trace_log |= current->trace_profile_events;
        current->counters[event].fetch_add(amount, std::memory_order_relaxed);
        current = current->parent;
    } while (current != nullptr);

    if (unlikely(send_to_trace_log))
        DB::TraceSender::send(DB::TraceType::ProfileEvent, StackTrace(), {.event = event, .increment = amount});
}

void Counters::incrementNoTrace(Event event, Count amount)
{
    Counters * current = this;
    do
    {
        current->counters[event].fetch_add(amount, std::memory_order_relaxed);
        current = current->parent;
    } while (current != nullptr);
}

void incrementForLogMessage(Poco::Message::Priority priority)
{
    switch (priority)
    {
        case Poco::Message::PRIO_TEST: increment(LogTest); break;
        case Poco::Message::PRIO_TRACE: increment(LogTrace); break;
        case Poco::Message::PRIO_DEBUG: increment(LogDebug); break;
        case Poco::Message::PRIO_INFORMATION: increment(LogInfo); break;
        case Poco::Message::PRIO_WARNING: increment(LogWarning); break;
        case Poco::Message::PRIO_ERROR: increment(LogError); break;
        case Poco::Message::PRIO_FATAL: increment(LogFatal); break;
        default: break;
    }
}

void incrementLoggerElapsedNanoseconds(UInt64 ns)
{
    increment(LoggerElapsedNanoseconds, ns);
}

CountersIncrement::CountersIncrement(Counters::Snapshot const & snapshot)
{
    init();
    memcpy(increment_holder.get(), snapshot.counters_holder.get(), Counters::num_counters * sizeof(Increment));
}

CountersIncrement::CountersIncrement(Counters::Snapshot const & after, Counters::Snapshot const & before)
{
    init();
    for (Event i = Event(0); i < Counters::num_counters; ++i)
        increment_holder[i] = static_cast<Increment>(after[i]) - static_cast<Increment>(before[i]);
}

void CountersIncrement::init()
{
    increment_holder = std::make_unique<Increment[]>(Counters::num_counters);
}

}

#undef APPLY_FOR_EVENTS<|MERGE_RESOLUTION|>--- conflicted
+++ resolved
@@ -210,14 +210,11 @@
     M(ExternalJoinCompressedBytes, "Number of compressed bytes written for JOIN in external memory.", ValueType::Bytes) \
     M(ExternalJoinUncompressedBytes, "Amount of data (uncompressed, before compression) written for JOIN in external memory.", ValueType::Bytes) \
     \
-<<<<<<< HEAD
     M(IcebergPartitionPrunnedFiles, "Number of skipped files during Iceberg partition pruning", ValueType::Number) \
-=======
     M(JoinBuildTableRowCount, "Total number of rows in the build table for a JOIN operation.", ValueType::Number) \
     M(JoinProbeTableRowCount, "Total number of rows in the probe table for a JOIN operation.", ValueType::Number) \
     M(JoinResultRowCount, "Total number of rows in the result of a JOIN operation.", ValueType::Number) \
     \
->>>>>>> da41c027
     M(SlowRead, "Number of reads from a file that were slow. This indicate system overload. Thresholds are controlled by read_backoff_* settings.", ValueType::Number) \
     M(ReadBackoff, "Number of times the number of query processing threads was lowered due to slow reads.", ValueType::Number) \
     \
