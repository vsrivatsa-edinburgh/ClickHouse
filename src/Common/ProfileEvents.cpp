#include <Common/LoggingFormatStringHelpers.h>
#include <Common/thread_local_rng.h>
#include <Common/ProfileEvents.h>
#include <Common/CurrentThread.h>
#include <Common/TraceSender.h>
#include <Interpreters/Context.h>
#include <Common/ErrorCodes.h>
#include <Common/Exception.h>
#include <Common/logger_useful.h>

#include <cfloat>
#include <random>

// clang-format off
/// Available events. Add something here as you wish.
/// If the event is generic (i.e. not server specific)
/// it should be also added to src/Coordination/KeeperConstant.cpp
#define APPLY_FOR_BUILTIN_EVENTS(M) \
    M(Query, "Number of queries to be interpreted and potentially executed. Does not include queries that failed to parse or were rejected due to AST size limits, quota limits or limits on the number of simultaneously running queries. May include internal queries initiated by ClickHouse itself. Does not count subqueries.", ValueType::Number) \
    M(SelectQuery, "Same as Query, but only for SELECT queries.", ValueType::Number) \
    M(InsertQuery, "Same as Query, but only for INSERT queries.", ValueType::Number) \
    M(InitialQuery, "Same as Query, but only counts initial queries (see is_initial_query).", ValueType::Number) \
    M(QueriesWithSubqueries, "Count queries with all subqueries", ValueType::Number) \
    M(SelectQueriesWithSubqueries, "Count SELECT queries with all subqueries", ValueType::Number) \
    M(InsertQueriesWithSubqueries, "Count INSERT queries with all subqueries", ValueType::Number) \
    M(SelectQueriesWithPrimaryKeyUsage, "Count SELECT queries which use the primary key to evaluate the WHERE condition", ValueType::Number) \
    M(AsyncInsertQuery, "Same as InsertQuery, but only for asynchronous INSERT queries.", ValueType::Number) \
    M(AsyncInsertBytes, "Data size in bytes of asynchronous INSERT queries.", ValueType::Bytes) \
    M(AsyncInsertRows, "Number of rows inserted by asynchronous INSERT queries.", ValueType::Number) \
    M(AsyncInsertCacheHits, "Number of times a duplicate hash id has been found in asynchronous INSERT hash id cache.", ValueType::Number) \
    M(FailedQuery, "Number of failed queries.", ValueType::Number) \
    M(FailedSelectQuery, "Same as FailedQuery, but only for SELECT queries.", ValueType::Number) \
    M(FailedInsertQuery, "Same as FailedQuery, but only for INSERT queries.", ValueType::Number) \
    M(FailedAsyncInsertQuery, "Number of failed ASYNC INSERT queries.", ValueType::Number) \
    M(QueryTimeMicroseconds, "Total time of all queries.", ValueType::Microseconds) \
    M(SelectQueryTimeMicroseconds, "Total time of SELECT queries.", ValueType::Microseconds) \
    M(InsertQueryTimeMicroseconds, "Total time of INSERT queries.", ValueType::Microseconds) \
    M(OtherQueryTimeMicroseconds, "Total time of queries that are not SELECT or INSERT.", ValueType::Microseconds) \
    M(FileOpen, "Number of files opened.", ValueType::Number) \
    M(Seek, "Number of times the 'lseek' function was called.", ValueType::Number) \
    M(ReadBufferFromFileDescriptorRead, "Number of reads (read/pread) from a file descriptor. Does not include sockets.", ValueType::Number) \
    M(ReadBufferFromFileDescriptorReadFailed, "Number of times the read (read/pread) from a file descriptor have failed.", ValueType::Number) \
    M(ReadBufferFromFileDescriptorReadBytes, "Number of bytes read from file descriptors. If the file is compressed, this will show the compressed data size.", ValueType::Bytes) \
    M(WriteBufferFromFileDescriptorWrite, "Number of writes (write/pwrite) to a file descriptor. Does not include sockets.", ValueType::Number) \
    M(WriteBufferFromFileDescriptorWriteFailed, "Number of times the write (write/pwrite) to a file descriptor have failed.", ValueType::Number) \
    M(WriteBufferFromFileDescriptorWriteBytes, "Number of bytes written to file descriptors. If the file is compressed, this will show compressed data size.", ValueType::Bytes) \
    M(FileSync, "Number of times the F_FULLFSYNC/fsync/fdatasync function was called for files.", ValueType::Number) \
    M(DirectorySync, "Number of times the F_FULLFSYNC/fsync/fdatasync function was called for directories.", ValueType::Number) \
    M(FileSyncElapsedMicroseconds, "Total time spent waiting for F_FULLFSYNC/fsync/fdatasync syscall for files.", ValueType::Microseconds) \
    M(DirectorySyncElapsedMicroseconds, "Total time spent waiting for F_FULLFSYNC/fsync/fdatasync syscall for directories.", ValueType::Microseconds) \
    M(ReadCompressedBytes, "Number of bytes (the number of bytes before decompression) read from compressed sources (files, network).", ValueType::Bytes) \
    M(CompressedReadBufferBlocks, "Number of compressed blocks (the blocks of data that are compressed independent of each other) read from compressed sources (files, network).", ValueType::Number) \
    M(CompressedReadBufferBytes, "Number of uncompressed bytes (the number of bytes after decompression) read from compressed sources (files, network).", ValueType::Bytes) \
    M(CompressedReadBufferChecksumDoesntMatch, "Number of times the compressed block checksum did not match.", ValueType::Number) \
    M(CompressedReadBufferChecksumDoesntMatchSingleBitMismatch, "Number of times a compressed block checksum mismatch was caused by a single-bit difference.", ValueType::Number) \
    M(CompressedReadBufferChecksumDoesntMatchMicroseconds, "Total time spent detecting bit-flips due to compressed block checksum mismatches.", ValueType::Microseconds) \
    M(UncompressedCacheHits, "Number of times a block of data has been found in the uncompressed cache (and decompression was avoided).", ValueType::Number) \
    M(UncompressedCacheMisses, "Number of times a block of data has not been found in the uncompressed cache (and required decompression).", ValueType::Number) \
    M(UncompressedCacheWeightLost, "Number of bytes evicted from the uncompressed cache.", ValueType::Bytes) \
    M(PageCacheHits, "Number of times a block of data has been found in the userspace page cache.", ValueType::Number) \
    M(PageCacheMisses, "Number of times a block of data has not been found in the userspace page cache.", ValueType::Number) \
    M(PageCacheWeightLost, "Number of bytes evicted from the userspace page cache", ValueType::Bytes) \
    M(PageCacheResized, "Number of times the userspace page cache was auto-resized (typically happens a few times per second, controlled by memory_worker_period_ms).", ValueType::Number) \
    M(PageCacheOvercommitResize, "Number of times the userspace page cache was auto-resized to free memory during a memory allocation.", ValueType::Number) \
    M(PageCacheReadBytes, "Number of bytes read from userspace page cache.", ValueType::Bytes) \
    M(MMappedFileCacheHits, "Number of times a file has been found in the MMap cache (for the 'mmap' read_method), so we didn't have to mmap it again.", ValueType::Number) \
    M(MMappedFileCacheMisses, "Number of times a file has not been found in the MMap cache (for the 'mmap' read_method), so we had to mmap it again.", ValueType::Number) \
    M(OpenedFileCacheHits, "Number of times a file has been found in the opened file cache, so we didn't have to open it again.", ValueType::Number) \
    M(OpenedFileCacheMisses, "Number of times a file has been found in the opened file cache, so we had to open it again.", ValueType::Number) \
    M(OpenedFileCacheMicroseconds, "Amount of time spent executing OpenedFileCache methods.", ValueType::Microseconds) \
    M(AIOWrite, "Number of writes with Linux or FreeBSD AIO interface", ValueType::Number) \
    M(AIOWriteBytes, "Number of bytes written with Linux or FreeBSD AIO interface", ValueType::Bytes) \
    M(AIORead, "Number of reads with Linux or FreeBSD AIO interface", ValueType::Number) \
    M(AIOReadBytes, "Number of bytes read with Linux or FreeBSD AIO interface", ValueType::Bytes) \
    M(IOBufferAllocs, "Number of allocations of IO buffers (for ReadBuffer/WriteBuffer).", ValueType::Number) \
    M(IOBufferAllocBytes, "Number of bytes allocated for IO buffers (for ReadBuffer/WriteBuffer).", ValueType::Bytes) \
    M(ArenaAllocChunks, "Number of chunks allocated for memory Arena (used for GROUP BY and similar operations)", ValueType::Number) \
    M(ArenaAllocBytes, "Number of bytes allocated for memory Arena (used for GROUP BY and similar operations)", ValueType::Bytes) \
    M(FunctionExecute, "Number of SQL ordinary function calls (SQL functions are called on per-block basis, so this number represents the number of blocks).", ValueType::Number) \
    M(TableFunctionExecute, "Number of table function calls.", ValueType::Number) \
    M(DefaultImplementationForNullsRows, "Number of rows processed by default implementation for nulls in function execution", ValueType::Number) \
    M(DefaultImplementationForNullsRowsWithNulls, "Number of rows which contain null values processed by default implementation for nulls in function execution", ValueType::Number) \
    M(MarkCacheHits, "Number of times an entry has been found in the mark cache, so we didn't have to load a mark file.", ValueType::Number) \
    M(MarkCacheMisses, "Number of times an entry has not been found in the mark cache, so we had to load a mark file in memory, which is a costly operation, adding to query latency.", ValueType::Number) \
    M(PrimaryIndexCacheHits, "Number of times an entry has been found in the primary index cache, so we didn't have to load a index file.", ValueType::Number) \
    M(PrimaryIndexCacheMisses, "Number of times an entry has not been found in the primary index cache, so we had to load a index file in memory, which is a costly operation, adding to query latency.", ValueType::Number) \
    M(IcebergMetadataFilesCacheHits, "Number of times iceberg metadata files have been found in the cache.", ValueType::Number) \
    M(IcebergMetadataFilesCacheMisses, "Number of times iceberg metadata files have not been found in the iceberg metadata cache and had to be read from (remote) disk.", ValueType::Number) \
    M(IcebergMetadataFilesCacheWeightLost, "Approximate number of bytes evicted from the iceberg metadata cache.", ValueType::Number) \
    M(VectorSimilarityIndexCacheHits, "Number of times an index granule has been found in the vector index cache.", ValueType::Number) \
    M(VectorSimilarityIndexCacheMisses, "Number of times an index granule has not been found in the vector index cache and had to be read from disk.", ValueType::Number) \
    M(VectorSimilarityIndexCacheWeightLost, "Approximate number of bytes evicted from the vector index cache.", ValueType::Number) \
    M(QueryConditionCacheHits, "Number of times an entry has been found in the query condition cache (and reading of marks can be skipped). Only updated for SELECT queries with SETTING use_query_condition_cache = 1.", ValueType::Number) \
    M(QueryConditionCacheMisses, "Number of times an entry has not been found in the query condition cache (and reading of mark cannot be skipped). Only updated for SELECT queries with SETTING use_query_condition_cache = 1.", ValueType::Number) \
    M(QueryCacheHits, "Number of times a query result has been found in the query cache (and query computation was avoided). Only updated for SELECT queries with SETTING use_query_cache = 1.", ValueType::Number) \
    M(QueryCacheMisses, "Number of times a query result has not been found in the query cache (and required query computation). Only updated for SELECT queries with SETTING use_query_cache = 1.", ValueType::Number) \
    M(CreatedReadBufferOrdinary, "Number of times ordinary read buffer was created for reading data (while choosing among other read methods).", ValueType::Number) \
    M(CreatedReadBufferDirectIO, "Number of times a read buffer with O_DIRECT was created for reading data (while choosing among other read methods).", ValueType::Number) \
    M(CreatedReadBufferDirectIOFailed, "Number of times a read buffer with O_DIRECT was attempted to be created for reading data (while choosing among other read methods), but the OS did not allow it (due to lack of filesystem support or other reasons) and we fallen back to the ordinary reading method.", ValueType::Number) \
    M(CreatedReadBufferMMap, "Number of times a read buffer using 'mmap' was created for reading data (while choosing among other read methods).", ValueType::Number) \
    M(CreatedReadBufferMMapFailed, "Number of times a read buffer with 'mmap' was attempted to be created for reading data (while choosing among other read methods), but the OS did not allow it (due to lack of filesystem support or other reasons) and we fallen back to the ordinary reading method.", ValueType::Number) \
    M(DiskReadElapsedMicroseconds, "Total time spent waiting for read syscall. This include reads from page cache.", ValueType::Microseconds) \
    M(DiskWriteElapsedMicroseconds, "Total time spent waiting for write syscall. This include writes to page cache.", ValueType::Microseconds) \
    M(NetworkReceiveElapsedMicroseconds, "Total time spent waiting for data to receive or receiving data from network. Only ClickHouse-related network interaction is included, not by 3rd party libraries.", ValueType::Microseconds) \
    M(NetworkSendElapsedMicroseconds, "Total time spent waiting for data to send to network or sending data to network. Only ClickHouse-related network interaction is included, not by 3rd party libraries.", ValueType::Microseconds) \
    M(NetworkReceiveBytes, "Total number of bytes received from network. Only ClickHouse-related network interaction is included, not by 3rd party libraries.", ValueType::Bytes) \
    M(NetworkSendBytes, "Total number of bytes send to network. Only ClickHouse-related network interaction is included, not by 3rd party libraries.", ValueType::Bytes) \
    \
    M(GlobalThreadPoolExpansions, "Counts the total number of times new threads have been added to the global thread pool. This metric indicates the frequency of expansions in the global thread pool to accommodate increased processing demands.", ValueType::Number) \
    M(GlobalThreadPoolShrinks, "Counts the total number of times the global thread pool has shrunk by removing threads. This occurs when the number of idle threads exceeds max_thread_pool_free_size, indicating adjustments in the global thread pool size in response to decreased thread utilization.", ValueType::Number) \
    M(GlobalThreadPoolThreadCreationMicroseconds, "Total time spent waiting for new threads to start.", ValueType::Microseconds) \
    M(GlobalThreadPoolLockWaitMicroseconds, "Total time threads have spent waiting for locks in the global thread pool.", ValueType::Microseconds) \
    M(GlobalThreadPoolJobs, "Counts the number of jobs that have been pushed to the global thread pool.", ValueType::Number) \
    M(GlobalThreadPoolJobWaitTimeMicroseconds, "Measures the elapsed time from when a job is scheduled in the thread pool to when it is picked up for execution by a worker thread. This metric helps identify delays in job processing, indicating the responsiveness of the thread pool to new tasks.", ValueType::Microseconds) \
    M(LocalThreadPoolExpansions, "Counts the total number of times threads have been borrowed from the global thread pool to expand local thread pools.", ValueType::Number) \
    M(LocalThreadPoolShrinks, "Counts the total number of times threads have been returned to the global thread pool from local thread pools.", ValueType::Number) \
    M(LocalThreadPoolThreadCreationMicroseconds, "Total time local thread pools have spent waiting to borrow a thread from the global pool.", ValueType::Microseconds) \
    M(LocalThreadPoolLockWaitMicroseconds, "Total time threads have spent waiting for locks in the local thread pools.", ValueType::Microseconds) \
    M(LocalThreadPoolJobs, "Counts the number of jobs that have been pushed to the local thread pools.", ValueType::Microseconds) \
    M(LocalThreadPoolBusyMicroseconds, "Total time threads have spent executing the actual work.", ValueType::Microseconds) \
    M(LocalThreadPoolJobWaitTimeMicroseconds, "Measures the elapsed time from when a job is scheduled in the thread pool to when it is picked up for execution by a worker thread. This metric helps identify delays in job processing, indicating the responsiveness of the thread pool to new tasks.", ValueType::Microseconds) \
    \
    M(DiskS3GetRequestThrottlerCount, "Number of DiskS3 GET and SELECT requests passed through throttler.", ValueType::Number) \
    M(DiskS3GetRequestThrottlerSleepMicroseconds, "Total time a query was sleeping to conform DiskS3 GET and SELECT request throttling.", ValueType::Microseconds) \
    M(DiskS3PutRequestThrottlerCount, "Number of DiskS3 PUT, COPY, POST and LIST requests passed through throttler.", ValueType::Number) \
    M(DiskS3PutRequestThrottlerSleepMicroseconds, "Total time a query was sleeping to conform DiskS3 PUT, COPY, POST and LIST request throttling.", ValueType::Microseconds) \
    M(S3GetRequestThrottlerCount, "Number of S3 GET and SELECT requests passed through throttler.", ValueType::Number) \
    M(S3GetRequestThrottlerSleepMicroseconds, "Total time a query was sleeping to conform S3 GET and SELECT request throttling.", ValueType::Microseconds) \
    M(S3PutRequestThrottlerCount, "Number of S3 PUT, COPY, POST and LIST requests passed through throttler.", ValueType::Number) \
    M(S3PutRequestThrottlerSleepMicroseconds, "Total time a query was sleeping to conform S3 PUT, COPY, POST and LIST request throttling.", ValueType::Microseconds) \
<<<<<<< HEAD
    /* Azure profile events */ \
    M(DiskAzureReadMicroseconds, "Total time spent waiting for Azure disk read requests.", ValueType::Microseconds) \
    M(DiskAzureReadRequestsCount, "Number of Azure disk read requests.", ValueType::Number) \
    M(DiskAzureReadRequestsErrors, "Number of Azure disk read request errors.", ValueType::Number) \
    M(DiskAzureReadRequestsThrottling, "Number of Azure disk read requests throttled.", ValueType::Number) \
    M(DiskAzureReadRequestsRedirects, "Number of Azure disk read request redirects.", ValueType::Number) \
    M(DiskAzureWriteMicroseconds, "Total time spent waiting for Azure disk write requests.", ValueType::Microseconds) \
    M(DiskAzureWriteRequestsCount, "Number of Azure disk write requests.", ValueType::Number) \
    M(DiskAzureWriteRequestsErrors, "Number of Azure disk write request errors.", ValueType::Number) \
    M(DiskAzureWriteRequestsThrottling, "Number of Azure disk write requests throttled.", ValueType::Number) \
    M(DiskAzureWriteRequestsRedirects, "Number of Azure disk write request redirects.", ValueType::Number) \
    M(AzureReadMicroseconds, "Total time spent waiting for Azure read requests.", ValueType::Microseconds) \
    M(AzureReadRequestsCount, "Number of Azure read requests.", ValueType::Number) \
    M(AzureReadRequestsErrors, "Number of Azure read request errors.", ValueType::Number) \
    M(AzureReadRequestsThrottling, "Number of Azure read requests throttled.", ValueType::Number) \
    M(AzureReadRequestsRedirects, "Number of Azure read request redirects.", ValueType::Number) \
    M(AzureWriteMicroseconds, "Total time spent waiting for Azure read requests.", ValueType::Microseconds) \
    M(AzureWriteRequestsCount, "Number of Azure write requests.", ValueType::Number) \
    M(AzureWriteRequestsErrors, "Number of Azure write request errors.", ValueType::Number) \
    M(AzureWriteRequestsThrottling, "Number of Azure write requests throttled.", ValueType::Number) \
    M(AzureWriteRequestsRedirects, "Number of Azure write request redirects.", ValueType::Number) \
    M(AzureGetRequestThrottlerCount, "Number of Azure GET requests passed through throttler.", ValueType::Number) \
    M(AzureGetRequestThrottlerSleepMicroseconds, "Total time a query was sleeping to conform Azure GET request throttling.", ValueType::Microseconds) \
    M(DiskAzureGetRequestThrottlerCount, "Number of Azure disk GET requests passed through throttler.", ValueType::Number) \
    M(DiskAzureGetRequestThrottlerSleepMicroseconds, "Total time a query was sleeping to conform Azure disk GET request throttling.", ValueType::Microseconds) \
    M(AzurePutRequestThrottlerCount, "Number of Azure PUT requests passed through throttler.", ValueType::Number) \
    M(AzurePutRequestThrottlerSleepMicroseconds, "Total time a query was sleeping to conform Azure PUT request throttling.", ValueType::Microseconds) \
    M(DiskAzurePutRequestThrottlerCount, "Number of Azure disk PUT requests passed through throttler.", ValueType::Number) \
    M(DiskAzurePutRequestThrottlerSleepMicroseconds, "Total time a query was sleeping to conform Azure disk PUT request throttling.", ValueType::Microseconds) \
    M(RemoteReadThrottlerBytes, "Bytes passed through 'max_remote_read_network_bandwidth_for_server'/'max_remote_read_network_bandwidth' throttler.", ValueType::Bytes) \
    M(RemoteReadThrottlerSleepMicroseconds, "Total time a query was sleeping to conform 'max_remote_read_network_bandwidth_for_server'/'max_remote_read_network_bandwidth' throttling.", ValueType::Microseconds) \
    M(RemoteWriteThrottlerBytes, "Bytes passed through 'max_remote_write_network_bandwidth_for_server'/'max_remote_write_network_bandwidth' throttler.", ValueType::Bytes) \
    M(RemoteWriteThrottlerSleepMicroseconds, "Total time a query was sleeping to conform 'max_remote_write_network_bandwidth_for_server'/'max_remote_write_network_bandwidth' throttling.", ValueType::Microseconds) \
    M(LocalReadThrottlerBytes, "Bytes passed through 'max_local_read_bandwidth_for_server'/'max_local_read_bandwidth' throttler.", ValueType::Bytes) \
    M(LocalReadThrottlerSleepMicroseconds, "Total time a query was sleeping to conform 'max_local_read_bandwidth_for_server'/'max_local_read_bandwidth' throttling.", ValueType::Microseconds) \
    M(LocalWriteThrottlerBytes, "Bytes passed through 'max_local_write_bandwidth_for_server'/'max_local_write_bandwidth' throttler.", ValueType::Bytes) \
    M(LocalWriteThrottlerSleepMicroseconds, "Total time a query was sleeping to conform 'max_local_write_bandwidth_for_server'/'max_local_write_bandwidth' throttling.", ValueType::Microseconds) \
=======
    M(RemoteReadThrottlerBytes, "Bytes passed through 'max_remote_read_network_bandwidth_for_server' throttler.", ValueType::Bytes) \
    M(RemoteReadThrottlerSleepMicroseconds, "Total time a query was sleeping to conform 'max_remote_read_network_bandwidth_for_server' throttling.", ValueType::Microseconds) \
    M(RemoteWriteThrottlerBytes, "Bytes passed through 'max_remote_write_network_bandwidth_for_server' throttler.", ValueType::Bytes) \
    M(RemoteWriteThrottlerSleepMicroseconds, "Total time a query was sleeping to conform 'max_remote_write_network_bandwidth_for_server' throttling.", ValueType::Microseconds) \
    M(LocalReadThrottlerBytes, "Bytes passed through 'max_local_read_bandwidth_for_server' throttler.", ValueType::Bytes) \
    M(LocalReadThrottlerSleepMicroseconds, "Total time a query was sleeping to conform 'max_local_read_bandwidth_for_server' throttling.", ValueType::Microseconds) \
    M(LocalWriteThrottlerBytes, "Bytes passed through 'max_local_write_bandwidth_for_server' throttler.", ValueType::Bytes) \
    M(LocalWriteThrottlerSleepMicroseconds, "Total time a query was sleeping to conform 'max_local_write_bandwidth_for_server' throttling.", ValueType::Microseconds) \
    M(BackupThrottlerBytes, "Bytes passed through 'max_backup_bandwidth_for_server' throttler.", ValueType::Bytes) \
    M(BackupThrottlerSleepMicroseconds, "Total time a query was sleeping to conform 'max_backup_bandwidth_for_server' throttling.", ValueType::Microseconds) \
    M(MergesThrottlerBytes, "Bytes passed through 'max_merges_bandwidth_for_server' throttler.", ValueType::Bytes) \
    M(MergesThrottlerSleepMicroseconds, "Total time a query was sleeping to conform 'max_merges_bandwidth_for_server' throttling.", ValueType::Microseconds) \
    M(MutationsThrottlerBytes, "Bytes passed through 'max_mutations_bandwidth_for_server' throttler.", ValueType::Bytes) \
    M(MutationsThrottlerSleepMicroseconds, "Total time a query was sleeping to conform 'max_mutations_bandwidth_for_server' throttling.", ValueType::Microseconds) \
>>>>>>> e662cd90
    M(QueryRemoteReadThrottlerBytes, "Bytes passed through 'max_remote_read_network_bandwidth' throttler.", ValueType::Bytes) \
    M(QueryRemoteReadThrottlerSleepMicroseconds, "Total time a query was sleeping to conform 'max_remote_read_network_bandwidth' throttling.", ValueType::Microseconds) \
    M(QueryRemoteWriteThrottlerBytes, "Bytes passed through 'max_remote_write_network_bandwidth' throttler.", ValueType::Bytes) \
    M(QueryRemoteWriteThrottlerSleepMicroseconds, "Total time a query was sleeping to conform 'max_remote_write_network_bandwidth' throttling.", ValueType::Microseconds) \
    M(QueryLocalReadThrottlerBytes, "Bytes passed through 'max_local_read_bandwidth' throttler.", ValueType::Bytes) \
    M(QueryLocalReadThrottlerSleepMicroseconds, "Total time a query was sleeping to conform 'max_local_read_bandwidth' throttling.", ValueType::Microseconds) \
    M(QueryLocalWriteThrottlerBytes, "Bytes passed through 'max_local_write_bandwidth' throttler.", ValueType::Bytes) \
    M(QueryLocalWriteThrottlerSleepMicroseconds, "Total time a query was sleeping to conform 'max_local_write_bandwidth' throttling.", ValueType::Microseconds) \
    M(QueryBackupThrottlerBytes, "Bytes passed through 'max_backup_bandwidth' throttler.", ValueType::Bytes) \
    M(QueryBackupThrottlerSleepMicroseconds, "Total time a query was sleeping to conform 'max_backup_bandwidth' throttling.", ValueType::Microseconds) \
    M(ThrottlerSleepMicroseconds, "Total time a query was sleeping to conform all throttling settings.", ValueType::Microseconds) \
    M(ReadTasksWithAppliedPatches, "Total number of read tasks for which there was any patch part applied", ValueType::Number) \
    M(PatchesAppliedInAllReadTasks, "Total number of applied patch parts among all read tasks", ValueType::Number) \
    M(PatchesMergeAppliedInAllReadTasks, "Total number of applied patch parts with Merge mode among all read tasks", ValueType::Number) \
    M(PatchesJoinAppliedInAllReadTasks, "Total number of applied patch parts with Join mode among all read tasks", ValueType::Number) \
    M(ApplyPatchesMicroseconds, "Total time spent applying patch parts to blocks", ValueType::Number) \
    M(ReadPatchesMicroseconds, "Total time spent reading patch parts", ValueType::Number) \
    M(BuildPatchesMergeMicroseconds, "Total time spent building indexes for applying patch parts with Merge mode", ValueType::Number) \
    M(BuildPatchesJoinMicroseconds, "Total time spent building indexes and hash tables for applying patch parts with Join mode", ValueType::Number) \
    M(AnalyzePatchRangesMicroseconds, "Total time spent analyzing index of patch parts", ValueType::Number) \
    M(ReadTasksWithAppliedMutationsOnFly, "Total number of read tasks for which there was any mutation applied on fly", ValueType::Number) \
    M(MutationsAppliedOnFlyInAllReadTasks, "Total number of applied mutations on-fly among all read tasks", ValueType::Number) \
    M(PatchesAcquireLockTries, "Total number of tries to acquire lock for executing lightweight updates", ValueType::Number) \
    M(PatchesAcquireLockMicroseconds, "Total number of microseconds spent to acquire lock for executing lightweight updates", ValueType::Number) \
    \
    M(SchedulerIOReadRequests, "Resource requests passed through scheduler for IO reads.", ValueType::Number) \
    M(SchedulerIOReadBytes, "Bytes passed through scheduler for IO reads.", ValueType::Bytes) \
    M(SchedulerIOReadWaitMicroseconds, "Total time a query was waiting on resource requests for IO reads.", ValueType::Microseconds) \
    M(SchedulerIOWriteRequests, "Resource requests passed through scheduler for IO writes.", ValueType::Number) \
    M(SchedulerIOWriteBytes, "Bytes passed through scheduler for IO writes.", ValueType::Bytes) \
    M(SchedulerIOWriteWaitMicroseconds, "Total time a query was waiting on resource requests for IO writes.", ValueType::Microseconds) \
    \
    M(QueryMaskingRulesMatch, "Number of times query masking rules was successfully matched.", ValueType::Number) \
    \
    M(ReplicatedPartFetches, "Number of times a data part was downloaded from replica of a ReplicatedMergeTree table.", ValueType::Number) \
    M(ReplicatedPartFailedFetches, "Number of times a data part was failed to download from replica of a ReplicatedMergeTree table.", ValueType::Number) \
    M(ObsoleteReplicatedParts, "Number of times a data part was covered by another data part that has been fetched from a replica (so, we have marked a covered data part as obsolete and no longer needed).", ValueType::Number) \
    M(ReplicatedPartMerges, "Number of times data parts of ReplicatedMergeTree tables were successfully merged.", ValueType::Number) \
    M(ReplicatedPartFetchesOfMerged, "Number of times we prefer to download already merged part from replica of ReplicatedMergeTree table instead of performing a merge ourself (usually we prefer doing a merge ourself to save network traffic). This happens when we have not all source parts to perform a merge or when the data part is old enough.", ValueType::Number) \
    M(ReplicatedPartMutations, "Number of times data parts of ReplicatedMergeTree tables were successfully mutated.", ValueType::Number) \
    M(ReplicatedPartChecks, "Number of times we had to perform advanced search for a data part on replicas or to clarify the need of an existing data part.", ValueType::Number) \
    M(ReplicatedPartChecksFailed, "Number of times the advanced search for a data part on replicas did not give result or when unexpected part has been found and moved away.", ValueType::Number) \
    M(ReplicatedDataLoss, "Number of times a data part that we wanted doesn't exist on any replica (even on replicas that are offline right now). That data parts are definitely lost. This is normal due to asynchronous replication (if quorum inserts were not enabled), when the replica on which the data part was written was failed and when it became online after fail it doesn't contain that data part.", ValueType::Number) \
    M(ReplicatedCoveredPartsInZooKeeperOnStart, "For debugging purposes. Number of parts in ZooKeeper that have a covering part, but doesn't exist on disk. Checked on server start.", ValueType::Number) \
    \
    M(InsertedRows, "Number of rows INSERTed to all tables.", ValueType::Number) \
    M(InsertedBytes, "Number of bytes (uncompressed; for columns as they stored in memory) INSERTed to all tables.", ValueType::Bytes) \
    M(DelayedInserts, "Number of times the INSERT of a block to a MergeTree table was throttled due to high number of active data parts for partition.", ValueType::Number) \
    M(RejectedInserts, "Number of times the INSERT of a block to a MergeTree table was rejected with 'Too many parts' exception due to high number of active data parts for partition.", ValueType::Number) \
    M(DelayedInsertsMilliseconds, "Total number of milliseconds spent while the INSERT of a block to a MergeTree table was throttled due to high number of active data parts for partition.", ValueType::Milliseconds) \
    M(DelayedMutations, "Number of times the mutation of a MergeTree table was throttled due to high number of unfinished mutations for table.", ValueType::Number) \
    M(RejectedMutations, "Number of times the mutation of a MergeTree table was rejected with 'Too many mutations' exception due to high number of unfinished mutations for table.", ValueType::Number) \
    M(DelayedMutationsMilliseconds, "Total number of milliseconds spent while the mutation of a MergeTree table was throttled due to high number of unfinished mutations for table.", ValueType::Milliseconds) \
    M(DistributedDelayedInserts, "Number of times the INSERT of a block to a Distributed table was throttled due to high number of pending bytes.", ValueType::Number) \
    M(DistributedRejectedInserts, "Number of times the INSERT of a block to a Distributed table was rejected with 'Too many bytes' exception due to high number of pending bytes.", ValueType::Number) \
    M(DistributedDelayedInsertsMilliseconds, "Total number of milliseconds spent while the INSERT of a block to a Distributed table was throttled due to high number of pending bytes.", ValueType::Milliseconds) \
    M(DuplicatedInsertedBlocks, "Number of times the INSERTed block to a ReplicatedMergeTree table was deduplicated.", ValueType::Number) \
    \
    M(ZooKeeperInit, "Number of times connection with ZooKeeper has been established.", ValueType::Number) \
    M(ZooKeeperTransactions, "Number of ZooKeeper operations, which include both read and write operations as well as multi-transactions.", ValueType::Number) \
    M(ZooKeeperList, "Number of 'list' (getChildren) requests to ZooKeeper.", ValueType::Number) \
    M(ZooKeeperCreate, "Number of 'create' requests to ZooKeeper.", ValueType::Number) \
    M(ZooKeeperRemove, "Number of 'remove' requests to ZooKeeper.", ValueType::Number) \
    M(ZooKeeperExists, "Number of 'exists' requests to ZooKeeper.", ValueType::Number) \
    M(ZooKeeperGet, "Number of 'get' requests to ZooKeeper.", ValueType::Number) \
    M(ZooKeeperSet, "Number of 'set' requests to ZooKeeper.", ValueType::Number) \
    M(ZooKeeperMulti, "Number of 'multi' requests to ZooKeeper (compound transactions).", ValueType::Number) \
    M(ZooKeeperMultiRead, "Number of read 'multi' requests to ZooKeeper (compound transactions).", ValueType::Number) \
    M(ZooKeeperMultiWrite, "Number of write 'multi' requests to ZooKeeper (compound transactions).", ValueType::Number) \
    M(ZooKeeperCheck, "Number of 'check' requests to ZooKeeper. Usually they don't make sense in isolation, only as part of a complex transaction.", ValueType::Number) \
    M(ZooKeeperSync, "Number of 'sync' requests to ZooKeeper. These requests are rarely needed or usable.", ValueType::Number) \
    M(ZooKeeperReconfig, "Number of 'reconfig' requests to ZooKeeper.", ValueType::Number) \
    M(ZooKeeperClose, "Number of times connection with ZooKeeper has been closed voluntary.", ValueType::Number) \
    M(ZooKeeperWatchResponse, "Number of times watch notification has been received from ZooKeeper.", ValueType::Number) \
    M(ZooKeeperUserExceptions, "Number of exceptions while working with ZooKeeper related to the data (no node, bad version or similar).", ValueType::Number) \
    M(ZooKeeperHardwareExceptions, "Number of exceptions while working with ZooKeeper related to network (connection loss or similar).", ValueType::Number) \
    M(ZooKeeperOtherExceptions, "Number of exceptions while working with ZooKeeper other than ZooKeeperUserExceptions and ZooKeeperHardwareExceptions.", ValueType::Number) \
    M(ZooKeeperWaitMicroseconds, "Number of microseconds spent waiting for responses from ZooKeeper after creating a request, summed across all the requesting threads.", ValueType::Microseconds) \
    M(ZooKeeperBytesSent, "Number of bytes send over network while communicating with ZooKeeper.", ValueType::Bytes) \
    M(ZooKeeperBytesReceived, "Number of bytes received over network while communicating with ZooKeeper.", ValueType::Bytes) \
    \
    M(DistributedConnectionTries, "Total count of distributed connection attempts.", ValueType::Number) \
    M(DistributedConnectionUsable, "Total count of successful distributed connections to a usable server (with required table, but maybe stale).", ValueType::Number) \
    M(DistributedConnectionFailTry, "Total count when distributed connection fails with retry.", ValueType::Number) \
    M(DistributedConnectionMissingTable, "Number of times we rejected a replica from a distributed query, because it did not contain a table needed for the query.", ValueType::Number) \
    M(DistributedConnectionStaleReplica, "Number of times we rejected a replica from a distributed query, because some table needed for a query had replication lag higher than the configured threshold.", ValueType::Number) \
    M(DistributedConnectionSkipReadOnlyReplica, "Number of replicas skipped during INSERT into Distributed table due to replicas being read-only", ValueType::Number) \
    M(DistributedConnectionFailAtAll, "Total count when distributed connection fails after all retries finished.", ValueType::Number) \
    \
    M(HedgedRequestsChangeReplica, "Total count when timeout for changing replica expired in hedged requests.", ValueType::Number) \
    M(SuspendSendingQueryToShard, "Total count when sending query to shard was suspended when async_query_sending_for_remote is enabled.", ValueType::Number) \
    \
    M(CompileFunction, "Number of times a compilation of generated LLVM code (to create fused function for complex expressions) was initiated.", ValueType::Number) \
    M(CompiledFunctionExecute, "Number of times a compiled function was executed.", ValueType::Number) \
    M(CompileExpressionsMicroseconds, "Total time spent for compilation of expressions to LLVM code.", ValueType::Microseconds) \
    M(CompileExpressionsBytes, "Number of bytes used for expressions compilation.", ValueType::Bytes) \
    \
    M(ExecuteShellCommand, "Number of shell command executions.", ValueType::Number) \
    \
    M(ExternalProcessingCompressedBytesTotal, "Number of compressed bytes written by external processing (sorting/aggragating/joining)", ValueType::Bytes) \
    M(ExternalProcessingUncompressedBytesTotal, "Amount of data (uncompressed, before compression) written by external processing (sorting/aggragating/joining)", ValueType::Bytes) \
    M(ExternalProcessingFilesTotal, "Number of files used by external processing (sorting/aggragating/joining)", ValueType::Number) \
    M(ExternalSortWritePart, "Number of times a temporary file was written to disk for sorting in external memory.", ValueType::Number) \
    M(ExternalSortMerge, "Number of times temporary files were merged for sorting in external memory.", ValueType::Number) \
    M(ExternalSortCompressedBytes, "Number of compressed bytes written for sorting in external memory.", ValueType::Bytes) \
    M(ExternalSortUncompressedBytes, "Amount of data (uncompressed, before compression) written for sorting in external memory.", ValueType::Bytes) \
    M(ExternalAggregationWritePart, "Number of times a temporary file was written to disk for aggregation in external memory.", ValueType::Number) \
    M(ExternalAggregationMerge, "Number of times temporary files were merged for aggregation in external memory.", ValueType::Number) \
    M(ExternalAggregationCompressedBytes, "Number of bytes written to disk for aggregation in external memory.", ValueType::Bytes) \
    M(ExternalAggregationUncompressedBytes, "Amount of data (uncompressed, before compression) written to disk for aggregation in external memory.", ValueType::Bytes) \
    M(ExternalJoinWritePart, "Number of times a temporary file was written to disk for JOIN in external memory.", ValueType::Number) \
    M(ExternalJoinMerge, "Number of times temporary files were merged for JOIN in external memory.", ValueType::Number) \
    M(ExternalJoinCompressedBytes, "Number of compressed bytes written for JOIN in external memory.", ValueType::Bytes) \
    M(ExternalJoinUncompressedBytes, "Amount of data (uncompressed, before compression) written for JOIN in external memory.", ValueType::Bytes) \
    \
    M(IcebergPartitionPrunedFiles, "Number of skipped files during Iceberg partition pruning", ValueType::Number) \
    M(IcebergTrivialCountOptimizationApplied, "Trivial count optimization applied while reading from Iceberg", ValueType::Number) \
    M(IcebergVersionHintUsed, "Number of times version-hint.text has been used.", ValueType::Number) \
    M(IcebergMinMaxIndexPrunedFiles, "Number of skipped files by using MinMax index in Iceberg", ValueType::Number) \
    M(JoinBuildTableRowCount, "Total number of rows in the build table for a JOIN operation.", ValueType::Number) \
    M(JoinProbeTableRowCount, "Total number of rows in the probe table for a JOIN operation.", ValueType::Number) \
    M(JoinResultRowCount, "Total number of rows in the result of a JOIN operation.", ValueType::Number) \
    \
    M(DeltaLakePartitionPrunedFiles, "Number of skipped files during DeltaLake partition pruning", ValueType::Number) \
    \
    M(SlowRead, "Number of reads from a file that were slow. This indicate system overload. Thresholds are controlled by read_backoff_* settings.", ValueType::Number) \
    M(ReadBackoff, "Number of times the number of query processing threads was lowered due to slow reads.", ValueType::Number) \
    \
    M(ReplicaPartialShutdown, "How many times Replicated table has to deinitialize its state due to session expiration in ZooKeeper. The state is reinitialized every time when ZooKeeper is available again.", ValueType::Number) \
    \
    M(SelectedParts, "Number of data parts selected to read from a MergeTree table.", ValueType::Number) \
    M(SelectedPartsTotal, "Number of total data parts before selecting which ones to read from a MergeTree table.", ValueType::Number) \
    M(SelectedRanges, "Number of (non-adjacent) ranges in all data parts selected to read from a MergeTree table.", ValueType::Number) \
    M(SelectedMarks, "Number of marks (index granules) selected to read from a MergeTree table.", ValueType::Number) \
    M(SelectedMarksTotal, "Number of total marks (index granules) before selecting which ones to read from a MergeTree table.", ValueType::Number) \
    M(SelectedRows, "Number of rows SELECTed from all tables.", ValueType::Number) \
    M(SelectedBytes, "Number of bytes (uncompressed; for columns as they stored in memory) SELECTed from all tables.", ValueType::Bytes) \
    M(RowsReadByMainReader, "Number of rows read from MergeTree tables by the main reader (after PREWHERE step).", ValueType::Number) \
    M(RowsReadByPrewhereReaders, "Number of rows read from MergeTree tables (in total) by prewhere readers.", ValueType::Number) \
    M(LoadedDataParts, "Number of data parts loaded by MergeTree tables during initialization.", ValueType::Number) \
    M(LoadedDataPartsMicroseconds, "Microseconds spent by MergeTree tables for loading data parts during initialization.", ValueType::Microseconds) \
    M(FilteringMarksWithPrimaryKeyMicroseconds, "Time spent filtering parts by PK.", ValueType::Microseconds) \
    M(FilteringMarksWithSecondaryKeysMicroseconds, "Time spent filtering parts by skip indexes.", ValueType::Microseconds) \
    \
    M(WaitMarksLoadMicroseconds, "Time spent loading marks", ValueType::Microseconds) \
    M(BackgroundLoadingMarksTasks, "Number of background tasks for loading marks", ValueType::Number) \
    M(LoadingMarksTasksCanceled, "Number of times background tasks for loading marks were canceled", ValueType::Number) \
    M(LoadedMarksFiles, "Number of mark files loaded.", ValueType::Number) \
    M(LoadedMarksCount, "Number of marks loaded (total across columns).", ValueType::Number) \
    M(LoadedMarksMemoryBytes, "Size of in-memory representations of loaded marks.", ValueType::Bytes) \
    M(MarkCacheEvictedBytes, "Number of bytes evicted from the mark cache.", ValueType::Bytes) \
    M(MarkCacheEvictedMarks, "Number of marks evicted from the mark cache.", ValueType::Number) \
    M(MarkCacheEvictedFiles, "Number of mark files evicted from the mark cache.", ValueType::Number) \
    M(LoadedPrimaryIndexFiles, "Number of primary index files loaded.", ValueType::Number) \
    M(LoadedPrimaryIndexRows, "Number of rows of primary key loaded.", ValueType::Number) \
    M(LoadedPrimaryIndexBytes, "Number of rows of primary key loaded.", ValueType::Bytes) \
    \
    M(Merge, "Number of launched background merges.", ValueType::Number) \
    M(MergeSourceParts, "Number of source parts scheduled for merges.", ValueType::Number) \
    M(MergedRows, "Rows read for background merges. This is the number of rows before merge.", ValueType::Number) \
    M(MergedColumns, "Number of columns merged during the horizontal stage of merges.", ValueType::Number) \
    M(GatheredColumns, "Number of columns gathered during the vertical stage of merges.", ValueType::Number) \
    M(MergedUncompressedBytes, "Uncompressed bytes (for columns as they stored in memory) that was read for background merges. This is the number before merge.", ValueType::Bytes) \
    M(MergeTotalMilliseconds, "Total time spent for background merges", ValueType::Milliseconds) \
    M(MergeExecuteMilliseconds, "Total busy time spent for execution of background merges", ValueType::Milliseconds) \
    M(MergeHorizontalStageTotalMilliseconds, "Total time spent for horizontal stage of background merges", ValueType::Milliseconds) \
    M(MergeHorizontalStageExecuteMilliseconds, "Total busy time spent for execution of horizontal stage of background merges", ValueType::Milliseconds) \
    M(MergeVerticalStageTotalMilliseconds, "Total time spent for vertical stage of background merges", ValueType::Milliseconds) \
    M(MergeVerticalStageExecuteMilliseconds, "Total busy time spent for execution of vertical stage of background merges", ValueType::Milliseconds) \
    M(MergeProjectionStageTotalMilliseconds, "Total time spent for projection stage of background merges", ValueType::Milliseconds) \
    M(MergeProjectionStageExecuteMilliseconds, "Total busy time spent for execution of projection stage of background merges", ValueType::Milliseconds) \
    M(MergePrewarmStageTotalMilliseconds, "Total time spent for prewarm stage of background merges", ValueType::Milliseconds) \
    M(MergePrewarmStageExecuteMilliseconds, "Total busy time spent for execution of prewarm stage of background merges", ValueType::Milliseconds) \
    \
    M(MergingSortedMilliseconds, "Total time spent while merging sorted columns", ValueType::Milliseconds) \
    M(AggregatingSortedMilliseconds, "Total time spent while aggregating sorted columns", ValueType::Milliseconds) \
    M(CoalescingSortedMilliseconds, "Total time spent while coalescing sorted columns", ValueType::Milliseconds) \
    M(CollapsingSortedMilliseconds, "Total time spent while collapsing sorted columns", ValueType::Milliseconds) \
    M(ReplacingSortedMilliseconds, "Total time spent while replacing sorted columns", ValueType::Milliseconds) \
    M(SummingSortedMilliseconds, "Total time spent while summing sorted columns", ValueType::Milliseconds) \
    M(VersionedCollapsingSortedMilliseconds, "Total time spent while version collapsing sorted columns", ValueType::Milliseconds) \
    M(GatheringColumnMilliseconds, "Total time spent while gathering columns for vertical merge", ValueType::Milliseconds) \
    \
    M(MutationTotalParts, "Number of total parts for which mutations tried to be applied", ValueType::Number) \
    M(MutationUntouchedParts, "Number of total parts for which mutations tried to be applied but which was completely skipped according to predicate", ValueType::Number) \
    M(MutationCreatedEmptyParts, "Number of total parts which were replaced to empty parts instead of running mutation", ValueType::Number) \
    M(MutatedRows, "Rows read for mutations. This is the number of rows before mutation", ValueType::Number) \
    M(MutatedUncompressedBytes, "Uncompressed bytes (for columns as they stored in memory) that was read for mutations. This is the number before mutation.", ValueType::Bytes) \
    M(MutationTotalMilliseconds, "Total time spent for mutations.", ValueType::Milliseconds) \
    M(MutationExecuteMilliseconds, "Total busy time spent for execution of mutations.", ValueType::Milliseconds) \
    M(MutationAllPartColumns, "Number of times when task to mutate all columns in part was created", ValueType::Number) \
    M(MutationSomePartColumns, "Number of times when task to mutate some columns in part was created", ValueType::Number) \
    M(MutateTaskProjectionsCalculationMicroseconds, "Time spent calculating projections in mutations", ValueType::Microseconds) \
    \
    M(MergeTreeDataWriterRows, "Number of rows INSERTed to MergeTree tables.", ValueType::Number) \
    M(MergeTreeDataWriterUncompressedBytes, "Uncompressed bytes (for columns as they stored in memory) INSERTed to MergeTree tables.", ValueType::Bytes) \
    M(MergeTreeDataWriterCompressedBytes, "Bytes written to filesystem for data INSERTed to MergeTree tables.", ValueType::Bytes) \
    M(MergeTreeDataWriterBlocks, "Number of blocks INSERTed to MergeTree tables. Each block forms a data part of level zero.", ValueType::Number) \
    M(MergeTreeDataWriterBlocksAlreadySorted, "Number of blocks INSERTed to MergeTree tables that appeared to be already sorted.", ValueType::Number) \
    \
    M(MergeTreeDataWriterSkipIndicesCalculationMicroseconds, "Time spent calculating skip indices", ValueType::Microseconds) \
    M(MergeTreeDataWriterStatisticsCalculationMicroseconds, "Time spent calculating statistics", ValueType::Microseconds) \
    M(MergeTreeDataWriterSortingBlocksMicroseconds, "Time spent sorting blocks", ValueType::Microseconds) \
    M(MergeTreeDataWriterMergingBlocksMicroseconds, "Time spent merging input blocks (for special MergeTree engines)", ValueType::Microseconds) \
    M(MergeTreeDataWriterProjectionsCalculationMicroseconds, "Time spent calculating projections", ValueType::Microseconds) \
    M(MergeTreeDataProjectionWriterSortingBlocksMicroseconds, "Time spent sorting blocks (for projection it might be a key different from table's sorting key)", ValueType::Microseconds) \
    M(MergeTreeDataProjectionWriterMergingBlocksMicroseconds, "Time spent merging blocks", ValueType::Microseconds) \
    \
    M(InsertedWideParts, "Number of parts inserted in Wide format.", ValueType::Number) \
    M(InsertedCompactParts, "Number of parts inserted in Compact format.", ValueType::Number) \
    M(MergedIntoWideParts, "Number of parts merged into Wide format.", ValueType::Number) \
    M(MergedIntoCompactParts, "Number of parts merged into Compact format.", ValueType::Number) \
    \
    M(MergeTreeDataProjectionWriterRows, "Number of rows INSERTed to MergeTree tables projection.", ValueType::Number) \
    M(MergeTreeDataProjectionWriterUncompressedBytes, "Uncompressed bytes (for columns as they stored in memory) INSERTed to MergeTree tables projection.", ValueType::Bytes) \
    M(MergeTreeDataProjectionWriterCompressedBytes, "Bytes written to filesystem for data INSERTed to MergeTree tables projection.", ValueType::Bytes) \
    M(MergeTreeDataProjectionWriterBlocks, "Number of blocks INSERTed to MergeTree tables projection. Each block forms a data part of level zero.", ValueType::Number) \
    M(MergeTreeDataProjectionWriterBlocksAlreadySorted, "Number of blocks INSERTed to MergeTree tables projection that appeared to be already sorted.", ValueType::Number) \
    \
    M(CannotRemoveEphemeralNode, "Number of times an error happened while trying to remove ephemeral node. This is not an issue, because our implementation of ZooKeeper library guarantee that the session will expire and the node will be removed.", ValueType::Number) \
    \
    M(RegexpWithMultipleNeedlesCreated, "Regular expressions with multiple needles (VectorScan library) compiled.", ValueType::Number) \
    M(RegexpWithMultipleNeedlesGlobalCacheHit, "Number of times we fetched compiled regular expression with multiple needles (VectorScan library) from the global cache.", ValueType::Number) \
    M(RegexpWithMultipleNeedlesGlobalCacheMiss, "Number of times we failed to fetch compiled regular expression with multiple needles (VectorScan library) from the global cache.", ValueType::Number) \
    M(RegexpLocalCacheHit, "Number of times we fetched compiled regular expression from a local cache.", ValueType::Number) \
    M(RegexpLocalCacheMiss, "Number of times we failed to fetch compiled regular expression from a local cache.", ValueType::Number) \
    \
    M(ContextLock, "Number of times the lock of Context was acquired or tried to acquire. This is global lock.", ValueType::Number) \
    M(ContextLockWaitMicroseconds, "Context lock wait time in microseconds", ValueType::Microseconds) \
    \
    M(StorageBufferFlush, "Number of times a buffer in a 'Buffer' table was flushed.", ValueType::Number) \
    M(StorageBufferErrorOnFlush, "Number of times a buffer in the 'Buffer' table has not been able to flush due to error writing in the destination table.", ValueType::Number) \
    M(StorageBufferPassedAllMinThresholds, "Number of times a criteria on min thresholds has been reached to flush a buffer in a 'Buffer' table.", ValueType::Number) \
    M(StorageBufferPassedTimeMaxThreshold, "Number of times a criteria on max time threshold has been reached to flush a buffer in a 'Buffer' table.", ValueType::Number) \
    M(StorageBufferPassedRowsMaxThreshold, "Number of times a criteria on max rows threshold has been reached to flush a buffer in a 'Buffer' table.", ValueType::Number) \
    M(StorageBufferPassedBytesMaxThreshold, "Number of times a criteria on max bytes threshold has been reached to flush a buffer in a 'Buffer' table.", ValueType::Number) \
    M(StorageBufferPassedTimeFlushThreshold, "Number of times background-only flush threshold on time has been reached to flush a buffer in a 'Buffer' table. This is expert-only metric. If you read this and you are not an expert, stop reading.", ValueType::Number) \
    M(StorageBufferPassedRowsFlushThreshold, "Number of times background-only flush threshold on rows has been reached to flush a buffer in a 'Buffer' table. This is expert-only metric. If you read this and you are not an expert, stop reading.", ValueType::Number) \
    M(StorageBufferPassedBytesFlushThreshold, "Number of times background-only flush threshold on bytes has been reached to flush a buffer in a 'Buffer' table. This is expert-only metric. If you read this and you are not an expert, stop reading.", ValueType::Number) \
    M(StorageBufferLayerLockReadersWaitMilliseconds, "Time for waiting for Buffer layer during reading.", ValueType::Milliseconds) \
    M(StorageBufferLayerLockWritersWaitMilliseconds, "Time for waiting free Buffer layer to write to (can be used to tune Buffer layers).", ValueType::Milliseconds) \
    \
    M(SystemLogErrorOnFlush, "Number of times any of the system logs have failed to flush to the corresponding system table. Attempts to flush are repeated.", ValueType::Number) \
    \
    M(DictCacheKeysRequested, "Number of keys requested from the data source for the dictionaries of 'cache' types.", ValueType::Number) \
    M(DictCacheKeysRequestedMiss, "Number of keys requested from the data source for dictionaries of 'cache' types but not found in the data source.", ValueType::Number) \
    M(DictCacheKeysRequestedFound, "Number of keys requested from the data source for dictionaries of 'cache' types and found in the data source.", ValueType::Number) \
    M(DictCacheKeysExpired, "Number of keys looked up in the dictionaries of 'cache' types and found in the cache but they were obsolete.", ValueType::Number) \
    M(DictCacheKeysNotFound, "Number of keys looked up in the dictionaries of 'cache' types and not found.", ValueType::Number) \
    M(DictCacheKeysHit, "Number of keys looked up in the dictionaries of 'cache' types and found in the cache.", ValueType::Number) \
    M(DictCacheRequestTimeNs, "Number of nanoseconds spend in querying the external data sources for the dictionaries of 'cache' types.", ValueType::Nanoseconds) \
    M(DictCacheRequests, "Number of bulk requests to the external data sources for the dictionaries of 'cache' types.", ValueType::Number) \
    M(DictCacheLockWriteNs, "Number of nanoseconds spend in waiting for write lock to update the data for the dictionaries of 'cache' types.", ValueType::Nanoseconds) \
    M(DictCacheLockReadNs, "Number of nanoseconds spend in waiting for read lock to lookup the data for the dictionaries of 'cache' types.", ValueType::Nanoseconds) \
    \
    M(DistributedSyncInsertionTimeoutExceeded, "A timeout has exceeded while waiting for shards during synchronous insertion into a Distributed table (with 'distributed_foreground_insert' = 1)", ValueType::Number) \
    M(DistributedAsyncInsertionFailures, "Number of failures for asynchronous insertion into a Distributed table (with 'distributed_foreground_insert' = 0)", ValueType::Number) \
    M(DataAfterMergeDiffersFromReplica, R"(
Number of times data after merge is not byte-identical to the data on another replicas. There could be several reasons:
1. Using newer version of compression library after server update.
2. Using another compression method.
3. Non-deterministic compression algorithm (highly unlikely).
4. Non-deterministic merge algorithm due to logical error in code.
5. Data corruption in memory due to bug in code.
6. Data corruption in memory due to hardware issue.
7. Manual modification of source data after server startup.
8. Manual modification of checksums stored in ZooKeeper.
9. Part format related settings like 'enable_mixed_granularity_parts' are different on different replicas.
The server successfully detected this situation and will download merged part from the replica to force the byte-identical result.
)", ValueType::Number) \
    M(DataAfterMutationDiffersFromReplica, "Number of times data after mutation is not byte-identical to the data on other replicas. In addition to the reasons described in 'DataAfterMergeDiffersFromReplica', it is also possible due to non-deterministic mutation.", ValueType::Number) \
    M(PolygonsAddedToPool, "A polygon has been added to the cache (pool) for the 'pointInPolygon' function.", ValueType::Number) \
    M(PolygonsInPoolAllocatedBytes, "The number of bytes for polygons added to the cache (pool) for the 'pointInPolygon' function.", ValueType::Bytes) \
    \
    M(USearchAddCount, "Number of vectors added to usearch indexes.", ValueType::Number) \
    M(USearchAddVisitedMembers, "Number of nodes visited when adding vectors to usearch indexes.", ValueType::Number) \
    M(USearchAddComputedDistances, "Number of times distance was computed when adding vectors to usearch indexes.", ValueType::Number) \
    M(USearchSearchCount, "Number of search operations performed in usearch indexes.", ValueType::Number) \
    M(USearchSearchVisitedMembers, "Number of nodes visited when searching in usearch indexes.", ValueType::Number) \
    M(USearchSearchComputedDistances, "Number of times distance was computed when searching usearch indexes.", ValueType::Number) \
    \
    M(RWLockAcquiredReadLocks, "Number of times a read lock was acquired (in a heavy RWLock).", ValueType::Number) \
    M(RWLockAcquiredWriteLocks, "Number of times a write lock was acquired (in a heavy RWLock).", ValueType::Number) \
    M(RWLockReadersWaitMilliseconds, "Total time spent waiting for a read lock to be acquired (in a heavy RWLock).", ValueType::Milliseconds) \
    M(RWLockWritersWaitMilliseconds, "Total time spent waiting for a write lock to be acquired (in a heavy RWLock).", ValueType::Milliseconds) \
    M(DNSError, "Total count of errors in DNS resolution", ValueType::Number) \
    M(PartsLockHoldMicroseconds, "Total time spent holding data parts lock in MergeTree tables", ValueType::Microseconds) \
    M(PartsLockWaitMicroseconds, "Total time spent waiting for data parts lock in MergeTree tables", ValueType::Microseconds) \
    \
    M(RealTimeMicroseconds, "Total (wall clock) time spent in processing (queries and other tasks) threads (note that this is a sum).", ValueType::Microseconds) \
    M(UserTimeMicroseconds, "Total time spent in processing (queries and other tasks) threads executing CPU instructions in user mode. This includes time CPU pipeline was stalled due to main memory access, cache misses, branch mispredictions, hyper-threading, etc.", ValueType::Microseconds) \
    M(SystemTimeMicroseconds, "Total time spent in processing (queries and other tasks) threads executing CPU instructions in OS kernel mode. This is time spent in syscalls, excluding waiting time during blocking syscalls.", ValueType::Microseconds) \
    M(MemoryOvercommitWaitTimeMicroseconds, "Total time spent in waiting for memory to be freed in OvercommitTracker.", ValueType::Microseconds) \
    M(MemoryAllocatorPurge, "Total number of times memory allocator purge was requested", ValueType::Number) \
    M(MemoryAllocatorPurgeTimeMicroseconds, "Total time spent for memory allocator purge", ValueType::Microseconds) \
    M(SoftPageFaults, "The number of soft page faults in query execution threads. Soft page fault usually means a miss in the memory allocator cache, which requires a new memory mapping from the OS and subsequent allocation of a page of physical memory.", ValueType::Number) \
    M(HardPageFaults, "The number of hard page faults in query execution threads. High values indicate either that you forgot to turn off swap on your server, or eviction of memory pages of the ClickHouse binary during very high memory pressure, or successful usage of the 'mmap' read method for the tables data.", ValueType::Number) \
    \
    M(OSIOWaitMicroseconds, "Total time a thread spent waiting for a result of IO operation, from the OS point of view. This is real IO that doesn't include page cache.", ValueType::Microseconds) \
    M(OSCPUWaitMicroseconds, "Total time a thread was ready for execution but waiting to be scheduled by OS, from the OS point of view.", ValueType::Microseconds) \
    M(OSCPUVirtualTimeMicroseconds, "CPU time spent seen by OS. Does not include involuntary waits due to virtualization.", ValueType::Microseconds) \
    M(OSReadBytes, "Number of bytes read from disks or block devices. Doesn't include bytes read from page cache. May include excessive data due to block size, readahead, etc.", ValueType::Bytes) \
    M(OSWriteBytes, "Number of bytes written to disks or block devices. Doesn't include bytes that are in page cache dirty pages. May not include data that was written by OS asynchronously.", ValueType::Bytes) \
    M(OSReadChars, "Number of bytes read from filesystem, including page cache.", ValueType::Bytes) \
    M(OSWriteChars, "Number of bytes written to filesystem, including page cache.", ValueType::Bytes) \
    \
    M(ParallelReplicasHandleRequestMicroseconds, "Time spent processing requests for marks from replicas", ValueType::Microseconds) \
    M(ParallelReplicasHandleAnnouncementMicroseconds, "Time spent processing replicas announcements", ValueType::Microseconds) \
    M(ParallelReplicasAnnouncementMicroseconds, "Time spent to send an announcement", ValueType::Microseconds) \
    M(ParallelReplicasReadRequestMicroseconds, "Time spent for read requests", ValueType::Microseconds) \
    \
    M(ParallelReplicasReadAssignedMarks, "Sum across all replicas of how many of scheduled marks were assigned by consistent hash", ValueType::Number) \
    M(ParallelReplicasReadUnassignedMarks, "Sum across all replicas of how many unassigned marks were scheduled", ValueType::Number) \
    M(ParallelReplicasReadAssignedForStealingMarks, "Sum across all replicas of how many of scheduled marks were assigned for stealing by consistent hash", ValueType::Number) \
    M(ParallelReplicasReadMarks, "How many marks were read by the given replica", ValueType::Number) \
    \
    M(ParallelReplicasStealingByHashMicroseconds, "Time spent collecting segments meant for stealing by hash", ValueType::Microseconds) \
    M(ParallelReplicasProcessingPartsMicroseconds, "Time spent processing data parts", ValueType::Microseconds) \
    M(ParallelReplicasStealingLeftoversMicroseconds, "Time spent collecting orphaned segments", ValueType::Microseconds) \
    M(ParallelReplicasCollectingOwnedSegmentsMicroseconds, "Time spent collecting segments meant by hash", ValueType::Microseconds) \
    M(ParallelReplicasNumRequests, "Number of requests to the initiator.", ValueType::Number) \
    M(ParallelReplicasDeniedRequests, "Number of completely denied requests to the initiator", ValueType::Number) \
    M(CacheWarmerBytesDownloaded, "Amount of data fetched into filesystem cache by dedicated background threads.", ValueType::Bytes) \
    M(CacheWarmerDataPartsDownloaded, "Number of data parts that were fully fetched by CacheWarmer.", ValueType::Number) \
    M(IgnoredColdParts, "See setting ignore_cold_parts_seconds. Number of times read queries ignored very new parts that weren't pulled into cache by CacheWarmer yet.", ValueType::Number) \
    M(PreferredWarmedUnmergedParts, "See setting prefer_warmed_unmerged_parts_seconds. Number of times read queries used outdated pre-merge parts that are in cache instead of merged part that wasn't pulled into cache by CacheWarmer yet.", ValueType::Number) \
    \
    M(PerfCPUCycles, "Total cycles. Be wary of what happens during CPU frequency scaling.", ValueType::Number) \
    M(PerfInstructions, "Retired instructions. Be careful, these can be affected by various issues, most notably hardware interrupt counts.", ValueType::Number) \
    M(PerfCacheReferences, "Cache accesses. Usually, this indicates Last Level Cache accesses, but this may vary depending on your CPU. This may include prefetches and coherency messages; again this depends on the design of your CPU.", ValueType::Number) \
    M(PerfCacheMisses, "Cache misses. Usually this indicates Last Level Cache misses; this is intended to be used in conjunction with the PERFCOUNTHWCACHEREFERENCES event to calculate cache miss rates.", ValueType::Number) \
    M(PerfBranchInstructions, "Retired branch instructions. Prior to Linux 2.6.35, this used the wrong event on AMD processors.", ValueType::Number) \
    M(PerfBranchMisses, "Mispredicted branch instructions.", ValueType::Number) \
    M(PerfBusCycles, "Bus cycles, which can be different from total cycles.", ValueType::Number) \
    M(PerfStalledCyclesFrontend, "Stalled cycles during issue.", ValueType::Number) \
    M(PerfStalledCyclesBackend, "Stalled cycles during retirement.", ValueType::Number) \
    M(PerfRefCPUCycles, "Total cycles; not affected by CPU frequency scaling.", ValueType::Number) \
    \
    M(PerfCPUClock, "The CPU clock, a high-resolution per-CPU timer", ValueType::Number) \
    M(PerfTaskClock, "A clock count specific to the task that is running", ValueType::Number) \
    M(PerfContextSwitches, "Number of context switches", ValueType::Number) \
    M(PerfCPUMigrations, "Number of times the process has migrated to a new CPU", ValueType::Number) \
    M(PerfAlignmentFaults, "Number of alignment faults. These happen when unaligned memory accesses happen; the kernel can handle these but it reduces performance. This happens only on some architectures (never on x86).", ValueType::Number) \
    M(PerfEmulationFaults, "Number of emulation faults. The kernel sometimes traps on unimplemented instructions and emulates them for user space. This can negatively impact performance.", ValueType::Number) \
    M(PerfMinEnabledTime, "For all events, minimum time that an event was enabled. Used to track event multiplexing influence", ValueType::Number) \
    M(PerfMinEnabledRunningTime, "Running time for event with minimum enabled time. Used to track the amount of event multiplexing", ValueType::Number) \
    M(PerfDataTLBReferences, "Data TLB references", ValueType::Number) \
    M(PerfDataTLBMisses, "Data TLB misses", ValueType::Number) \
    M(PerfInstructionTLBReferences, "Instruction TLB references", ValueType::Number) \
    M(PerfInstructionTLBMisses, "Instruction TLB misses", ValueType::Number) \
    M(PerfLocalMemoryReferences, "Local NUMA node memory reads", ValueType::Number) \
    M(PerfLocalMemoryMisses, "Local NUMA node memory read misses", ValueType::Number) \
    \
    M(CannotWriteToWriteBufferDiscard, "Number of stack traces dropped by query profiler or signal handler because pipe is full or cannot write to pipe.", ValueType::Number) \
    M(QueryProfilerSignalOverruns, "Number of times we drop processing of a query profiler signal due to overrun plus the number of signals that OS has not delivered due to overrun.", ValueType::Number) \
    M(QueryProfilerConcurrencyOverruns, "Number of times we drop processing of a query profiler signal due to too many concurrent query profilers in other threads, which may indicate overload.", ValueType::Number) \
    M(QueryProfilerRuns, "Number of times QueryProfiler had been run.", ValueType::Number) \
    M(QueryProfilerErrors, "Invalid memory accesses during asynchronous stack unwinding.", ValueType::Number) \
    \
    M(CreatedLogEntryForMerge, "Successfully created log entry to merge parts in ReplicatedMergeTree.", ValueType::Number) \
    M(NotCreatedLogEntryForMerge, "Log entry to merge parts in ReplicatedMergeTree is not created due to concurrent log update by another replica.", ValueType::Number) \
    M(CreatedLogEntryForMutation, "Successfully created log entry to mutate parts in ReplicatedMergeTree.", ValueType::Number) \
    M(NotCreatedLogEntryForMutation, "Log entry to mutate parts in ReplicatedMergeTree is not created due to concurrent log update by another replica.", ValueType::Number) \
    \
    M(S3ReadMicroseconds, "Time of GET and HEAD requests to S3 storage.", ValueType::Microseconds) \
    M(S3ReadRequestsCount, "Number of GET and HEAD requests to S3 storage.", ValueType::Number) \
    M(S3ReadRequestsErrors, "Number of non-throttling errors in GET and HEAD requests to S3 storage.", ValueType::Number) \
    M(S3ReadRequestsThrottling, "Number of 429 and 503 errors in GET and HEAD requests to S3 storage.", ValueType::Number) \
    M(S3ReadRequestsRedirects, "Number of redirects in GET and HEAD requests to S3 storage.", ValueType::Number) \
    \
    M(S3WriteMicroseconds, "Time of POST, DELETE, PUT and PATCH requests to S3 storage.", ValueType::Microseconds) \
    M(S3WriteRequestsCount, "Number of POST, DELETE, PUT and PATCH requests to S3 storage.", ValueType::Number) \
    M(S3WriteRequestsErrors, "Number of non-throttling errors in POST, DELETE, PUT and PATCH requests to S3 storage.", ValueType::Number) \
    M(S3WriteRequestsThrottling, "Number of 429 and 503 errors in POST, DELETE, PUT and PATCH requests to S3 storage.", ValueType::Number) \
    M(S3WriteRequestsRedirects, "Number of redirects in POST, DELETE, PUT and PATCH requests to S3 storage.", ValueType::Number) \
    \
    M(DiskS3ReadMicroseconds, "Time of GET and HEAD requests to DiskS3 storage.", ValueType::Microseconds) \
    M(DiskS3ReadRequestsCount, "Number of GET and HEAD requests to DiskS3 storage.", ValueType::Number) \
    M(DiskS3ReadRequestsErrors, "Number of non-throttling errors in GET and HEAD requests to DiskS3 storage.", ValueType::Number) \
    M(DiskS3ReadRequestsThrottling, "Number of 429 and 503 errors in GET and HEAD requests to DiskS3 storage.", ValueType::Number) \
    M(DiskS3ReadRequestsRedirects, "Number of redirects in GET and HEAD requests to DiskS3 storage.", ValueType::Number) \
    \
    M(DiskS3WriteMicroseconds, "Time of POST, DELETE, PUT and PATCH requests to DiskS3 storage.", ValueType::Microseconds) \
    M(DiskS3WriteRequestsCount, "Number of POST, DELETE, PUT and PATCH requests to DiskS3 storage.", ValueType::Number) \
    M(DiskS3WriteRequestsErrors, "Number of non-throttling errors in POST, DELETE, PUT and PATCH requests to DiskS3 storage.", ValueType::Number) \
    M(DiskS3WriteRequestsThrottling, "Number of 429 and 503 errors in POST, DELETE, PUT and PATCH requests to DiskS3 storage.", ValueType::Number) \
    M(DiskS3WriteRequestsRedirects, "Number of redirects in POST, DELETE, PUT and PATCH requests to DiskS3 storage.", ValueType::Number) \
    \
    M(S3DeleteObjects, "Number of S3 API DeleteObject(s) calls.", ValueType::Number) \
    M(S3CopyObject, "Number of S3 API CopyObject calls.", ValueType::Number) \
    M(S3ListObjects, "Number of S3 API ListObjects calls.", ValueType::Number) \
    M(S3HeadObject,  "Number of S3 API HeadObject calls.", ValueType::Number) \
    M(S3GetObjectAttributes, "Number of S3 API GetObjectAttributes calls.", ValueType::Number) \
    M(S3CreateMultipartUpload, "Number of S3 API CreateMultipartUpload calls.", ValueType::Number) \
    M(S3UploadPartCopy, "Number of S3 API UploadPartCopy calls.", ValueType::Number) \
    M(S3UploadPart, "Number of S3 API UploadPart calls.", ValueType::Number) \
    M(S3AbortMultipartUpload, "Number of S3 API AbortMultipartUpload calls.", ValueType::Number) \
    M(S3CompleteMultipartUpload, "Number of S3 API CompleteMultipartUpload calls.", ValueType::Number) \
    M(S3PutObject, "Number of S3 API PutObject calls.", ValueType::Number) \
    M(S3GetObject, "Number of S3 API GetObject calls.", ValueType::Number) \
    \
    M(DiskS3DeleteObjects, "Number of DiskS3 API DeleteObject(s) calls.", ValueType::Number) \
    M(DiskS3CopyObject, "Number of DiskS3 API CopyObject calls.", ValueType::Number) \
    M(DiskS3ListObjects, "Number of DiskS3 API ListObjects calls.", ValueType::Number) \
    M(DiskS3HeadObject,  "Number of DiskS3 API HeadObject calls.", ValueType::Number) \
    M(DiskS3GetObjectAttributes, "Number of DiskS3 API GetObjectAttributes calls.", ValueType::Number) \
    M(DiskS3CreateMultipartUpload, "Number of DiskS3 API CreateMultipartUpload calls.", ValueType::Number) \
    M(DiskS3UploadPartCopy, "Number of DiskS3 API UploadPartCopy calls.", ValueType::Number) \
    M(DiskS3UploadPart, "Number of DiskS3 API UploadPart calls.", ValueType::Number) \
    M(DiskS3AbortMultipartUpload, "Number of DiskS3 API AbortMultipartUpload calls.", ValueType::Number) \
    M(DiskS3CompleteMultipartUpload, "Number of DiskS3 API CompleteMultipartUpload calls.", ValueType::Number) \
    M(DiskS3PutObject, "Number of DiskS3 API PutObject calls.", ValueType::Number) \
    M(DiskS3GetObject, "Number of DiskS3 API GetObject calls.", ValueType::Number) \
    \
    M(DiskPlainRewritableAzureDirectoryCreated, "Number of directories created by the 'plain_rewritable' metadata storage for AzureObjectStorage.", ValueType::Number) \
    M(DiskPlainRewritableAzureDirectoryRemoved, "Number of directories removed by the 'plain_rewritable' metadata storage for AzureObjectStorage.", ValueType::Number) \
    M(DiskPlainRewritableLocalDirectoryCreated, "Number of directories created by the 'plain_rewritable' metadata storage for LocalObjectStorage.", ValueType::Number) \
    M(DiskPlainRewritableLocalDirectoryRemoved, "Number of directories removed by the 'plain_rewritable' metadata storage for LocalObjectStorage.", ValueType::Number) \
    M(DiskPlainRewritableS3DirectoryCreated, "Number of directories created by the 'plain_rewritable' metadata storage for S3ObjectStorage.", ValueType::Number) \
    M(DiskPlainRewritableS3DirectoryRemoved, "Number of directories removed by the 'plain_rewritable' metadata storage for S3ObjectStorage.", ValueType::Number) \
    M(DiskPlainRewritableLegacyLayoutDiskCount, "Number of the 'plain_rewritable' disks with legacy layout.", ValueType::Number) \
    \
    M(S3Clients, "Number of created S3 clients.", ValueType::Number) \
    M(TinyS3Clients, "Number of S3 clients copies which reuse an existing auth provider from another client.", ValueType::Number) \
    \
    M(EngineFileLikeReadFiles, "Number of files read in table engines working with files (like File/S3/URL/HDFS).", ValueType::Number) \
    \
    M(ReadBufferFromS3Microseconds, "Time spent on reading from S3.", ValueType::Microseconds) \
    M(ReadBufferFromS3InitMicroseconds, "Time spent initializing connection to S3.", ValueType::Microseconds) \
    M(ReadBufferFromS3Bytes, "Bytes read from S3.", ValueType::Bytes) \
    M(ReadBufferFromS3RequestsErrors, "Number of exceptions while reading from S3.", ValueType::Number) \
    \
    M(WriteBufferFromS3Microseconds, "Time spent on writing to S3.", ValueType::Microseconds) \
    M(WriteBufferFromS3Bytes, "Bytes written to S3.", ValueType::Bytes) \
    M(WriteBufferFromS3RequestsErrors, "Number of exceptions while writing to S3.", ValueType::Number) \
    M(WriteBufferFromS3WaitInflightLimitMicroseconds, "Time spent on waiting while some of the current requests are done when its number reached the limit defined by s3_max_inflight_parts_for_one_file.", ValueType::Microseconds) \
    M(QueryMemoryLimitExceeded, "Number of times when memory limit exceeded for query.", ValueType::Number) \
    \
    M(AzureGetObject, "Number of Azure API GetObject calls.", ValueType::Number) \
    M(AzureUpload, "Number of Azure blob storage API Upload calls", ValueType::Number) \
    M(AzureStageBlock, "Number of Azure blob storage API StageBlock calls", ValueType::Number) \
    M(AzureCommitBlockList, "Number of Azure blob storage API CommitBlockList calls", ValueType::Number) \
    M(AzureCopyObject, "Number of Azure blob storage API CopyObject calls", ValueType::Number) \
    M(AzureDeleteObjects, "Number of Azure blob storage API DeleteObject(s) calls.", ValueType::Number) \
    M(AzureListObjects, "Number of Azure blob storage API ListObjects calls.", ValueType::Number) \
    M(AzureGetProperties, "Number of Azure blob storage API GetProperties calls.", ValueType::Number) \
    M(AzureCreateContainer, "Number of Azure blob storage API CreateContainer calls.", ValueType::Number) \
    \
    M(DiskAzureGetObject, "Number of Disk Azure API GetObject calls.", ValueType::Number) \
    M(DiskAzureUpload, "Number of Disk Azure blob storage API Upload calls", ValueType::Number) \
    M(DiskAzureStageBlock, "Number of Disk Azure blob storage API StageBlock calls", ValueType::Number) \
    M(DiskAzureCommitBlockList, "Number of Disk Azure blob storage API CommitBlockList calls", ValueType::Number) \
    M(DiskAzureCopyObject, "Number of Disk Azure blob storage API CopyObject calls", ValueType::Number) \
    M(DiskAzureListObjects, "Number of Disk Azure blob storage API ListObjects calls.", ValueType::Number) \
    M(DiskAzureDeleteObjects, "Number of Azure blob storage API DeleteObject(s) calls.", ValueType::Number) \
    M(DiskAzureGetProperties, "Number of Disk Azure blob storage API GetProperties calls.", ValueType::Number) \
    M(DiskAzureCreateContainer, "Number of Disk Azure blob storage API CreateContainer calls.", ValueType::Number) \
    \
    M(ReadBufferFromAzureMicroseconds, "Time spent on reading from Azure.", ValueType::Microseconds) \
    M(ReadBufferFromAzureInitMicroseconds, "Time spent initializing connection to Azure.", ValueType::Microseconds) \
    M(ReadBufferFromAzureBytes, "Bytes read from Azure.", ValueType::Bytes) \
    M(ReadBufferFromAzureRequestsErrors, "Number of exceptions while reading from Azure", ValueType::Number) \
    \
    M(CachedReadBufferReadFromCacheHits, "Number of times the read from filesystem cache hit the cache.", ValueType::Number) \
    M(CachedReadBufferReadFromCacheMisses, "Number of times the read from filesystem cache miss the cache.", ValueType::Number) \
    M(CachedReadBufferReadFromSourceMicroseconds, "Time reading from filesystem cache source (from remote filesystem, etc)", ValueType::Microseconds) \
    M(CachedReadBufferReadFromCacheMicroseconds, "Time reading from filesystem cache", ValueType::Microseconds) \
    M(CachedReadBufferReadFromSourceBytes, "Bytes read from filesystem cache source (from remote fs, etc)", ValueType::Bytes) \
    M(CachedReadBufferReadFromCacheBytes, "Bytes read from filesystem cache", ValueType::Bytes) \
    M(CachedReadBufferPredownloadedBytes, "Bytes read from filesystem cache source. Cache segments are read from left to right as a whole, it might be that we need to predownload some part of the segment irrelevant for the current task just to get to the needed data", ValueType::Bytes) \
    M(CachedReadBufferCacheWriteBytes, "Bytes written from source (remote fs, etc) to filesystem cache", ValueType::Bytes) \
    M(CachedReadBufferCacheWriteMicroseconds, "Time spent writing data into filesystem cache", ValueType::Microseconds) \
    M(CachedReadBufferCreateBufferMicroseconds, "Prepare buffer time", ValueType::Microseconds) \
    M(CachedWriteBufferCacheWriteBytes, "Bytes written from source (remote fs, etc) to filesystem cache", ValueType::Bytes) \
    M(CachedWriteBufferCacheWriteMicroseconds, "Time spent writing data into filesystem cache", ValueType::Microseconds) \
    \
    M(FilesystemCacheLoadMetadataMicroseconds, "Time spent loading filesystem cache metadata", ValueType::Microseconds) \
    M(FilesystemCacheEvictedBytes, "Number of bytes evicted from filesystem cache", ValueType::Bytes) \
    M(FilesystemCacheCreatedKeyDirectories, "Number of created key directories", ValueType::Bytes) \
    M(FilesystemCacheEvictedFileSegments, "Number of file segments evicted from filesystem cache", ValueType::Number) \
    M(FilesystemCacheEvictedFileSegmentsDuringPriorityIncrease, "Number of file segments evicted from filesystem cache when increasing priority of file segments (Applies to SLRU cache policy)", ValueType::Number) \
    M(FilesystemCacheBackgroundDownloadQueuePush, "Number of file segments sent for background download in filesystem cache", ValueType::Number) \
    M(FilesystemCacheEvictionSkippedFileSegments, "Number of file segments skipped for eviction because of being in unreleasable state", ValueType::Number) \
    M(FilesystemCacheEvictionSkippedEvictingFileSegments, "Number of file segments skipped for eviction because of being in evicting state", ValueType::Number) \
    M(FilesystemCacheEvictionTries, "Number of filesystem cache eviction attempts", ValueType::Number) \
    M(FilesystemCacheLockKeyMicroseconds, "Lock cache key time", ValueType::Microseconds) \
    M(FilesystemCacheLockMetadataMicroseconds, "Lock filesystem cache metadata time", ValueType::Microseconds) \
    M(FilesystemCacheLockCacheMicroseconds, "Lock filesystem cache time", ValueType::Microseconds) \
    M(FilesystemCacheReserveMicroseconds, "Filesystem cache space reservation time", ValueType::Microseconds) \
    M(FilesystemCacheEvictMicroseconds, "Filesystem cache eviction time", ValueType::Microseconds) \
    M(FilesystemCacheGetOrSetMicroseconds, "Filesystem cache getOrSet() time", ValueType::Microseconds) \
    M(FilesystemCacheGetMicroseconds, "Filesystem cache get() time", ValueType::Microseconds) \
    M(FileSegmentWaitMicroseconds, "Wait on DOWNLOADING state", ValueType::Microseconds) \
    M(FileSegmentCompleteMicroseconds, "Duration of FileSegment::complete() in filesystem cache", ValueType::Microseconds) \
    M(FileSegmentLockMicroseconds, "Lock file segment time", ValueType::Microseconds) \
    M(FileSegmentWriteMicroseconds, "File segment write() time", ValueType::Microseconds) \
    M(FileSegmentUseMicroseconds, "File segment use() time", ValueType::Microseconds) \
    M(FileSegmentRemoveMicroseconds, "File segment remove() time", ValueType::Microseconds) \
    M(FileSegmentHolderCompleteMicroseconds, "File segments holder complete() time", ValueType::Microseconds) \
    M(FileSegmentFailToIncreasePriority, "Number of times the priority was not increased due to a high contention on the cache lock", ValueType::Number) \
    M(FilesystemCacheFailToReserveSpaceBecauseOfLockContention, "Number of times space reservation was skipped due to a high contention on the cache lock", ValueType::Number) \
    M(FilesystemCacheFailToReserveSpaceBecauseOfCacheResize, "Number of times space reservation was skipped due to the cache is being resized", ValueType::Number) \
    M(FilesystemCacheHoldFileSegments, "Filesystem cache file segments count, which were hold", ValueType::Number) \
    M(FilesystemCacheUnusedHoldFileSegments, "Filesystem cache file segments count, which were hold, but not used (because of seek or LIMIT n, etc)", ValueType::Number) \
    M(FilesystemCacheFreeSpaceKeepingThreadRun, "Number of times background thread executed free space keeping job", ValueType::Number) \
    M(FilesystemCacheFreeSpaceKeepingThreadWorkMilliseconds, "Time for which background thread executed free space keeping job", ValueType::Milliseconds) \
    M(FilesystemCacheFailedEvictionCandidates, "Number of file segments which unexpectedly failed to be evicted during dynamic filesystem cache eviction", ValueType::Number) \
    \
    M(RemoteFSSeeks, "Total number of seeks for async buffer", ValueType::Number) \
    M(RemoteFSPrefetches, "Number of prefetches made with asynchronous reading from remote filesystem", ValueType::Number) \
    M(RemoteFSCancelledPrefetches, "Number of cancelled prefecthes (because of seek)", ValueType::Number) \
    M(RemoteFSUnusedPrefetches, "Number of prefetches pending at buffer destruction", ValueType::Number) \
    M(RemoteFSPrefetchedReads, "Number of reads from prefecthed buffer", ValueType::Number) \
    M(RemoteFSPrefetchedBytes, "Number of bytes from prefecthed buffer", ValueType::Bytes) \
    M(RemoteFSUnprefetchedReads, "Number of reads from unprefetched buffer", ValueType::Number) \
    M(RemoteFSUnprefetchedBytes, "Number of bytes from unprefetched buffer", ValueType::Bytes) \
    M(RemoteFSLazySeeks, "Number of lazy seeks", ValueType::Number) \
    M(RemoteFSSeeksWithReset, "Number of seeks which lead to a new connection", ValueType::Number) \
    M(RemoteFSBuffers, "Number of buffers created for asynchronous reading from remote filesystem", ValueType::Number) \
    M(MergeTreePrefetchedReadPoolInit, "Time spent preparing tasks in MergeTreePrefetchedReadPool", ValueType::Microseconds) \
    M(WaitPrefetchTaskMicroseconds, "Time spend waiting for prefetched reader", ValueType::Microseconds) \
    \
    M(ThreadpoolReaderTaskMicroseconds, "Time spent getting the data in asynchronous reading", ValueType::Microseconds) \
    M(ThreadpoolReaderPrepareMicroseconds, "Time spent on preparation (e.g. call to reader seek() method)", ValueType::Microseconds) \
    M(ThreadpoolReaderReadBytes, "Bytes read from a threadpool task in asynchronous reading", ValueType::Bytes) \
    M(ThreadpoolReaderSubmit, "Bytes read from a threadpool task in asynchronous reading", ValueType::Bytes) \
    M(ThreadpoolReaderSubmitReadSynchronously, "How many times we haven't scheduled a task on the thread pool and read synchronously instead", ValueType::Number) \
    M(ThreadpoolReaderSubmitReadSynchronouslyBytes, "How many bytes were read synchronously", ValueType::Bytes) \
    M(ThreadpoolReaderSubmitReadSynchronouslyMicroseconds, "How much time we spent reading synchronously", ValueType::Microseconds) \
    M(ThreadpoolReaderSubmitLookupInCacheMicroseconds, "How much time we spent checking if content is cached", ValueType::Microseconds) \
    M(AsynchronousReaderIgnoredBytes, "Number of bytes ignored during asynchronous reading", ValueType::Bytes) \
    \
    M(FileSegmentWaitReadBufferMicroseconds, "Metric per file segment. Time spend waiting for internal read buffer (includes cache waiting)", ValueType::Microseconds) \
    M(FileSegmentReadMicroseconds, "Metric per file segment. Time spend reading from file", ValueType::Microseconds) \
    M(FileSegmentCacheWriteMicroseconds, "Metric per file segment. Time spend writing data to cache", ValueType::Microseconds) \
    M(FileSegmentPredownloadMicroseconds, "Metric per file segment. Time spent pre-downloading data to cache (pre-downloading - finishing file segment download (after someone who failed to do that) up to the point current thread was requested to do)", ValueType::Microseconds) \
    M(FileSegmentUsedBytes, "Metric per file segment. How many bytes were actually used from current file segment", ValueType::Bytes) \
    \
    M(ReadBufferSeekCancelConnection, "Number of seeks which lead to new connection (s3, http)", ValueType::Number) \
    \
    M(SleepFunctionCalls, "Number of times a sleep function (sleep, sleepEachRow) has been called.", ValueType::Number) \
    M(SleepFunctionMicroseconds, "Time set to sleep in a sleep function (sleep, sleepEachRow).", ValueType::Microseconds) \
    M(SleepFunctionElapsedMicroseconds, "Time spent sleeping in a sleep function (sleep, sleepEachRow).", ValueType::Microseconds) \
    \
    M(ThreadPoolReaderPageCacheHit, "Number of times the read inside ThreadPoolReader was done from the page cache.", ValueType::Number) \
    M(ThreadPoolReaderPageCacheHitBytes, "Number of bytes read inside ThreadPoolReader when it was done from the page cache.", ValueType::Bytes) \
    M(ThreadPoolReaderPageCacheHitElapsedMicroseconds, "Time spent reading data from page cache in ThreadPoolReader.", ValueType::Microseconds) \
    M(ThreadPoolReaderPageCacheMiss, "Number of times the read inside ThreadPoolReader was not done from page cache and was hand off to thread pool.", ValueType::Number) \
    M(ThreadPoolReaderPageCacheMissBytes, "Number of bytes read inside ThreadPoolReader when read was not done from page cache and was hand off to thread pool.", ValueType::Bytes) \
    M(ThreadPoolReaderPageCacheMissElapsedMicroseconds, "Time spent reading data inside the asynchronous job in ThreadPoolReader - when read was not done from the page cache.", ValueType::Microseconds) \
    \
    M(AsynchronousReadWaitMicroseconds, "Time spent in waiting for asynchronous reads in asynchronous local read.", ValueType::Microseconds) \
    M(SynchronousReadWaitMicroseconds, "Time spent in waiting for synchronous reads in asynchronous local read.", ValueType::Microseconds) \
    M(AsynchronousRemoteReadWaitMicroseconds, "Time spent in waiting for asynchronous remote reads.", ValueType::Microseconds) \
    M(SynchronousRemoteReadWaitMicroseconds, "Time spent in waiting for synchronous remote reads.", ValueType::Microseconds) \
    \
    M(ExternalDataSourceLocalCacheReadBytes, "Bytes read from local cache buffer in RemoteReadBufferCache", ValueType::Bytes) \
    \
    M(MainConfigLoads, "Number of times the main configuration was reloaded.", ValueType::Number) \
    \
    M(AggregationPreallocatedElementsInHashTables, "How many elements were preallocated in hash tables for aggregation.", ValueType::Number) \
    M(AggregationHashTablesInitializedAsTwoLevel, "How many hash tables were inited as two-level for aggregation.", ValueType::Number) \
    M(AggregationOptimizedEqualRangesOfKeys, "For how many blocks optimization of equal ranges of keys was applied", ValueType::Number) \
    M(HashJoinPreallocatedElementsInHashTables, "How many elements were preallocated in hash tables for hash join.", ValueType::Number) \
    \
    M(MetadataFromKeeperCacheHit, "Number of times an object storage metadata request was answered from cache without making request to Keeper", ValueType::Number) \
    M(MetadataFromKeeperCacheMiss, "Number of times an object storage metadata request had to be answered from Keeper", ValueType::Number) \
    M(MetadataFromKeeperCacheUpdateMicroseconds, "Total time spent in updating the cache including waiting for responses from Keeper", ValueType::Microseconds) \
    M(MetadataFromKeeperUpdateCacheOneLevel, "Number of times a cache update for one level of directory tree was done", ValueType::Number) \
    M(MetadataFromKeeperTransactionCommit, "Number of times metadata transaction commit was attempted", ValueType::Number) \
    M(MetadataFromKeeperTransactionCommitRetry, "Number of times metadata transaction commit was retried", ValueType::Number) \
    M(MetadataFromKeeperCleanupTransactionCommit, "Number of times metadata transaction commit for deleted objects cleanup was attempted", ValueType::Number) \
    M(MetadataFromKeeperCleanupTransactionCommitRetry, "Number of times metadata transaction commit for deleted objects cleanup was retried", ValueType::Number) \
    M(MetadataFromKeeperOperations, "Number of times a request was made to Keeper", ValueType::Number) \
    M(MetadataFromKeeperIndividualOperations, "Number of paths read or written by single or multi requests to Keeper", ValueType::Number) \
    M(MetadataFromKeeperReconnects, "Number of times a reconnect to Keeper was done", ValueType::Number) \
    M(MetadataFromKeeperBackgroundCleanupObjects, "Number of times a old deleted object clean up was performed by background task", ValueType::Number) \
    M(MetadataFromKeeperBackgroundCleanupTransactions, "Number of times old transaction idempotency token was cleaned up by background task", ValueType::Number) \
    M(MetadataFromKeeperBackgroundCleanupErrors, "Number of times an error was encountered in background cleanup task", ValueType::Number) \
    \
    M(SharedMergeTreeMetadataCacheHintLoadedFromCache, "Number of times metadata cache hint was found without going to Keeper", ValueType::Number) \
    \
    M(KafkaRebalanceRevocations, "Number of partition revocations (the first stage of consumer group rebalance)", ValueType::Number) \
    M(KafkaRebalanceAssignments, "Number of partition assignments (the final stage of consumer group rebalance)", ValueType::Number) \
    M(KafkaRebalanceErrors, "Number of failed consumer group rebalances", ValueType::Number) \
    M(KafkaMessagesPolled, "Number of Kafka messages polled from librdkafka to ClickHouse", ValueType::Number) \
    M(KafkaMessagesRead, "Number of Kafka messages already processed by ClickHouse", ValueType::Number) \
    M(KafkaMessagesFailed, "Number of Kafka messages ClickHouse failed to parse", ValueType::Number) \
    M(KafkaRowsRead, "Number of rows parsed from Kafka messages", ValueType::Number) \
    M(KafkaRowsRejected, "Number of parsed rows which were later rejected (due to rebalances / errors or similar reasons). Those rows will be consumed again after the rebalance.", ValueType::Number) \
    M(KafkaDirectReads, "Number of direct selects from Kafka tables since server start", ValueType::Number) \
    M(KafkaBackgroundReads, "Number of background reads populating materialized views from Kafka since server start", ValueType::Number) \
    M(KafkaCommits, "Number of successful commits of consumed offsets to Kafka (normally should be the same as KafkaBackgroundReads)", ValueType::Number) \
    M(KafkaCommitFailures, "Number of failed commits of consumed offsets to Kafka (usually is a sign of some data duplication)", ValueType::Number) \
    M(KafkaConsumerErrors, "Number of errors reported by librdkafka during polls", ValueType::Number) \
    M(KafkaWrites, "Number of writes (inserts) to Kafka tables ", ValueType::Number) \
    M(KafkaRowsWritten, "Number of rows inserted into Kafka tables", ValueType::Number) \
    M(KafkaProducerFlushes, "Number of explicit flushes to Kafka producer", ValueType::Number) \
    M(KafkaMessagesProduced, "Number of messages produced to Kafka", ValueType::Number) \
    M(KafkaProducerErrors, "Number of errors during producing the messages to Kafka", ValueType::Number) \
    \
    M(ScalarSubqueriesGlobalCacheHit, "Number of times a read from a scalar subquery was done using the global cache", ValueType::Number) \
    M(ScalarSubqueriesLocalCacheHit, "Number of times a read from a scalar subquery was done using the local cache", ValueType::Number) \
    M(ScalarSubqueriesCacheMiss, "Number of times a read from a scalar subquery was not cached and had to be calculated completely", ValueType::Number) \
    \
    M(SchemaInferenceCacheHits, "Number of times the requested source is found in schema cache", ValueType::Number) \
    M(SchemaInferenceCacheSchemaHits, "Number of times the schema is found in schema cache during schema inference", ValueType::Number) \
    M(SchemaInferenceCacheNumRowsHits, "Number of times the number of rows is found in schema cache during count from files", ValueType::Number) \
    M(SchemaInferenceCacheMisses, "Number of times the requested source is not in schema cache", ValueType::Number) \
    M(SchemaInferenceCacheSchemaMisses, "Number of times the requested source is in cache but the schema is not in cache during schema inference", ValueType::Number) \
    M(SchemaInferenceCacheNumRowsMisses, "Number of times the requested source is in cache but the number of rows is not in cache while count from files", ValueType::Number) \
    M(SchemaInferenceCacheEvictions, "Number of times a schema from cache was evicted due to overflow", ValueType::Number) \
    M(SchemaInferenceCacheInvalidations, "Number of times a schema in cache became invalid due to changes in data", ValueType::Number) \
    \
    M(KeeperPacketsSent, "Packets sent by keeper server", ValueType::Number) \
    M(KeeperPacketsReceived, "Packets received by keeper server", ValueType::Number) \
    M(KeeperRequestTotal, "Total requests number on keeper server", ValueType::Number) \
    M(KeeperLatency, "Keeper latency", ValueType::Milliseconds) \
    M(KeeperTotalElapsedMicroseconds, "Keeper total latency for a single request", ValueType::Microseconds) \
    M(KeeperProcessElapsedMicroseconds, "Keeper commit latency for a single request", ValueType::Microseconds) \
    M(KeeperPreprocessElapsedMicroseconds, "Keeper preprocessing latency for a single reuquest", ValueType::Microseconds) \
    M(KeeperStorageLockWaitMicroseconds, "Time spent waiting for acquiring Keeper storage lock", ValueType::Microseconds) \
    M(KeeperCommitWaitElapsedMicroseconds, "Time spent waiting for certain log to be committed", ValueType::Microseconds) \
    M(KeeperBatchMaxCount, "Number of times the size of batch was limited by the amount", ValueType::Number) \
    M(KeeperBatchMaxTotalSize, "Number of times the size of batch was limited by the total bytes size", ValueType::Number) \
    M(KeeperCommits, "Number of successful commits", ValueType::Number) \
    M(KeeperCommitsFailed, "Number of failed commits", ValueType::Number) \
    M(KeeperSnapshotCreations, "Number of snapshots creations", ValueType::Number) \
    M(KeeperSnapshotCreationsFailed, "Number of failed snapshot creations", ValueType::Number) \
    M(KeeperSnapshotApplys, "Number of snapshot applying", ValueType::Number) \
    M(KeeperSnapshotApplysFailed, "Number of failed snapshot applying", ValueType::Number) \
    M(KeeperReadSnapshot, "Number of snapshot read(serialization)", ValueType::Number) \
    M(KeeperSaveSnapshot, "Number of snapshot save", ValueType::Number) \
    M(KeeperCreateRequest, "Number of create requests", ValueType::Number) \
    M(KeeperRemoveRequest, "Number of remove requests", ValueType::Number) \
    M(KeeperSetRequest, "Number of set requests", ValueType::Number) \
    M(KeeperReconfigRequest, "Number of reconfig requests", ValueType::Number) \
    M(KeeperCheckRequest, "Number of check requests", ValueType::Number) \
    M(KeeperMultiRequest, "Number of multi requests", ValueType::Number) \
    M(KeeperMultiReadRequest, "Number of multi read requests", ValueType::Number) \
    M(KeeperGetRequest, "Number of get requests", ValueType::Number) \
    M(KeeperListRequest, "Number of list requests", ValueType::Number) \
    M(KeeperExistsRequest, "Number of exists requests", ValueType::Number) \
    M(KeeperRequestRejectedDueToSoftMemoryLimitCount, "Number requests that have been rejected due to soft memory limit exceeded", ValueType::Number) \
    \
    M(OverflowBreak, "Number of times, data processing was cancelled by query complexity limitation with setting '*_overflow_mode' = 'break' and the result is incomplete.", ValueType::Number) \
    M(OverflowThrow, "Number of times, data processing was cancelled by query complexity limitation with setting '*_overflow_mode' = 'throw' and exception was thrown.", ValueType::Number) \
    M(OverflowAny, "Number of times approximate GROUP BY was in effect: when aggregation was performed only on top of first 'max_rows_to_group_by' unique keys and other keys were ignored due to 'group_by_overflow_mode' = 'any'.", ValueType::Number) \
    \
    M(S3QueueSetFileProcessingMicroseconds, "Time spent to set file as processing", ValueType::Microseconds) \
    M(S3QueueSetFileProcessedMicroseconds, "Time spent to set file as processed", ValueType::Microseconds) \
    M(S3QueueSetFileFailedMicroseconds, "Time spent to set file as failed", ValueType::Microseconds) \
    M(ObjectStorageQueueFailedFiles, "Number of files which failed to be processed", ValueType::Number) \
    M(ObjectStorageQueueProcessedFiles, "Number of files which were processed", ValueType::Number) \
    M(ObjectStorageQueueCleanupMaxSetSizeOrTTLMicroseconds, "Time spent to set file as failed", ValueType::Microseconds) \
    M(ObjectStorageQueuePullMicroseconds, "Time spent to read file data", ValueType::Microseconds) \
    M(ObjectStorageQueueLockLocalFileStatusesMicroseconds, "Time spent to lock local file statuses", ValueType::Microseconds) \
    M(ObjectStorageQueueFailedToBatchSetProcessing, "Number of times batched set processing request failed", ValueType::Number) \
    M(ObjectStorageQueueTrySetProcessingRequests, "The number of times we tried to make set processing request", ValueType::Number) \
    M(ObjectStorageQueueTrySetProcessingSucceeded, "The number of times we successfully set file as processing", ValueType::Number) \
    M(ObjectStorageQueueTrySetProcessingFailed, "The number of times we unsuccessfully set file as processing", ValueType::Number) \
    M(ObjectStorageQueueListedFiles, "Number of listed files in StorageS3(Azure)Queue", ValueType::Number) \
    M(ObjectStorageQueueFilteredFiles, "Number of filtered files in StorageS3(Azure)Queue", ValueType::Number) \
    M(ObjectStorageQueueReadFiles, "Number of read files (not equal to the number of actually inserted files)", ValueType::Number) \
    M(ObjectStorageQueueReadRows, "Number of read rows (not equal to the number of actually inserted rows)", ValueType::Number) \
    M(ObjectStorageQueueReadBytes, "Number of read bytes (not equal to the number of actually inserted bytes)", ValueType::Number) \
    M(ObjectStorageQueueExceptionsDuringRead, "Number of exceptions during read in S3(Azure)Queue", ValueType::Number) \
    M(ObjectStorageQueueExceptionsDuringInsert, "Number of exceptions during insert in S3(Azure)Queue", ValueType::Number) \
    M(ObjectStorageQueueRemovedObjects, "Number of objects removed as part of after_processing = delete", ValueType::Number) \
    M(ObjectStorageQueueInsertIterations, "Number of insert iterations", ValueType::Number) \
    M(ObjectStorageQueueCommitRequests, "Number of keeper requests to commit files as either failed or processed", ValueType::Number) \
    M(ObjectStorageQueueSuccessfulCommits, "Number of successful keeper commits", ValueType::Number) \
    M(ObjectStorageQueueUnsuccessfulCommits, "Number of unsuccessful keeper commits", ValueType::Number) \
    M(ObjectStorageQueueCancelledFiles, "Number cancelled files in StorageS3(Azure)Queue", ValueType::Number) \
    M(ObjectStorageQueueProcessedRows, "Number of processed rows in StorageS3(Azure)Queue", ValueType::Number) \
    \
    M(ServerStartupMilliseconds, "Time elapsed from starting server to listening to sockets in milliseconds", ValueType::Milliseconds) \
    M(IOUringSQEsSubmitted, "Total number of io_uring SQEs submitted", ValueType::Number) \
    M(IOUringSQEsResubmitsAsync, "Total number of asynchronous io_uring SQE resubmits performed", ValueType::Number) \
    M(IOUringSQEsResubmitsSync, "Total number of synchronous io_uring SQE resubmits performed", ValueType::Number) \
    M(IOUringCQEsCompleted, "Total number of successfully completed io_uring CQEs", ValueType::Number) \
    M(IOUringCQEsFailed, "Total number of completed io_uring CQEs with failures", ValueType::Number) \
    \
    M(BackupsOpenedForRead, "Number of backups opened for reading", ValueType::Number) \
    M(BackupsOpenedForWrite, "Number of backups opened for writing", ValueType::Number) \
    M(BackupsOpenedForUnlock, "Number of backups opened for unlocking", ValueType::Number) \
    M(BackupReadMetadataMicroseconds, "Time spent reading backup metadata from .backup file", ValueType::Microseconds) \
    M(BackupWriteMetadataMicroseconds, "Time spent writing backup metadata to .backup file", ValueType::Microseconds) \
    M(BackupEntriesCollectorMicroseconds, "Time spent making backup entries", ValueType::Microseconds) \
    M(BackupEntriesCollectorForTablesDataMicroseconds, "Time spent making backup entries for tables data", ValueType::Microseconds) \
    M(BackupEntriesCollectorRunPostTasksMicroseconds, "Time spent running post tasks after making backup entries", ValueType::Microseconds) \
    M(BackupPreparingFileInfosMicroseconds, "Time spent preparing file infos for backup entries", ValueType::Microseconds) \
    M(BackupReadLocalFilesToCalculateChecksums, "Number of files read locally to calculate checksums for backup entries", ValueType::Number) \
    M(BackupReadLocalBytesToCalculateChecksums, "Total size of files read locally to calculate checksums for backup entries", ValueType::Number) \
    M(BackupReadRemoteFilesToCalculateChecksums, "Number of files read from remote disks to calculate checksums for backup entries", ValueType::Number) \
    M(BackupReadRemoteBytesToCalculateChecksums, "Total size of files read from remote disks to calculate checksums for backup entries", ValueType::Number) \
    M(BackupLockFileReads, "How many times the '.lock' file was read while making backup", ValueType::Number) \
    M(RestorePartsSkippedFiles, "Number of files skipped while restoring parts", ValueType::Number) \
    M(RestorePartsSkippedBytes, "Total size of files skipped while restoring parts", ValueType::Number) \
    \
    M(ReadTaskRequestsReceived, "The number of callbacks requested from the remote server back to the initiator server to choose the read task (for s3Cluster table function and similar). Measured on the initiator server side.", ValueType::Number) \
    M(MergeTreeReadTaskRequestsReceived, "The number of callbacks requested from the remote server back to the initiator server to choose the read task (for MergeTree tables). Measured on the initiator server side.", ValueType::Number) \
    \
    M(ReadTaskRequestsSent, "The number of callbacks requested from the remote server back to the initiator server to choose the read task (for s3Cluster table function and similar). Measured on the remote server side.", ValueType::Number) \
    M(MergeTreeReadTaskRequestsSent, "The number of callbacks requested from the remote server back to the initiator server to choose the read task (for MergeTree tables). Measured on the remote server side.", ValueType::Number) \
    M(MergeTreeAllRangesAnnouncementsSent, "The number of announcements sent from the remote server to the initiator server about the set of data parts (for MergeTree tables). Measured on the remote server side.", ValueType::Number) \
    M(ReadTaskRequestsSentElapsedMicroseconds, "Time spent in callbacks requested from the remote server back to the initiator server to choose the read task (for s3Cluster table function and similar). Measured on the remote server side.", ValueType::Microseconds) \
    M(MergeTreeReadTaskRequestsSentElapsedMicroseconds, "Time spent in callbacks requested from the remote server back to the initiator server to choose the read task (for MergeTree tables). Measured on the remote server side.", ValueType::Microseconds) \
    M(MergeTreeAllRangesAnnouncementsSentElapsedMicroseconds, "Time spent in sending the announcement from the remote server to the initiator server about the set of data parts (for MergeTree tables). Measured on the remote server side.", ValueType::Microseconds) \
    M(MergerMutatorsGetPartsForMergeElapsedMicroseconds, "Time spent to take data parts snapshot to build ranges from them.", ValueType::Microseconds) \
    M(MergerMutatorPrepareRangesForMergeElapsedMicroseconds, "Time spent to prepare parts ranges which can be merged according to merge predicate.", ValueType::Microseconds) \
    M(MergerMutatorSelectPartsForMergeElapsedMicroseconds, "Time spent to select parts from ranges which can be merged.", ValueType::Microseconds) \
    M(MergerMutatorRangesForMergeCount, "Amount of candidate ranges for merge", ValueType::Number) \
    M(MergerMutatorPartsInRangesForMergeCount, "Amount of candidate parts for merge", ValueType::Number) \
    M(MergerMutatorSelectRangePartsCount, "Amount of parts in selected range for merge", ValueType::Number) \
    \
    M(ConnectionPoolIsFullMicroseconds, "Total time spent waiting for a slot in connection pool.", ValueType::Microseconds) \
    M(AsyncLoaderWaitMicroseconds, "Total time a query was waiting for async loader jobs.", ValueType::Microseconds) \
    \
    M(DistrCacheServerSwitches, "Distributed Cache read buffer event. Number of server switches between distributed cache servers in read/write-through cache", ValueType::Number) \
    M(DistrCacheReadMicroseconds, "Distributed Cache read buffer event. Time spent reading from distributed cache", ValueType::Microseconds) \
    M(DistrCacheFallbackReadMicroseconds, "Distributed Cache read buffer event. Time spend reading from fallback buffer instead of distributed cache", ValueType::Microseconds) \
    M(DistrCachePrecomputeRangesMicroseconds, "Distributed Cache read buffer event. Time spent to precompute read ranges", ValueType::Microseconds) \
    M(DistrCacheNextImplMicroseconds, "Distributed Cache read buffer event. Time spend in ReadBufferFromDistributedCache::nextImpl", ValueType::Microseconds) \
    M(DistrCacheStartRangeMicroseconds, "Distributed Cache read buffer event. Time spent to start a new read range with distributed cache", ValueType::Microseconds) \
    M(DistrCacheRangeChange, "Distributed Cache read buffer event. Number of times we changed read range because of seek/last_position change", ValueType::Number) \
    M(DistrCacheRangeResetBackward, "Distributed Cache read buffer event. Number of times we reset read range because of seek/last_position change", ValueType::Number) \
    M(DistrCacheRangeResetForward, "Distributed Cache read buffer event. Number of times we reset read range because of seek/last_position change", ValueType::Number) \
    M(DistrCacheReconnectsAfterTimeout, "Distributed Cache read buffer event. The number of reconnects after timeout", ValueType::Number) \
    M(DistrCacheServerUpdates, "Distributed Cache read buffer event. The number of server updates because server is not longer registered in keeper", ValueType::Number) \
    \
    M(DistrCacheGetResponseMicroseconds, "Distributed Cache client event. Time spend to wait for response from distributed cache", ValueType::Microseconds) \
    M(DistrCacheReadErrors, "Distributed Cache client event. Number of distributed cache errors during read", ValueType::Number) \
    M(DistrCacheMakeRequestErrors, "Distributed Cache client event. Number of distributed cache errors when making a request", ValueType::Number) \
    M(DistrCacheReceiveResponseErrors, "Distributed Cache client event. Number of distributed cache errors when receiving response a request", ValueType::Number) \
    \
    M(DistrCachePackets, "Distributed Cache client event. Total number of packets received from distributed cache", ValueType::Number) \
    M(DistrCacheDataPacketsBytes, "Distributed Cache client event. The number of bytes in Data packets which were not ignored", ValueType::Bytes) \
    M(DistrCacheUnusedPackets, "Distributed Cache client event. Number of skipped unused packets from distributed cache", ValueType::Number) \
    M(DistrCacheUnusedDataPacketsBytes, "Distributed Cache client event. The number of bytes in Data packets which were ignored", ValueType::Bytes) \
    M(DistrCacheUnusedPacketsBufferAllocations, "Distributed Cache client event. The number of extra buffer allocations in case we could not reuse existing buffer", ValueType::Number) \
    \
    M(DistrCacheLockRegistryMicroseconds, "Distributed Cache registry event. Time spent to take DistributedCacheRegistry lock", ValueType::Microseconds) \
    M(DistrCacheRegistryUpdateMicroseconds, "Distributed Cache registry event. Time spent updating distributed cache registry", ValueType::Microseconds) \
    M(DistrCacheRegistryUpdates, "Distributed Cache registry event. Number of distributed cache registry updates", ValueType::Number) \
    M(DistrCacheHashRingRebuilds, "Distributed Cache registry event. Number of distributed cache hash ring rebuilds", ValueType::Number) \
    \
    M(DistrCacheReadBytesFromFallbackBuffer, "Distributed Cache read buffer event. Bytes read from fallback buffer", ValueType::Number) \
    \
    M(DistrCacheOpenedConnections, "Distributed Cache connection event. The number of open connections to distributed cache", ValueType::Number) \
    M(DistrCacheReusedConnections, "Distributed Cache connection event. The number of reused connections to distributed cache", ValueType::Number) \
    M(DistrCacheOpenedConnectionsBypassingPool, "Distributed Cache connection event. The number of open connections to distributed cache bypassing pool", ValueType::Number) \
    M(DistrCacheConnectMicroseconds, "Distributed Cache connection event. The time spent to connect to distributed cache", ValueType::Microseconds) \
    M(DistrCacheConnectAttempts, "Distributed Cache connection event. The number of connection attempts to distributed cache", ValueType::Number) \
    M(DistrCacheGetClientMicroseconds, "Distributed Cache connection event. Time spent getting client for distributed cache", ValueType::Microseconds) \
    \
    M(DistrCacheServerProcessRequestMicroseconds, "Distributed Cache server event. Time spent processing request on DistributedCache server side", ValueType::Microseconds) \
    M(DistrCacheServerStartRequestPackets, "Distributed Cache server event. Number of StartRequest packets in DistributedCacheServer", ValueType::Number) \
    M(DistrCacheServerContinueRequestPackets, "Distributed Cache server event. Number of ContinueRequest packets in DistributedCacheServer", ValueType::Number) \
    M(DistrCacheServerEndRequestPackets, "Distributed Cache server event. Number of EndRequest packets in DistributedCacheServer", ValueType::Number) \
    M(DistrCacheServerReceivedCredentialsRefreshPackets, "Distributed Cache server event. Number of RefreshCredentials client packets in DistributedCacheServer", ValueType::Number) \
    M(DistrCacheServerAckRequestPackets, "Distributed Cache server event. Number of AckRequest packets in DistributedCacheServer", ValueType::Number) \
    M(DistrCacheServerNewS3CachedClients, "Distributed Cache server event. The number of new cached s3 clients", ValueType::Number) \
    M(DistrCacheServerReusedS3CachedClients, "Distributed Cache server event. The number of reused cached s3 clients", ValueType::Number) \
    M(DistrCacheServerCredentialsRefresh, "Distributed Cache server event. The number of expired credentials were refreshed", ValueType::Number) \
    M(DistrCacheServerCachedReadBufferCacheHits, "Distributed Cache server event. The number of times distributed cache hit the cache while reading from filesystem cache", ValueType::Number) \
    M(DistrCacheServerCachedReadBufferCacheMisses, "Distributed Cache server event. The number of times distributed cache missed the cache while reading from filesystem cache", ValueType::Number) \
    \
    M(LogTest, "Number of log messages with level Test", ValueType::Number) \
    M(LogTrace, "Number of log messages with level Trace", ValueType::Number) \
    M(LogDebug, "Number of log messages with level Debug", ValueType::Number) \
    M(LogInfo, "Number of log messages with level Info", ValueType::Number) \
    M(LogWarning, "Number of log messages with level Warning", ValueType::Number) \
    M(LogError, "Number of log messages with level Error", ValueType::Number) \
    M(LogFatal, "Number of log messages with level Fatal", ValueType::Number) \
    M(LoggerElapsedNanoseconds, "Cumulative time spend in logging", ValueType::Nanoseconds) \
    \
    M(InterfaceHTTPSendBytes, "Number of bytes sent through HTTP interfaces", ValueType::Bytes) \
    M(InterfaceHTTPReceiveBytes, "Number of bytes received through HTTP interfaces", ValueType::Bytes) \
    M(InterfaceNativeSendBytes, "Number of bytes sent through native interfaces", ValueType::Bytes) \
    M(InterfaceNativeReceiveBytes, "Number of bytes received through native interfaces", ValueType::Bytes) \
    M(InterfacePrometheusSendBytes, "Number of bytes sent through Prometheus interfaces", ValueType::Bytes) \
    M(InterfacePrometheusReceiveBytes, "Number of bytes received through Prometheus interfaces", ValueType::Bytes) \
    M(InterfaceInterserverSendBytes, "Number of bytes sent through interserver interfaces", ValueType::Bytes) \
    M(InterfaceInterserverReceiveBytes, "Number of bytes received through interserver interfaces", ValueType::Bytes) \
    M(InterfaceMySQLSendBytes, "Number of bytes sent through MySQL interfaces", ValueType::Bytes) \
    M(InterfaceMySQLReceiveBytes, "Number of bytes received through MySQL interfaces", ValueType::Bytes) \
    M(InterfacePostgreSQLSendBytes, "Number of bytes sent through PostgreSQL interfaces", ValueType::Bytes) \
    M(InterfacePostgreSQLReceiveBytes, "Number of bytes received through PostgreSQL interfaces", ValueType::Bytes) \
    \
    M(ParallelReplicasUsedCount, "Number of replicas used to execute a query with task-based parallel replicas", ValueType::Number) \
    M(ParallelReplicasAvailableCount, "Number of replicas available to execute a query with task-based parallel replicas", ValueType::Number) \
    M(ParallelReplicasUnavailableCount, "Number of replicas which was chosen, but found to be unavailable during query execution with task-based parallel replicas", ValueType::Number) \
    \
    M(SharedMergeTreeVirtualPartsUpdates, "Virtual parts update count", ValueType::Number) \
    M(SharedMergeTreeVirtualPartsUpdatesByLeader, "Virtual parts updates by leader", ValueType::Number) \
    M(SharedMergeTreeVirtualPartsUpdateMicroseconds, "Virtual parts update microseconds", ValueType::Microseconds) \
    M(SharedMergeTreeVirtualPartsUpdatesFromZooKeeper, "Virtual parts updates count from ZooKeeper", ValueType::Number) \
    M(SharedMergeTreeVirtualPartsUpdatesFromZooKeeperMicroseconds, "Virtual parts updates from ZooKeeper microseconds", ValueType::Microseconds) \
    M(SharedMergeTreeVirtualPartsUpdatesPeerNotFound, "Virtual updates from peer failed because no one found", ValueType::Number) \
    M(SharedMergeTreeVirtualPartsUpdatesFromPeer, "Virtual parts updates count from peer", ValueType::Number) \
    M(SharedMergeTreeVirtualPartsUpdatesFromPeerMicroseconds, "Virtual parts updates from peer microseconds", ValueType::Microseconds) \
    M(SharedMergeTreeVirtualPartsUpdatesForMergesOrStatus, "Virtual parts updates from non-default background job", ValueType::Number) \
    M(SharedMergeTreeVirtualPartsUpdatesLeaderFailedElection, "Virtual parts updates leader election failed", ValueType::Number) \
    M(SharedMergeTreeVirtualPartsUpdatesLeaderSuccessfulElection, "Virtual parts updates leader election successful", ValueType::Number) \
    M(SharedMergeTreeMergeMutationAssignmentAttempt, "How many times we tried to assign merge or mutation", ValueType::Number) \
    M(SharedMergeTreeMergeMutationAssignmentFailedWithNothingToDo, "How many times we tried to assign merge or mutation and failed because nothing to merge", ValueType::Number) \
    M(SharedMergeTreeMergeMutationAssignmentFailedWithConflict, "How many times we tried to assign merge or mutation and failed because of conflict in Keeper", ValueType::Number) \
    M(SharedMergeTreeMergeMutationAssignmentSuccessful, "How many times we tried to assign merge or mutation", ValueType::Number) \
    M(SharedMergeTreeMergePartsMovedToOudated, "How many parts moved to oudated directory", ValueType::Number) \
    M(SharedMergeTreeMergePartsMovedToCondemned, "How many parts moved to condemned directory", ValueType::Number) \
    M(SharedMergeTreeOutdatedPartsConfirmationRequest, "How many ZooKeeper requests were used to config outdated parts", ValueType::Number) \
    M(SharedMergeTreeOutdatedPartsConfirmationInvocations, "How many invocations were made to confirm outdated parts", ValueType::Number) \
    M(SharedMergeTreeOutdatedPartsHTTPRequest, "How many HTTP requests were send to confirm outdated parts", ValueType::Number) \
    M(SharedMergeTreeOutdatedPartsHTTPResponse, "How many HTTP responses were send to confirm outdated parts", ValueType::Number) \
    M(SharedMergeTreeCondemnedPartsKillRequest, "How many ZooKeeper requests were used to remove condemned parts", ValueType::Number) \
    M(SharedMergeTreeCondemnedPartsLockConfict, "How many times we failed to acquite lock because of conflict", ValueType::Number) \
    M(SharedMergeTreeCondemnedPartsRemoved, "How many condemned parts were removed", ValueType::Number) \
    M(SharedMergeTreeMergeSelectingTaskMicroseconds, "Merge selecting task microseconds for SMT", ValueType::Number) \
    M(SharedMergeTreeOptimizeAsync, "Asynchronous OPTIMIZE queries executed", ValueType::Number) \
    M(SharedMergeTreeOptimizeSync, "Synchronous OPTIMIZE queries executed", ValueType::Number) \
    M(SharedMergeTreeScheduleDataProcessingJob, "How many times scheduleDataProcessingJob called/", ValueType::Number) \
    M(SharedMergeTreeScheduleDataProcessingJobNothingToScheduled, "How many times scheduleDataProcessingJob called but nothing to do", ValueType::Number) \
    M(SharedMergeTreeScheduleDataProcessingJobMicroseconds, "scheduleDataProcessingJob execute time", ValueType::Number) \
    M(SharedMergeTreeHandleBlockingParts, "How many blocking parts to handle in scheduleDataProcessingJob", ValueType::Number) \
    M(SharedMergeTreeHandleBlockingPartsMicroseconds, "Time of handling blocking parts in scheduleDataProcessingJob ", ValueType::Number) \
    M(SharedMergeTreeHandleFetchPartsMicroseconds, "Time of handling fetched parts in scheduleDataProcessingJob", ValueType::Number) \
    M(SharedMergeTreeHandleOutdatedParts, "How many outdated parts to handle in scheduleDataProcessingJob", ValueType::Number) \
    M(SharedMergeTreeHandleOutdatedPartsMicroseconds, "Time of handling outdated parts in scheduleDataProcessingJob", ValueType::Number) \
    M(SharedMergeTreeGetPartsBatchToLoadMicroseconds, "Time of getPartsBatchToLoad in scheduleDataProcessingJob", ValueType::Number) \
    M(SharedMergeTreeTryUpdateDiskMetadataCacheForPartMicroseconds, "Time of tryUpdateDiskMetadataCacheForPart in scheduleDataProcessingJob", ValueType::Number) \
    M(SharedMergeTreeLoadChecksumAndIndexesMicroseconds, "Time of loadColumnsChecksumsIndexes only for SharedMergeTree", ValueType::Number)                                                                                                                                                                                                             \
    \
    M(SharedMergeTreeDataPartsFetchAttempt, "How many times we tried to fetch data parts", ValueType::Number) \
    M(SharedMergeTreeDataPartsFetchFromPeer, "How many times we fetch data parts from peer", ValueType::Number) \
    M(SharedMergeTreeDataPartsFetchFromPeerMicroseconds, "Data parts fetch from peer microseconds", ValueType::Number) \
    M(SharedMergeTreeDataPartsFetchFromS3, "How many times we fetch data parts from S3", ValueType::Number) \
    \
    M(KeeperLogsEntryReadFromLatestCache, "Number of log entries in Keeper being read from latest logs cache", ValueType::Number) \
    M(KeeperLogsEntryReadFromCommitCache, "Number of log entries in Keeper being read from commit logs cache", ValueType::Number) \
    M(KeeperLogsEntryReadFromFile, "Number of log entries in Keeper being read directly from the changelog file", ValueType::Number) \
    M(KeeperLogsPrefetchedEntries, "Number of log entries in Keeper being prefetched from the changelog file", ValueType::Number) \
    \
    M(StorageConnectionsCreated, "Number of created connections for storages", ValueType::Number) \
    M(StorageConnectionsReused, "Number of reused connections for storages", ValueType::Number) \
    M(StorageConnectionsReset, "Number of reset connections for storages", ValueType::Number) \
    M(StorageConnectionsPreserved, "Number of preserved connections for storages", ValueType::Number) \
    M(StorageConnectionsExpired, "Number of expired connections for storages", ValueType::Number) \
    M(StorageConnectionsErrors, "Number of cases when creation of a connection for storage is failed", ValueType::Number) \
    M(StorageConnectionsElapsedMicroseconds, "Total time spend on creating connections for storages", ValueType::Microseconds) \
    \
    M(DiskConnectionsCreated, "Number of created connections for disk", ValueType::Number) \
    M(DiskConnectionsReused, "Number of reused connections for disk", ValueType::Number) \
    M(DiskConnectionsReset, "Number of reset connections for disk", ValueType::Number) \
    M(DiskConnectionsPreserved, "Number of preserved connections for disk", ValueType::Number) \
    M(DiskConnectionsExpired, "Number of expired connections for disk", ValueType::Number) \
    M(DiskConnectionsErrors, "Number of cases when creation of a connection for disk is failed", ValueType::Number) \
    M(DiskConnectionsElapsedMicroseconds, "Total time spend on creating connections for disk", ValueType::Microseconds) \
    \
    M(HTTPConnectionsCreated, "Number of created client HTTP connections", ValueType::Number) \
    M(HTTPConnectionsReused, "Number of reused client HTTP connections", ValueType::Number) \
    M(HTTPConnectionsReset, "Number of reset client HTTP connections", ValueType::Number) \
    M(HTTPConnectionsPreserved, "Number of preserved client HTTP connections", ValueType::Number) \
    M(HTTPConnectionsExpired, "Number of expired client HTTP connections", ValueType::Number) \
    M(HTTPConnectionsErrors, "Number of cases when creation of a client HTTP connection failed", ValueType::Number) \
    M(HTTPConnectionsElapsedMicroseconds, "Total time spend on creating client HTTP connections", ValueType::Microseconds) \
    \
    M(HTTPServerConnectionsCreated, "Number of created server HTTP connections", ValueType::Number) \
    M(HTTPServerConnectionsReused, "Number of reused server HTTP connections", ValueType::Number) \
    M(HTTPServerConnectionsPreserved, "Number of preserved server HTTP connections. Connection kept alive successfully", ValueType::Number) \
    M(HTTPServerConnectionsExpired, "Number of expired server HTTP connections.", ValueType::Number) \
    M(HTTPServerConnectionsClosed, "Number of closed server HTTP connections. Keep alive has not been negotiated", ValueType::Number) \
    M(HTTPServerConnectionsReset, "Number of reset server HTTP connections. Server closes connection", ValueType::Number) \
    \
    M(AddressesDiscovered, "Total count of new addresses in DNS resolve results for HTTP connections", ValueType::Number) \
    M(AddressesExpired, "Total count of expired addresses which is no longer presented in DNS resolve results for HTTP connections", ValueType::Number) \
    M(AddressesMarkedAsFailed, "Total count of addresses which have been marked as faulty due to connection errors for HTTP connections", ValueType::Number) \
    \
    M(ReadWriteBufferFromHTTPRequestsSent, "Number of HTTP requests sent by ReadWriteBufferFromHTTP", ValueType::Number) \
    M(ReadWriteBufferFromHTTPBytes, "Total size of payload bytes received and sent by ReadWriteBufferFromHTTP. Doesn't include HTTP headers.", ValueType::Bytes) \
    \
    M(WriteBufferFromHTTPRequestsSent, "Number of HTTP requests sent by WriteBufferFromHTTP", ValueType::Number) \
    M(WriteBufferFromHTTPBytes, "Total size of payload bytes received and sent by WriteBufferFromHTTP. Doesn't include HTTP headers.", ValueType::Bytes) \
    \
    M(ConcurrencyControlSlotsGranted, "Number of CPU slot granted according to guarantee of 1 thread per query and for queries with setting 'use_concurrency_control' = 0", ValueType::Number) \
    M(ConcurrencyControlSlotsDelayed, "Number of CPU slot not granted initially and required to wait for a free CPU slot", ValueType::Number) \
    M(ConcurrencyControlSlotsAcquired, "Total number of CPU slots acquired", ValueType::Number) \
    M(ConcurrencyControlSlotsAcquiredNonCompeting, "Total number of noncompeting CPU slot acquired", ValueType::Number) \
    M(ConcurrencyControlQueriesDelayed, "Total number of CPU slot allocations (queries) that were required to wait for slots to upscale", ValueType::Number) \
    M(ConcurrencyControlWaitMicroseconds, "Total time a query was waiting on resource requests for CPU slots", ValueType::Microseconds) \
    \
    M(ConcurrentQuerySlotsAcquired, "Total number of query slots acquired", ValueType::Number) \
    M(ConcurrentQueryWaitMicroseconds, "Total time a query was waiting for a query slots", ValueType::Microseconds) \
    \
    M(CoordinatedMergesMergeCoordinatorUpdateCount, "Total number of merge coordinator updates", ValueType::Number) \
    M(CoordinatedMergesMergeCoordinatorUpdateMicroseconds, "Total time spend on updating merge coordinator state", ValueType::Microseconds) \
    M(CoordinatedMergesMergeCoordinatorFetchMetadataMicroseconds, "Total time spend on fetching fresh metadata inside merge coordinator", ValueType::Microseconds) \
    M(CoordinatedMergesMergeCoordinatorFilterMicroseconds, "Total time spend on filtering prepared merges inside merge coordinator", ValueType::Microseconds) \
    M(CoordinatedMergesMergeCoordinatorSelectMergesMicroseconds, "Total time spend on finding merge using merge selectors inside merge coordinator", ValueType::Microseconds) \
    M(CoordinatedMergesMergeCoordinatorLockStateForShareCount, "Total number of for share captures of coordinator state lock", ValueType::Number) \
    M(CoordinatedMergesMergeCoordinatorLockStateExclusivelyCount, "Total number of exclusive captures of coordinator state lock", ValueType::Number) \
    M(CoordinatedMergesMergeCoordinatorLockStateForShareMicroseconds, "Total time spend on locking coordinator state mutex for share", ValueType::Microseconds) \
    M(CoordinatedMergesMergeCoordinatorLockStateExclusivelyMicroseconds, "Total time spend on locking coordinator state mutex exclusively", ValueType::Microseconds) \
    M(CoordinatedMergesMergeWorkerUpdateCount, "Total number merge worker updates", ValueType::Number) \
    M(CoordinatedMergesMergeWorkerUpdateMicroseconds, "Total time spend on updating local state of assigned merges on worker", ValueType::Microseconds) \
    M(CoordinatedMergesMergeAssignmentRequest, "Total number of merge assignment requests", ValueType::Number) \
    M(CoordinatedMergesMergeAssignmentResponse, "Total number of merge assignment requests", ValueType::Number) \
    M(CoordinatedMergesMergeAssignmentRequestMicroseconds, "Total time spend in merge assignment client", ValueType::Microseconds) \
    M(CoordinatedMergesMergeAssignmentResponseMicroseconds, "Total time spend in merge assignment handler", ValueType::Microseconds) \
    \
    M(SharedDatabaseCatalogFailedToApplyState, "Number of failures to apply new state in SharedDatabaseCatalog", ValueType::Number) \
    M(SharedDatabaseCatalogStateApplicationMicroseconds, "Total time spend on application of new state in SharedDatabaseCatalog", ValueType::Microseconds) \
    \
    M(GWPAsanAllocateSuccess, "Number of successful allocations done by GWPAsan", ValueType::Number) \
    M(GWPAsanAllocateFailed, "Number of failed allocations done by GWPAsan (i.e. filled pool)", ValueType::Number) \
    M(GWPAsanFree, "Number of free operations done by GWPAsan", ValueType::Number) \
    \
    M(MemoryWorkerRun, "Number of runs done by MemoryWorker in background", ValueType::Number) \
    M(MemoryWorkerRunElapsedMicroseconds, "Total time spent by MemoryWorker for background work", ValueType::Microseconds) \
    \
    M(ParquetFetchWaitTimeMicroseconds, "Time of waiting fetching parquet data", ValueType::Microseconds) \
    M(ParquetReadRowGroups, "The total number of row groups read from parquet data", ValueType::Number) \
    M(ParquetPrunedRowGroups, "The total number of row groups pruned from parquet data", ValueType::Number) \
    M(FilterTransformPassedRows, "Number of rows that passed the filter in the query", ValueType::Number) \
    M(FilterTransformPassedBytes, "Number of bytes that passed the filter in the query", ValueType::Bytes) \
    M(QueryPreempted, "How many times tasks are paused and waiting due to 'priority' setting", ValueType::Number) \
    M(IndexBinarySearchAlgorithm, "Number of times the binary search algorithm is used over the index marks", ValueType::Number) \
    M(IndexGenericExclusionSearchAlgorithm, "Number of times the generic exclusion search algorithm is used over the index marks", ValueType::Number) \
    M(ParallelReplicasQueryCount, "Number of (sub)queries executed using parallel replicas during a query execution", ValueType::Number) \
    M(DistributedConnectionReconnectCount, "Number of reconnects to other servers done during distributed query execution. It can happen when a stale connection has been acquired from connection pool", ValueType::Number) \
    \
    M(RefreshableViewRefreshSuccess, "How many times refreshable materialized views refreshed", ValueType::Number) \
    M(RefreshableViewRefreshFailed, "How many times refreshable materialized views failed to refresh", ValueType::Number) \
    M(RefreshableViewSyncReplicaSuccess, "How many times a SELECT from refreshable materialized view did an implicit SYNC REPLICA", ValueType::Number) \
    M(RefreshableViewSyncReplicaRetry, "How many times a SELECT from refreshable materialized view failed and retried an implicit SYNC REPLICA", ValueType::Number) \
    M(RefreshableViewLockTableRetry, "How many times a SELECT from refreshable materialized view had to switch to a new table because the old table was dropped", ValueType::Number) \


#ifdef APPLY_FOR_EXTERNAL_EVENTS
    #define APPLY_FOR_EVENTS(M) APPLY_FOR_BUILTIN_EVENTS(M) APPLY_FOR_EXTERNAL_EVENTS(M)
#else
    #define APPLY_FOR_EVENTS(M) APPLY_FOR_BUILTIN_EVENTS(M)
#endif

namespace DB::ErrorCodes
{
    extern const int SERVER_OVERLOADED;
}

namespace ProfileEvents
{

#define M(NAME, DOCUMENTATION, VALUE_TYPE) extern const Event NAME = Event(__COUNTER__);
    APPLY_FOR_EVENTS(M)
#undef M
constexpr Event END = Event(__COUNTER__);

/// Global variable, initialized by zeros.
static Counter global_counters_array[END] {};
/// Initialize global counters statically
Counters global_counters(global_counters_array);

const Event Counters::num_counters = END;


Timer::Timer(Counters & counters_, Event timer_event_, Resolution resolution_)
    : counters(counters_), timer_event(timer_event_), resolution(resolution_)
{
}

Timer::Timer(Counters & counters_, Event timer_event_, Event counter_event, Resolution resolution_)
    : Timer(counters_, timer_event_, resolution_)
{
    counters.increment(counter_event);
}

UInt64 Timer::get()
{
    return watch.elapsedNanoseconds() / static_cast<UInt64>(resolution);
}

void Timer::end()
{
    counters.increment(timer_event, get());
    watch.reset();
}

Counters::Counters(VariableContext level_, Counters * parent_)
    : counters_holder(new Counter[num_counters] {}),
      parent(parent_),
      level(level_)
{
    counters = counters_holder.get();
}

Counters::Counters(Counters && src) noexcept
    : counters(std::exchange(src.counters, nullptr))
    , counters_holder(std::move(src.counters_holder))
    , parent(src.parent.exchange(nullptr))
    , trace_profile_events(src.trace_profile_events)
    , level(src.level)
{
}

void Counters::resetCounters()
{
    if (counters)
    {
        for (Event i = Event(0); i < num_counters; ++i)
            counters[i].store(0, std::memory_order_relaxed);
    }
}

void Counters::reset()
{
    setParent(nullptr);
    resetCounters();
}

Counters::Snapshot::Snapshot()
    : counters_holder(new Count[num_counters] {})
{}

Counters::Snapshot Counters::getPartiallyAtomicSnapshot() const
{
    Snapshot res;
    for (Event i = Event(0); i < num_counters; ++i)
        res.counters_holder[i] = counters[i].load(std::memory_order_relaxed);
    return res;
}

const char * getName(Event event)
{
    static const char * strings[] =
    {
    #define M(NAME, DOCUMENTATION, VALUE_TYPE) #NAME,
        APPLY_FOR_EVENTS(M)
    #undef M
    };

    return strings[event];
}

const char * getDocumentation(Event event)
{
    static const char * strings[] =
    {
    #define M(NAME, DOCUMENTATION, VALUE_TYPE) DOCUMENTATION,
        APPLY_FOR_EVENTS(M)
    #undef M
    };

    return strings[event];
}

ValueType getValueType(Event event)
{
    static ValueType strings[] =
    {
    #define M(NAME, DOCUMENTATION, VALUE_TYPE) VALUE_TYPE,
        APPLY_FOR_EVENTS(M)
    #undef M
    };

    return strings[event];
}

Event end() { return END; }

bool checkCPUOverload(Int64 os_cpu_busy_time_threshold, double min_ratio, double max_ratio, bool should_throw)
{
    if ((max_ratio <= 0.0) || (max_ratio <= min_ratio))
        return false;
    double cpu_load = global_counters.getCPUOverload(os_cpu_busy_time_threshold);

    if (cpu_load > DBL_EPSILON)
    {
        double current_ratio = std::min(std::max(min_ratio, cpu_load), max_ratio);
        double probability_to_throw = (max_ratio <= min_ratio) ? 0.0 : (current_ratio - min_ratio) / (max_ratio - min_ratio);

        const PreformattedMessage error_message = PreformattedMessage::create("CPU is overloaded, CPU is waiting for execution way more than executing, "
                "ratio of wait time (OSCPUWaitMicroseconds metric) to busy time (OSCPUVirtualTimeMicroseconds metric) is {}. "
                "Min ratio for error {}{}, max ratio for error {}{}, probability used to decide whether to {} {}.{}",
                current_ratio,
                should_throw ? "(min_os_cpu_wait_time_ratio_to_throw setting) " : "",
                min_ratio,
                should_throw ? "(max_os_cpu_wait_time_ratio_to_throw setting) " : "",
                max_ratio,
                should_throw ? "discard the query" : "drop the connection",
                probability_to_throw,
                should_throw ? " Consider reducing the number of queries or increase backoff between retries." : "");

        if (std::bernoulli_distribution server_overloaded(probability_to_throw); server_overloaded(thread_local_rng))
        {
            if (should_throw)
                throw DB::Exception(error_message, DB::ErrorCodes::SERVER_OVERLOADED);
            else
            {
                LOG_ERROR(getLogger("ProfileEvents"), error_message);
                return true;
            }
        }
    }

    return false;
}

void increment(Event event, Count amount)
{
    DB::CurrentThread::getProfileEvents().increment(event, amount);
}

void incrementNoTrace(Event event, Count amount)
{
    DB::CurrentThread::getProfileEvents().incrementNoTrace(event, amount);
}

double Counters::getCPUOverload(Int64 os_cpu_busy_time_threshold, bool reset)
{
    /// It's possible that we'll have slightly inconsistent values between wait time and busy time. But since we take the value of CPU wait time first,
    /// it should not affect the situation a lot. In the worst case scenario we will have a slightly lower CPU overload value than it should be, but it's fine.
    Int64 curr_cpu_wait_microseconds = counters[OSCPUWaitMicroseconds];
    Int64 curr_cpu_virtual_time_microseconds = counters[OSCPUVirtualTimeMicroseconds];

    Int64 os_cpu_wait_microseconds = curr_cpu_wait_microseconds - prev_cpu_wait_microseconds.load(std::memory_order_acquire);
    Int64 os_cpu_virtual_time_microseconds = curr_cpu_virtual_time_microseconds - prev_cpu_virtual_time_microseconds.load(std::memory_order_acquire);

    if (reset)
    {
        /// It's important to update wait time first, since the atomicity is not guaranteed for both counters at the same time.
        /// So in the worst case scenario, we'll update prev wait time first, which will result in an underestimated wait time and lower CPU overload value.
        prev_cpu_wait_microseconds.store(curr_cpu_wait_microseconds, std::memory_order_release);
        prev_cpu_virtual_time_microseconds.store(curr_cpu_virtual_time_microseconds, std::memory_order_release);
    }

    if (os_cpu_virtual_time_microseconds <= os_cpu_busy_time_threshold || os_cpu_wait_microseconds <= 0)
        return 0;

    return static_cast<double>(os_cpu_wait_microseconds) / os_cpu_virtual_time_microseconds;
}

void Counters::increment(Event event, Count amount)
{
    Counters * current = this;
    bool send_to_trace_log = false;

    do
    {
        send_to_trace_log |= current->trace_profile_events;
        current->counters[event].fetch_add(amount, std::memory_order_relaxed);
        current = current->parent;
    } while (current != nullptr);

    if (unlikely(send_to_trace_log))
        DB::TraceSender::send(DB::TraceType::ProfileEvent, StackTrace(), {.event = event, .increment = amount});
}

void Counters::incrementNoTrace(Event event, Count amount)
{
    Counters * current = this;
    do
    {
        current->counters[event].fetch_add(amount, std::memory_order_relaxed);
        current = current->parent;
    } while (current != nullptr);
}

void incrementForLogMessage(Poco::Message::Priority priority)
{
    switch (priority)
    {
        case Poco::Message::PRIO_TEST: increment(LogTest); break;
        case Poco::Message::PRIO_TRACE: increment(LogTrace); break;
        case Poco::Message::PRIO_DEBUG: increment(LogDebug); break;
        case Poco::Message::PRIO_INFORMATION: increment(LogInfo); break;
        case Poco::Message::PRIO_WARNING: increment(LogWarning); break;
        case Poco::Message::PRIO_ERROR: increment(LogError); break;
        case Poco::Message::PRIO_FATAL: increment(LogFatal); break;
        default: break;
    }
}

void incrementLoggerElapsedNanoseconds(UInt64 ns)
{
    increment(LoggerElapsedNanoseconds, ns);
}

CountersIncrement::CountersIncrement(Counters::Snapshot const & snapshot)
{
    init();
    memcpy(increment_holder.get(), snapshot.counters_holder.get(), Counters::num_counters * sizeof(Increment));
}

CountersIncrement::CountersIncrement(Counters::Snapshot const & after, Counters::Snapshot const & before)
{
    init();
    for (Event i = Event(0); i < Counters::num_counters; ++i)
        increment_holder[i] = static_cast<Increment>(after[i]) - static_cast<Increment>(before[i]);
}

void CountersIncrement::init()
{
    increment_holder = std::make_unique<Increment[]>(Counters::num_counters);
}

}

#undef APPLY_FOR_EVENTS<|MERGE_RESOLUTION|>--- conflicted
+++ resolved
@@ -128,7 +128,6 @@
     M(S3GetRequestThrottlerSleepMicroseconds, "Total time a query was sleeping to conform S3 GET and SELECT request throttling.", ValueType::Microseconds) \
     M(S3PutRequestThrottlerCount, "Number of S3 PUT, COPY, POST and LIST requests passed through throttler.", ValueType::Number) \
     M(S3PutRequestThrottlerSleepMicroseconds, "Total time a query was sleeping to conform S3 PUT, COPY, POST and LIST request throttling.", ValueType::Microseconds) \
-<<<<<<< HEAD
     /* Azure profile events */ \
     M(DiskAzureReadMicroseconds, "Total time spent waiting for Azure disk read requests.", ValueType::Microseconds) \
     M(DiskAzureReadRequestsCount, "Number of Azure disk read requests.", ValueType::Number) \
@@ -166,22 +165,12 @@
     M(LocalReadThrottlerSleepMicroseconds, "Total time a query was sleeping to conform 'max_local_read_bandwidth_for_server'/'max_local_read_bandwidth' throttling.", ValueType::Microseconds) \
     M(LocalWriteThrottlerBytes, "Bytes passed through 'max_local_write_bandwidth_for_server'/'max_local_write_bandwidth' throttler.", ValueType::Bytes) \
     M(LocalWriteThrottlerSleepMicroseconds, "Total time a query was sleeping to conform 'max_local_write_bandwidth_for_server'/'max_local_write_bandwidth' throttling.", ValueType::Microseconds) \
-=======
-    M(RemoteReadThrottlerBytes, "Bytes passed through 'max_remote_read_network_bandwidth_for_server' throttler.", ValueType::Bytes) \
-    M(RemoteReadThrottlerSleepMicroseconds, "Total time a query was sleeping to conform 'max_remote_read_network_bandwidth_for_server' throttling.", ValueType::Microseconds) \
-    M(RemoteWriteThrottlerBytes, "Bytes passed through 'max_remote_write_network_bandwidth_for_server' throttler.", ValueType::Bytes) \
-    M(RemoteWriteThrottlerSleepMicroseconds, "Total time a query was sleeping to conform 'max_remote_write_network_bandwidth_for_server' throttling.", ValueType::Microseconds) \
-    M(LocalReadThrottlerBytes, "Bytes passed through 'max_local_read_bandwidth_for_server' throttler.", ValueType::Bytes) \
-    M(LocalReadThrottlerSleepMicroseconds, "Total time a query was sleeping to conform 'max_local_read_bandwidth_for_server' throttling.", ValueType::Microseconds) \
-    M(LocalWriteThrottlerBytes, "Bytes passed through 'max_local_write_bandwidth_for_server' throttler.", ValueType::Bytes) \
-    M(LocalWriteThrottlerSleepMicroseconds, "Total time a query was sleeping to conform 'max_local_write_bandwidth_for_server' throttling.", ValueType::Microseconds) \
     M(BackupThrottlerBytes, "Bytes passed through 'max_backup_bandwidth_for_server' throttler.", ValueType::Bytes) \
     M(BackupThrottlerSleepMicroseconds, "Total time a query was sleeping to conform 'max_backup_bandwidth_for_server' throttling.", ValueType::Microseconds) \
     M(MergesThrottlerBytes, "Bytes passed through 'max_merges_bandwidth_for_server' throttler.", ValueType::Bytes) \
     M(MergesThrottlerSleepMicroseconds, "Total time a query was sleeping to conform 'max_merges_bandwidth_for_server' throttling.", ValueType::Microseconds) \
     M(MutationsThrottlerBytes, "Bytes passed through 'max_mutations_bandwidth_for_server' throttler.", ValueType::Bytes) \
     M(MutationsThrottlerSleepMicroseconds, "Total time a query was sleeping to conform 'max_mutations_bandwidth_for_server' throttling.", ValueType::Microseconds) \
->>>>>>> e662cd90
     M(QueryRemoteReadThrottlerBytes, "Bytes passed through 'max_remote_read_network_bandwidth' throttler.", ValueType::Bytes) \
     M(QueryRemoteReadThrottlerSleepMicroseconds, "Total time a query was sleeping to conform 'max_remote_read_network_bandwidth' throttling.", ValueType::Microseconds) \
     M(QueryRemoteWriteThrottlerBytes, "Bytes passed through 'max_remote_write_network_bandwidth' throttler.", ValueType::Bytes) \
