--- conflicted
+++ resolved
@@ -85,7 +85,6 @@
         setImpl(key, mapped, lock);
     }
 
-<<<<<<< HEAD
     /**
      * trySet() will fail (return false) if there is no space left and no keys could be evicted.
      * Eviction permission of each key is defined by EvictPolicy. In default policy there is no restriction.
@@ -102,7 +101,8 @@
     {
         auto result = getOrTrySet(key, std::move(load_func));
         return std::make_pair(result.value, result.cache_miss);
-=======
+    }
+
     void remove(const Key & key)
     {
         std::lock_guard lock(mutex);
@@ -113,7 +113,6 @@
         current_size -= cell.size;
         queue.erase(cell.queue_iterator);
         cells.erase(it);
->>>>>>> 42b86787
     }
 
     /// If the value for the key is in the cache, returns it. If it is not, calls load_func() to
