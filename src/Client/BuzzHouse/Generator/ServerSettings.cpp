--- conflicted
+++ resolved
@@ -894,12 +894,9 @@
           "min_insert_block_size_rows_for_materialized_views",
           "output_format_parquet_batch_size",
           "output_format_parquet_data_page_size",
-<<<<<<< HEAD
-=======
           "output_format_parquet_row_group_size",
           "page_cache_lookahead_blocks",
           "parallel_hash_join_threshold",
->>>>>>> 85b694af
           "partial_merge_join_rows_in_right_blocks",
           "query_plan_max_limit_for_lazy_materialization"})
     {
