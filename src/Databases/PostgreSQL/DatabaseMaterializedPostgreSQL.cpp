--- conflicted
+++ resolved
@@ -128,7 +128,6 @@
         if (!force_attach)
             throw;
     }
-<<<<<<< HEAD
 }
 
 
@@ -165,8 +164,6 @@
 
         settings->applyChange(change);
     }
-=======
->>>>>>> 027c5312
 }
 
 
