--- conflicted
+++ resolved
@@ -200,11 +200,6 @@
     return storage_credentials != nullptr;
 }
 
-<<<<<<< HEAD
-void ICatalog::updateMetadata(const String & /*namespace_name*/, const String & /*table_name*/, const String & /*new_metadata_path*/) const
-{
-    throw DB::Exception(DB::ErrorCodes::NOT_IMPLEMENTED, "updateMetadata is not implemented");
-=======
 std::string TableMetadata::getMetadataLocation(const std::string & iceberg_metadata_file_location) const
 {
     std::string metadata_location = iceberg_metadata_file_location;
@@ -227,7 +222,11 @@
         }
     }
     return metadata_location;
->>>>>>> 8ffceee3
+}
+  
+void ICatalog::updateMetadata(const String & /*namespace_name*/, const String & /*table_name*/, const String & /*new_metadata_path*/) const
+{
+    throw DB::Exception(DB::ErrorCodes::NOT_IMPLEMENTED, "updateMetadata is not implemented");
 }
 
 }