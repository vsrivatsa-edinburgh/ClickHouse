#include <Core/Defines.h>
#include <Core/SettingsChangesHistory.h>
#include <IO/ReadBufferFromString.h>
#include <IO/ReadHelpers.h>
#include <boost/algorithm/string.hpp>
#include <Core/SettingsEnums.h>

#include <fmt/ranges.h>


namespace DB
{

namespace ErrorCodes
{
    extern const int BAD_ARGUMENTS;
    extern const int LOGICAL_ERROR;
}

ClickHouseVersion::ClickHouseVersion(std::string_view version)
{
    Strings split;
    boost::split(split, version, [](char c){ return c == '.'; });
    components.reserve(split.size());
    if (split.empty())
        throw Exception{ErrorCodes::BAD_ARGUMENTS, "Cannot parse ClickHouse version here: {}", version};

    for (const auto & split_element : split)
    {
        size_t component;
        ReadBufferFromString buf(split_element);
        if (!tryReadIntText(component, buf) || !buf.eof())
            throw Exception{ErrorCodes::BAD_ARGUMENTS, "Cannot parse ClickHouse version here: {}", version};
        components.push_back(component);
    }
}

String ClickHouseVersion::toString() const
{
    return fmt::format("{}", fmt::join(components, "."));
}

static void addSettingsChanges(
    VersionToSettingsChangesMap & settings_changes_history,
    std::string_view version,
    SettingsChangesHistory::SettingsChanges && changes)
{
    /// Forbid duplicate versions
    auto [_, inserted] = settings_changes_history.emplace(ClickHouseVersion(version), std::move(changes));
    if (!inserted)
        throw Exception{ErrorCodes::LOGICAL_ERROR, "Detected duplicate version '{}'", ClickHouseVersion(version).toString()};
}

const VersionToSettingsChangesMap & getSettingsChangesHistory()
{
    static VersionToSettingsChangesMap settings_changes_history;
    static std::once_flag initialized_flag;
    std::call_once(initialized_flag, [&]
    {
        // clang-format off
        /// History of settings changes that controls some backward incompatible changes
        /// across all ClickHouse versions. It maps ClickHouse version to settings changes that were done
        /// in this version. This history contains both changes to existing settings and newly added settings.
        /// Settings changes is a vector of structs
        ///     {setting_name, previous_value, new_value, reason}.
        /// For newly added setting choose the most appropriate previous_value (for example, if new setting
        /// controls new feature and it's 'true' by default, use 'false' as previous_value).
        /// It's used to implement `compatibility` setting (see https://github.com/ClickHouse/ClickHouse/issues/35972)
        /// Note: please check if the key already exists to prevent duplicate entries.
        addSettingsChanges(settings_changes_history, "25.6",
        {
            {"output_format_native_use_flattened_dynamic_and_json_serialization", false, false, "Add flattened Dynamic/JSON serializations to Native format"},
            {"cast_string_to_date_time_mode", "basic", "basic", "Allow to use different DateTime parsing mode in String to DateTime cast"},
            {"parallel_replicas_connect_timeout_ms", 1000, 300, "Separate connection timeout for parallel replicas queries"},
            {"use_iceberg_partition_pruning", false, true, "Enable Iceberg partition pruning by default."},
            {"enable_job_stack_trace", false, false, "The setting was disabled by default to avoid performance overhead."},
            {"input_format_parquet_enable_json_parsing", true, true, "When reading Parquet files, parse JSON columns as ClickHouse JSON Column."},
<<<<<<< HEAD
            {"use_skip_indexes_if_final", 0, 1, "Change in default value of setting"},
            {"use_skip_indexes_if_final_exact_mode", 0, 1, "Change in default value of setting"},
=======
            {"min_outstreams_per_resize_after_split", 0, 24, "New setting."},
>>>>>>> 19904278
        });
        addSettingsChanges(settings_changes_history, "25.5",
        {
            /// Release closed. Please use 25.6
            {"geotoh3_argument_order", "lon_lat", "lat_lon", "A new setting for legacy behaviour to set lon and lat argument order"},
            {"secondary_indices_enable_bulk_filtering", false, true, "A new algorithm for filtering by data skipping indices"},
            {"implicit_table_at_top_level", "", "", "A new setting, used in clickhouse-local"},
            {"use_skip_indexes_if_final_exact_mode", 0, 0, "This setting was introduced to help FINAL query return correct results with skip indexes"},
            {"parsedatetime_e_requires_space_padding", true, false, "Improved compatibility with MySQL DATE_FORMAT/STR_TO_DATE"},
            {"formatdatetime_e_with_space_padding", true, false, "Improved compatibility with MySQL DATE_FORMAT/STR_TO_DATE"},
            {"input_format_max_block_size_bytes", 0, 0, "New setting to limit bytes size if blocks created by input format"},
            {"parallel_replicas_insert_select_local_pipeline", false, true, "Use local pipeline during distributed INSERT SELECT with parallel replicas. Currently disabled due to performance issues"},
            {"page_cache_block_size", 1048576, 1048576, "Made this setting adjustable on a per-query level."},
            {"page_cache_lookahead_blocks", 16, 16, "Made this setting adjustable on a per-query level."},
            {"output_format_pretty_glue_chunks", "0", "auto", "A new setting to make Pretty formats prettier."},
            {"distributed_cache_read_only_from_current_az", true, true, "New setting"},
            {"parallel_hash_join_threshold", 0, 100'000, "New setting"},
            {"max_limit_for_ann_queries", 1'000, 0, "Obsolete setting"},
            {"max_limit_for_vector_search_queries", 1'000, 1'000, "New setting"},
            {"min_os_cpu_wait_time_ratio_to_throw", 0, 0, "Setting values were changed and backported to 25.4"},
            {"max_os_cpu_wait_time_ratio_to_throw", 0, 0, "Setting values were changed and backported to 25.4"},
            {"make_distributed_plan", 0, 0, "New experimental setting."},
            {"distributed_plan_execute_locally", 0, 0, "New experimental setting."},
            {"distributed_plan_default_shuffle_join_bucket_count", 8, 8, "New experimental setting."},
            {"distributed_plan_default_reader_bucket_count", 8, 8, "New experimental setting."},
            {"distributed_plan_optimize_exchanges", true, true, "New experimental setting."},
            {"distributed_plan_force_exchange_kind", "", "", "New experimental setting."},
            {"update_sequential_consistency", true, true, "A new setting"},
            {"update_parallel_mode", "auto", "auto", "A new setting"},
            {"lightweight_delete_mode", "alter_update", "alter_update", "A new setting"},
            {"alter_update_mode", "heavy", "heavy", "A new setting"},
            {"apply_patch_parts", false, true, "A new setting"},
            {"allow_experimental_lightweight_update", false, false, "A new setting"},
            {"allow_experimental_delta_kernel_rs", true, true, "New setting"},
            {"allow_experimental_database_hms_catalog", false, false, "Allow experimental database engine DataLakeCatalog with catalog_type = 'hive'"},
            {"vector_search_filter_strategy", "auto", "auto", "New setting"},
            {"vector_search_postfilter_multiplier", 1, 1, "New setting"},
            {"compile_expressions", false, true, "We believe that the LLVM infrastructure behind the JIT compiler is stable enough to enable this setting by default."},
            {"input_format_parquet_bloom_filter_push_down", false, true, "When reading Parquet files, skip whole row groups based on the WHERE/PREWHERE expressions and bloom filter in the Parquet metadata."},
            {"input_format_parquet_allow_geoparquet_parser", false, true, "A new setting to use geo columns in parquet file"},
            {"enable_url_encoding", true, false, "Changed existing setting's default value"},
            {"s3_slow_all_threads_after_network_error", false, true, "New setting"},
            /// Release closed. Please use 25.6
        });
        addSettingsChanges(settings_changes_history, "25.4",
        {
            /// Release closed. Please use 25.5
            {"use_query_condition_cache", false, true, "A new optimization"},
            {"allow_materialized_view_with_bad_select", true, false, "Don't allow creating MVs referencing nonexistent columns or tables"},
            {"query_plan_optimize_lazy_materialization", false, true, "Added new setting to use query plan for lazy materialization optimisation"},
            {"query_plan_max_limit_for_lazy_materialization", 10, 10, "Added new setting to control maximum limit value that allows to use query plan for lazy materialization optimisation. If zero, there is no limit"},
            {"query_plan_convert_join_to_in", false, false, "New setting"},
            {"enable_hdfs_pread", true, true, "New setting."},
            {"low_priority_query_wait_time_ms", 1000, 1000, "New setting."},
            {"allow_experimental_correlated_subqueries", false, false, "Added new setting to allow correlated subqueries execution."},
            {"serialize_query_plan", false, false, "NewSetting"},
            {"allow_experimental_shared_set_join", 0, 1, "A setting for ClickHouse Cloud to enable SharedSet and SharedJoin"},
            {"allow_special_bool_values_inside_variant", true, false, "Don't allow special bool values during Variant type parsing"},
            {"cast_string_to_variant_use_inference", true, true, "New setting to enable/disable types inference during CAST from String to Variant"},
            {"distributed_cache_read_request_max_tries", 20, 20, "New setting"},
            {"query_condition_cache_store_conditions_as_plaintext", false, false, "New setting"},
            {"min_os_cpu_wait_time_ratio_to_throw", 0, 0, "New setting"},
            {"max_os_cpu_wait_time_ratio_to_throw", 0, 0, "New setting"},
            {"query_plan_merge_filter_into_join_condition", false, true, "Added new setting to merge filter into join condition"},
            {"use_local_cache_for_remote_storage", true, false, "Obsolete setting."},
            {"iceberg_timestamp_ms", 0, 0, "New setting."},
            {"iceberg_snapshot_id", 0, 0, "New setting."},
            {"use_iceberg_metadata_files_cache", true, true, "New setting"},
            {"query_plan_join_shard_by_pk_ranges", false, false, "New setting"},
            {"parallel_replicas_insert_select_local_pipeline", false, false, "Use local pipeline during distributed INSERT SELECT with parallel replicas. Currently disabled due to performance issues"},
            {"parallel_hash_join_threshold", 0, 0, "New setting"},
            /// Release closed. Please use 25.5
        });
        addSettingsChanges(settings_changes_history, "25.3",
        {
            /// Release closed. Please use 25.4
            {"enable_json_type", false, true, "JSON data type is production-ready"},
            {"enable_dynamic_type", false, true, "Dynamic data type is production-ready"},
            {"enable_variant_type", false, true, "Variant data type is production-ready"},
            {"allow_experimental_json_type", false, true, "JSON data type is production-ready"},
            {"allow_experimental_dynamic_type", false, true, "Dynamic data type is production-ready"},
            {"allow_experimental_variant_type", false, true, "Variant data type is production-ready"},
            {"allow_experimental_database_unity_catalog", false, false, "Allow experimental database engine DataLakeCatalog with catalog_type = 'unity'"},
            {"allow_experimental_database_glue_catalog", false, false, "Allow experimental database engine DataLakeCatalog with catalog_type = 'glue'"},
            {"use_page_cache_with_distributed_cache", false, false, "New setting"},
            {"use_query_condition_cache", false, false, "New setting."},
            {"parallel_replicas_for_cluster_engines", false, true, "New setting."},
            {"parallel_hash_join_threshold", 0, 0, "New setting"},
            /// Release closed. Please use 25.4
        });
        addSettingsChanges(settings_changes_history, "25.2",
        {
            /// Release closed. Please use 25.3
            {"schema_inference_make_json_columns_nullable", false, false, "Allow to infer Nullable(JSON) during schema inference"},
            {"query_plan_use_new_logical_join_step", false, true, "Enable new step"},
            {"postgresql_fault_injection_probability", 0., 0., "New setting"},
            {"apply_settings_from_server", false, true, "Client-side code (e.g. INSERT input parsing and query output formatting) will use the same settings as the server, including settings from server config."},
            {"merge_tree_use_deserialization_prefixes_cache", true, true, "A new setting to control the usage of deserialization prefixes cache in MergeTree"},
            {"merge_tree_use_prefixes_deserialization_thread_pool", true, true, "A new setting controlling the usage of the thread pool for parallel prefixes deserialization in MergeTree"},
            {"optimize_and_compare_chain", false, true, "A new setting"},
            {"enable_adaptive_memory_spill_scheduler", false, false, "New setting. Enable spill memory data into external storage adaptively."},
            {"output_format_parquet_write_bloom_filter", false, true, "Added support for writing Parquet bloom filters."},
            {"output_format_parquet_bloom_filter_bits_per_value", 10.5, 10.5, "New setting."},
            {"output_format_parquet_bloom_filter_flush_threshold_bytes", 128 * 1024 * 1024, 128 * 1024 * 1024, "New setting."},
            {"output_format_pretty_max_rows", 10000, 1000, "It is better for usability - less amount to scroll."},
            {"restore_replicated_merge_tree_to_shared_merge_tree", false, false, "New setting."},
            {"parallel_replicas_only_with_analyzer", true, true, "Parallel replicas is supported only with analyzer enabled"},
            {"s3_allow_multipart_copy", true, true, "New setting."},
            /// Release closed. Please use 25.3
        });
        addSettingsChanges(settings_changes_history, "25.1",
        {
            /// Release closed. Please use 25.2
            {"allow_not_comparable_types_in_order_by", true, false, "Don't allow not comparable types in order by by default"},
            {"allow_not_comparable_types_in_comparison_functions", true, false, "Don't allow not comparable types in comparison functions by default"},
            {"output_format_json_pretty_print", false, true, "Print values in a pretty format in JSON output format by default"},
            {"allow_experimental_ts_to_grid_aggregate_function", false, false, "Cloud only"},
            {"formatdatetime_f_prints_scale_number_of_digits", true, false, "New setting."},
            {"distributed_cache_connect_max_tries", 20, 20, "Cloud only"},
            {"query_plan_use_new_logical_join_step", false, false, "New join step, internal change"},
            {"distributed_cache_min_bytes_for_seek", 0, 0, "New private setting."},
            {"use_iceberg_partition_pruning", false, false, "New setting for Iceberg partition pruning."},
            {"max_bytes_ratio_before_external_group_by", 0.0, 0.5, "Enable automatic spilling to disk by default."},
            {"max_bytes_ratio_before_external_sort", 0.0, 0.5, "Enable automatic spilling to disk by default."},
            {"min_external_sort_block_bytes", 0., 100_MiB, "New setting."},
            {"s3queue_migrate_old_metadata_to_buckets", false, false, "New setting."},
            {"distributed_cache_pool_behaviour_on_limit", "allocate_bypassing_pool", "wait", "Cloud only"},
            {"use_hive_partitioning", false, true, "Enabled the setting by default."},
            {"query_plan_try_use_vector_search", false, true, "New setting."},
            {"short_circuit_function_evaluation_for_nulls", false, true, "Allow to execute functions with Nullable arguments only on rows with non-NULL values in all arguments"},
            {"short_circuit_function_evaluation_for_nulls_threshold", 1.0, 1.0, "Ratio threshold of NULL values to execute functions with Nullable arguments only on rows with non-NULL values in all arguments. Applies when setting short_circuit_function_evaluation_for_nulls is enabled."},
            {"output_format_orc_writer_time_zone_name", "GMT", "GMT", "The time zone name for ORC writer, the default ORC writer's time zone is GMT."},
            {"output_format_pretty_highlight_trailing_spaces", false, true, "A new setting."},
            {"allow_experimental_bfloat16_type", false, true, "Add new BFloat16 type"},
            {"allow_push_predicate_ast_for_distributed_subqueries", false, true, "A new setting"},
            {"output_format_pretty_squash_consecutive_ms", 0, 50, "Add new setting"},
            {"output_format_pretty_squash_max_wait_ms", 0, 1000, "Add new setting"},
            {"output_format_pretty_max_column_name_width_cut_to", 0, 24, "A new setting"},
            {"output_format_pretty_max_column_name_width_min_chars_to_cut", 0, 4, "A new setting"},
            {"output_format_pretty_multiline_fields", false, true, "A new setting"},
            {"output_format_pretty_fallback_to_vertical", false, true, "A new setting"},
            {"output_format_pretty_fallback_to_vertical_max_rows_per_chunk", 0, 100, "A new setting"},
            {"output_format_pretty_fallback_to_vertical_min_columns", 0, 5, "A new setting"},
            {"output_format_pretty_fallback_to_vertical_min_table_width", 0, 250, "A new setting"},
            {"merge_table_max_tables_to_look_for_schema_inference", 1, 1000, "A new setting"},
            {"max_autoincrement_series", 1000, 1000, "A new setting"},
            {"validate_enum_literals_in_operators", false, false, "A new setting"},
            {"allow_experimental_kusto_dialect", true, false, "A new setting"},
            {"allow_experimental_prql_dialect", true, false, "A new setting"},
            {"h3togeo_lon_lat_result_order", true, false, "A new setting"},
            {"max_parallel_replicas", 1, 1000, "Use up to 1000 parallel replicas by default."},
            {"allow_general_join_planning", false, true, "Allow more general join planning algorithm when hash join algorithm is enabled."},
            {"optimize_extract_common_expressions", false, true, "Optimize WHERE, PREWHERE, ON, HAVING and QUALIFY expressions by extracting common expressions out from disjunction of conjunctions."},
            /// Release closed. Please use 25.2
        });
        addSettingsChanges(settings_changes_history, "24.12",
        {
            /// Release closed. Please use 25.1
            {"allow_experimental_database_iceberg", false, false, "New setting."},
            {"shared_merge_tree_sync_parts_on_partition_operations", 1, 1, "New setting. By default parts are always synchronized"},
            {"query_plan_join_swap_table", "false", "auto", "New setting. Right table was always chosen before."},
            {"max_size_to_preallocate_for_aggregation", 100'000'000, 1'000'000'000'000, "Enable optimisation for bigger tables."},
            {"max_size_to_preallocate_for_joins", 100'000'000, 1'000'000'000'000, "Enable optimisation for bigger tables."},
            {"max_bytes_ratio_before_external_group_by", 0., 0., "New setting."},
            {"optimize_extract_common_expressions", false, false, "Introduce setting to optimize WHERE, PREWHERE, ON, HAVING and QUALIFY expressions by extracting common expressions out from disjunction of conjunctions."},
            {"max_bytes_ratio_before_external_sort", 0., 0., "New setting."},
            {"use_async_executor_for_materialized_views", false, false, "New setting."},
            {"http_response_headers", "", "", "New setting."},
            {"output_format_parquet_datetime_as_uint32", true, false, "Write DateTime as DateTime64(3) instead of UInt32 (these are the two Parquet types closest to DateTime)."},
            {"skip_redundant_aliases_in_udf", false, false, "When enabled, this allows you to use the same user defined function several times for several materialized columns in the same table."},
            {"parallel_replicas_index_analysis_only_on_coordinator", true, true, "Index analysis done only on replica-coordinator and skipped on other replicas. Effective only with enabled parallel_replicas_local_plan"}, // enabling it was moved to 24.10
            {"least_greatest_legacy_null_behavior", true, false, "New setting"},
            {"use_concurrency_control", false, true, "Enable concurrency control by default"},
            {"join_algorithm", "default", "direct,parallel_hash,hash", "'default' was deprecated in favor of explicitly specified join algorithms, also parallel_hash is now preferred over hash"},
            /// Release closed. Please use 25.1
        });
        addSettingsChanges(settings_changes_history, "24.11",
        {
            {"validate_mutation_query", false, true, "New setting to validate mutation queries by default."},
            {"enable_job_stack_trace", false, false, "Enables collecting stack traces from job's scheduling. Disabled by default to avoid performance overhead."},
            {"allow_suspicious_types_in_group_by", true, false, "Don't allow Variant/Dynamic types in GROUP BY by default"},
            {"allow_suspicious_types_in_order_by", true, false, "Don't allow Variant/Dynamic types in ORDER BY by default"},
            {"distributed_cache_discard_connection_if_unread_data", true, true, "New setting"},
            {"filesystem_cache_enable_background_download_for_metadata_files_in_packed_storage", true, true, "New setting"},
            {"filesystem_cache_enable_background_download_during_fetch", true, true, "New setting"},
            {"azure_check_objects_after_upload", false, false, "Check each uploaded object in azure blob storage to be sure that upload was successful"},
            {"backup_restore_keeper_max_retries", 20, 1000, "Should be big enough so the whole operation BACKUP or RESTORE operation won't fail because of a temporary [Zoo]Keeper failure in the middle of it."},
            {"backup_restore_failure_after_host_disconnected_for_seconds", 0, 3600, "New setting."},
            {"backup_restore_keeper_max_retries_while_initializing", 0, 20, "New setting."},
            {"backup_restore_keeper_max_retries_while_handling_error", 0, 20, "New setting."},
            {"backup_restore_finish_timeout_after_error_sec", 0, 180, "New setting."},
            {"query_plan_merge_filters", false, true, "Allow to merge filters in the query plan. This is required to properly support filter-push-down with a new analyzer."},
            {"parallel_replicas_local_plan", false, true, "Use local plan for local replica in a query with parallel replicas"},
            {"merge_tree_use_v1_object_and_dynamic_serialization", true, false, "Add new serialization V2 version for JSON and Dynamic types"},
            {"min_joined_block_size_bytes", 524288, 524288, "New setting."},
            {"allow_experimental_bfloat16_type", false, false, "Add new experimental BFloat16 type"},
            {"filesystem_cache_skip_download_if_exceeds_per_query_cache_write_limit", 1, 1, "Rename of setting skip_download_if_exceeds_query_cache_limit"},
            {"filesystem_cache_prefer_bigger_buffer_size", true, true, "New setting"},
            {"read_in_order_use_virtual_row", false, false, "Use virtual row while reading in order of primary key or its monotonic function fashion. It is useful when searching over multiple parts as only relevant ones are touched."},
            {"s3_skip_empty_files", false, true, "We hope it will provide better UX"},
            {"filesystem_cache_boundary_alignment", 0, 0, "New setting"},
            {"push_external_roles_in_interserver_queries", false, true, "New setting."},
            {"enable_variant_type", false, false, "Add alias to allow_experimental_variant_type"},
            {"enable_dynamic_type", false, false, "Add alias to allow_experimental_dynamic_type"},
            {"enable_json_type", false, false, "Add alias to allow_experimental_json_type"},
        });
        addSettingsChanges(settings_changes_history, "24.10",
        {
            {"query_metric_log_interval", 0, -1, "New setting."},
            {"enforce_strict_identifier_format", false, false, "New setting."},
            {"enable_parsing_to_custom_serialization", false, true, "New setting"},
            {"mongodb_throw_on_unsupported_query", false, true, "New setting."},
            {"enable_parallel_replicas", false, false, "Parallel replicas with read tasks became the Beta tier feature."},
            {"parallel_replicas_mode", "read_tasks", "read_tasks", "This setting was introduced as a part of making parallel replicas feature Beta"},
            {"filesystem_cache_name", "", "", "Filesystem cache name to use for stateless table engines or data lakes"},
            {"restore_replace_external_dictionary_source_to_null", false, false, "New setting."},
            {"show_create_query_identifier_quoting_rule", "when_necessary", "when_necessary", "New setting."},
            {"show_create_query_identifier_quoting_style", "Backticks", "Backticks", "New setting."},
            {"merge_tree_min_read_task_size", 8, 8, "New setting"},
            {"merge_tree_min_rows_for_concurrent_read_for_remote_filesystem", (20 * 8192), 0, "Setting is deprecated"},
            {"merge_tree_min_bytes_for_concurrent_read_for_remote_filesystem", (24 * 10 * 1024 * 1024), 0, "Setting is deprecated"},
            {"implicit_select", false, false, "A new setting."},
            {"output_format_native_write_json_as_string", false, false, "Add new setting to allow write JSON column as single String column in Native format"},
            {"output_format_binary_write_json_as_string", false, false, "Add new setting to write values of JSON type as JSON string in RowBinary output format"},
            {"input_format_binary_read_json_as_string", false, false, "Add new setting to read values of JSON type as JSON string in RowBinary input format"},
            {"min_free_disk_bytes_to_perform_insert", 0, 0, "New setting."},
            {"min_free_disk_ratio_to_perform_insert", 0.0, 0.0, "New setting."},
            {"parallel_replicas_local_plan", false, true, "Use local plan for local replica in a query with parallel replicas"},
            {"enable_named_columns_in_function_tuple", false, false, "Disabled pending usability improvements"},
            {"cloud_mode_database_engine", 1, 1, "A setting for ClickHouse Cloud"},
            {"allow_experimental_shared_set_join", 0, 0, "A setting for ClickHouse Cloud"},
            {"read_through_distributed_cache", 0, 0, "A setting for ClickHouse Cloud"},
            {"write_through_distributed_cache", 0, 0, "A setting for ClickHouse Cloud"},
            {"distributed_cache_throw_on_error", 0, 0, "A setting for ClickHouse Cloud"},
            {"distributed_cache_log_mode", "on_error", "on_error", "A setting for ClickHouse Cloud"},
            {"distributed_cache_fetch_metrics_only_from_current_az", 1, 1, "A setting for ClickHouse Cloud"},
            {"distributed_cache_connect_max_tries", 20, 20, "A setting for ClickHouse Cloud"},
            {"distributed_cache_receive_response_wait_milliseconds", 60000, 60000, "A setting for ClickHouse Cloud"},
            {"distributed_cache_receive_timeout_milliseconds", 10000, 10000, "A setting for ClickHouse Cloud"},
            {"distributed_cache_wait_connection_from_pool_milliseconds", 100, 100, "A setting for ClickHouse Cloud"},
            {"distributed_cache_bypass_connection_pool", 0, 0, "A setting for ClickHouse Cloud"},
            {"distributed_cache_pool_behaviour_on_limit", "allocate_bypassing_pool", "allocate_bypassing_pool", "A setting for ClickHouse Cloud"},
            {"distributed_cache_read_alignment", 0, 0, "A setting for ClickHouse Cloud"},
            {"distributed_cache_max_unacked_inflight_packets", 10, 10, "A setting for ClickHouse Cloud"},
            {"distributed_cache_data_packet_ack_window", 5, 5, "A setting for ClickHouse Cloud"},
            {"input_format_parquet_enable_row_group_prefetch", false, true, "Enable row group prefetching during parquet parsing. Currently, only single-threaded parsing can prefetch."},
            {"input_format_orc_dictionary_as_low_cardinality", false, true, "Treat ORC dictionary encoded columns as LowCardinality columns while reading ORC files"},
            {"allow_experimental_refreshable_materialized_view", false, true, "Not experimental anymore"},
            {"max_parts_to_move", 0, 1000, "New setting"},
            {"hnsw_candidate_list_size_for_search", 64, 256, "New setting. Previously, the value was optionally specified in CREATE INDEX and 64 by default."},
            {"allow_reorder_prewhere_conditions", true, true, "New setting"},
            {"input_format_parquet_bloom_filter_push_down", false, false, "When reading Parquet files, skip whole row groups based on the WHERE/PREWHERE expressions and bloom filter in the Parquet metadata."},
            {"date_time_64_output_format_cut_trailing_zeros_align_to_groups_of_thousands", false, false, "Dynamically trim the trailing zeros of datetime64 values to adjust the output scale to (0, 3, 6), corresponding to 'seconds', 'milliseconds', and 'microseconds'."},
            {"parallel_replicas_index_analysis_only_on_coordinator", false, true, "Index analysis done only on replica-coordinator and skipped on other replicas. Effective only with enabled parallel_replicas_local_plan"},
            {"distributed_cache_discard_connection_if_unread_data", true, true, "New setting"},
            {"azure_check_objects_after_upload", false, false, "Check each uploaded object in azure blob storage to be sure that upload was successful"},
            {"backup_restore_keeper_max_retries", 20, 1000, "Should be big enough so the whole operation BACKUP or RESTORE operation won't fail because of a temporary [Zoo]Keeper failure in the middle of it."},
            {"backup_restore_failure_after_host_disconnected_for_seconds", 0, 3600, "New setting."},
            {"backup_restore_keeper_max_retries_while_initializing", 0, 20, "New setting."},
            {"backup_restore_keeper_max_retries_while_handling_error", 0, 20, "New setting."},
            {"backup_restore_finish_timeout_after_error_sec", 0, 180, "New setting."},
        });
        addSettingsChanges(settings_changes_history, "24.9",
        {
            {"output_format_orc_dictionary_key_size_threshold", 0.0, 0.0, "For a string column in ORC output format, if the number of distinct values is greater than this fraction of the total number of non-null rows, turn off dictionary encoding. Otherwise dictionary encoding is enabled"},
            {"input_format_json_empty_as_default", false, false, "Added new setting to allow to treat empty fields in JSON input as default values."},
            {"input_format_try_infer_variants", false, false, "Try to infer Variant type in text formats when there is more than one possible type for column/array elements"},
            {"join_output_by_rowlist_perkey_rows_threshold", 0, 5, "The lower limit of per-key average rows in the right table to determine whether to output by row list in hash join."},
            {"create_if_not_exists", false, false, "New setting."},
            {"allow_materialized_view_with_bad_select", true, true, "Support (but not enable yet) stricter validation in CREATE MATERIALIZED VIEW"},
            {"parallel_replicas_mark_segment_size", 128, 0, "Value for this setting now determined automatically"},
            {"database_replicated_allow_replicated_engine_arguments", 1, 0, "Don't allow explicit arguments by default"},
            {"database_replicated_allow_explicit_uuid", 1, 0, "Added a new setting to disallow explicitly specifying table UUID"},
            {"parallel_replicas_local_plan", false, false, "Use local plan for local replica in a query with parallel replicas"},
            {"join_to_sort_minimum_perkey_rows", 0, 40, "The lower limit of per-key average rows in the right table to determine whether to rerange the right table by key in left or inner join. This setting ensures that the optimization is not applied for sparse table keys"},
            {"join_to_sort_maximum_table_rows", 0, 10000, "The maximum number of rows in the right table to determine whether to rerange the right table by key in left or inner join"},
            {"allow_experimental_join_right_table_sorting", false, false, "If it is set to true, and the conditions of `join_to_sort_minimum_perkey_rows` and `join_to_sort_maximum_table_rows` are met, rerange the right table by key to improve the performance in left or inner hash join"},
            {"mongodb_throw_on_unsupported_query", false, true, "New setting."},
            {"min_free_disk_bytes_to_perform_insert", 0, 0, "Maintain some free disk space bytes from inserts while still allowing for temporary writing."},
            {"min_free_disk_ratio_to_perform_insert", 0.0, 0.0, "Maintain some free disk space bytes expressed as ratio to total disk space from inserts while still allowing for temporary writing."},
        });
        addSettingsChanges(settings_changes_history, "24.8",
        {
            {"rows_before_aggregation", false, false, "Provide exact value for rows_before_aggregation statistic, represents the number of rows read before aggregation"},
            {"restore_replace_external_table_functions_to_null", false, false, "New setting."},
            {"restore_replace_external_engines_to_null", false, false, "New setting."},
            {"input_format_json_max_depth", 1000000, 1000, "It was unlimited in previous versions, but that was unsafe."},
            {"merge_tree_min_bytes_per_task_for_remote_reading", 4194304, 2097152, "Value is unified with `filesystem_prefetch_min_bytes_for_single_read_task`"},
            {"use_hive_partitioning", false, false, "Allows to use hive partitioning for File, URL, S3, AzureBlobStorage and HDFS engines."},
            {"allow_experimental_kafka_offsets_storage_in_keeper", false, false, "Allow the usage of experimental Kafka storage engine that stores the committed offsets in ClickHouse Keeper"},
            {"allow_archive_path_syntax", true, true, "Added new setting to allow disabling archive path syntax."},
            {"query_cache_tag", "", "", "New setting for labeling query cache settings."},
            {"allow_experimental_time_series_table", false, false, "Added new setting to allow the TimeSeries table engine"},
            {"enable_analyzer", 1, 1, "Added an alias to a setting `allow_experimental_analyzer`."},
            {"optimize_functions_to_subcolumns", false, true, "Enabled settings by default"},
            {"allow_experimental_json_type", false, false, "Add new experimental JSON type"},
            {"use_json_alias_for_old_object_type", true, false, "Use JSON type alias to create new JSON type"},
            {"type_json_skip_duplicated_paths", false, false, "Allow to skip duplicated paths during JSON parsing"},
            {"allow_experimental_vector_similarity_index", false, false, "Added new setting to allow experimental vector similarity indexes"},
            {"input_format_try_infer_datetimes_only_datetime64", true, false, "Allow to infer DateTime instead of DateTime64 in data formats"},
        });
        addSettingsChanges(settings_changes_history, "24.7",
        {
            {"output_format_parquet_write_page_index", false, true, "Add a possibility to write page index into parquet files."},
            {"output_format_binary_encode_types_in_binary_format", false, false, "Added new setting to allow to write type names in binary format in RowBinaryWithNamesAndTypes output format"},
            {"input_format_binary_decode_types_in_binary_format", false, false, "Added new setting to allow to read type names in binary format in RowBinaryWithNamesAndTypes input format"},
            {"output_format_native_encode_types_in_binary_format", false, false, "Added new setting to allow to write type names in binary format in Native output format"},
            {"input_format_native_decode_types_in_binary_format", false, false, "Added new setting to allow to read type names in binary format in Native output format"},
            {"read_in_order_use_buffering", false, true, "Use buffering before merging while reading in order of primary key"},
            {"enable_named_columns_in_function_tuple", false, false, "Generate named tuples in function tuple() when all names are unique and can be treated as unquoted identifiers."},
            {"optimize_trivial_insert_select", true, false, "The optimization does not make sense in many cases."},
            {"dictionary_validate_primary_key_type", false, false, "Validate primary key type for dictionaries. By default id type for simple layouts will be implicitly converted to UInt64."},
            {"collect_hash_table_stats_during_joins", false, true, "New setting."},
            {"max_size_to_preallocate_for_joins", 0, 100'000'000, "New setting."},
            {"input_format_orc_reader_time_zone_name", "GMT", "GMT", "The time zone name for ORC row reader, the default ORC row reader's time zone is GMT."},
            {"database_replicated_allow_heavy_create", true, false, "Long-running DDL queries (CREATE AS SELECT and POPULATE) for Replicated database engine was forbidden"},
            {"query_plan_merge_filters", false, false, "Allow to merge filters in the query plan"},
            {"azure_sdk_max_retries", 10, 10, "Maximum number of retries in azure sdk"},
            {"azure_sdk_retry_initial_backoff_ms", 10, 10, "Minimal backoff between retries in azure sdk"},
            {"azure_sdk_retry_max_backoff_ms", 1000, 1000, "Maximal backoff between retries in azure sdk"},
            {"ignore_on_cluster_for_replicated_named_collections_queries", false, false, "Ignore ON CLUSTER clause for replicated named collections management queries."},
            {"backup_restore_s3_retry_attempts", 1000,1000, "Setting for Aws::Client::RetryStrategy, Aws::Client does retries itself, 0 means no retries. It takes place only for backup/restore."},
            {"postgresql_connection_attempt_timeout", 2, 2, "Allow to control 'connect_timeout' parameter of PostgreSQL connection."},
            {"postgresql_connection_pool_retries", 2, 2, "Allow to control the number of retries in PostgreSQL connection pool."}
        });
        addSettingsChanges(settings_changes_history, "24.6",
        {
            {"materialize_skip_indexes_on_insert", true, true, "Added new setting to allow to disable materialization of skip indexes on insert"},
            {"materialize_statistics_on_insert", true, true, "Added new setting to allow to disable materialization of statistics on insert"},
            {"input_format_parquet_use_native_reader", false, false, "When reading Parquet files, to use native reader instead of arrow reader."},
            {"hdfs_throw_on_zero_files_match", false, false, "Allow to throw an error when ListObjects request cannot match any files in HDFS engine instead of empty query result"},
            {"azure_throw_on_zero_files_match", false, false, "Allow to throw an error when ListObjects request cannot match any files in AzureBlobStorage engine instead of empty query result"},
            {"s3_validate_request_settings", true, true, "Allow to disable S3 request settings validation"},
            {"allow_experimental_full_text_index", false, false, "Enable experimental full-text index"},
            {"azure_skip_empty_files", false, false, "Allow to skip empty files in azure table engine"},
            {"hdfs_ignore_file_doesnt_exist", false, false, "Allow to return 0 rows when the requested files don't exist instead of throwing an exception in HDFS table engine"},
            {"azure_ignore_file_doesnt_exist", false, false, "Allow to return 0 rows when the requested files don't exist instead of throwing an exception in AzureBlobStorage table engine"},
            {"s3_ignore_file_doesnt_exist", false, false, "Allow to return 0 rows when the requested files don't exist instead of throwing an exception in S3 table engine"},
            {"s3_max_part_number", 10000, 10000, "Maximum part number number for s3 upload part"},
            {"s3_max_single_operation_copy_size", 32 * 1024 * 1024, 32 * 1024 * 1024, "Maximum size for a single copy operation in s3"},
            {"input_format_parquet_max_block_size", 8192, DEFAULT_BLOCK_SIZE, "Increase block size for parquet reader."},
            {"input_format_parquet_prefer_block_bytes", 0, DEFAULT_BLOCK_SIZE * 256, "Average block bytes output by parquet reader."},
            {"enable_blob_storage_log", true, true, "Write information about blob storage operations to system.blob_storage_log table"},
            {"allow_deprecated_snowflake_conversion_functions", true, false, "Disabled deprecated functions snowflakeToDateTime[64] and dateTime[64]ToSnowflake."},
            {"allow_statistic_optimize", false, false, "Old setting which popped up here being renamed."},
            {"allow_experimental_statistic", false, false, "Old setting which popped up here being renamed."},
            {"allow_statistics_optimize", false, false, "The setting was renamed. The previous name is `allow_statistic_optimize`."},
            {"allow_experimental_statistics", false, false, "The setting was renamed. The previous name is `allow_experimental_statistic`."},
            {"enable_vertical_final", false, true, "Enable vertical final by default again after fixing bug"},
            {"parallel_replicas_custom_key_range_lower", 0, 0, "Add settings to control the range filter when using parallel replicas with dynamic shards"},
            {"parallel_replicas_custom_key_range_upper", 0, 0, "Add settings to control the range filter when using parallel replicas with dynamic shards. A value of 0 disables the upper limit"},
            {"output_format_pretty_display_footer_column_names", 0, 1, "Add a setting to display column names in the footer if there are many rows. Threshold value is controlled by output_format_pretty_display_footer_column_names_min_rows."},
            {"output_format_pretty_display_footer_column_names_min_rows", 0, 50, "Add a setting to control the threshold value for setting output_format_pretty_display_footer_column_names_min_rows. Default 50."},
            {"output_format_csv_serialize_tuple_into_separate_columns", true, true, "A new way of how interpret tuples in CSV format was added."},
            {"input_format_csv_deserialize_separate_columns_into_tuple", true, true, "A new way of how interpret tuples in CSV format was added."},
            {"input_format_csv_try_infer_strings_from_quoted_tuples", true, true, "A new way of how interpret tuples in CSV format was added."},
        });
        addSettingsChanges(settings_changes_history, "24.5",
        {
            {"allow_deprecated_error_prone_window_functions", true, false, "Allow usage of deprecated error prone window functions (neighbor, runningAccumulate, runningDifferenceStartingWithFirstValue, runningDifference)"},
            {"allow_experimental_join_condition", false, false, "Support join with inequal conditions which involve columns from both left and right table. e.g. t1.y < t2.y."},
            {"input_format_tsv_crlf_end_of_line", false, false, "Enables reading of CRLF line endings with TSV formats"},
            {"output_format_parquet_use_custom_encoder", false, true, "Enable custom Parquet encoder."},
            {"cross_join_min_rows_to_compress", 0, 10000000, "Minimal count of rows to compress block in CROSS JOIN. Zero value means - disable this threshold. This block is compressed when any of the two thresholds (by rows or by bytes) are reached."},
            {"cross_join_min_bytes_to_compress", 0, 1_GiB, "Minimal size of block to compress in CROSS JOIN. Zero value means - disable this threshold. This block is compressed when any of the two thresholds (by rows or by bytes) are reached."},
            {"http_max_chunk_size", 0, 0, "Internal limitation"},
            {"prefer_external_sort_block_bytes", 0, DEFAULT_BLOCK_SIZE * 256, "Prefer maximum block bytes for external sort, reduce the memory usage during merging."},
            {"input_format_force_null_for_omitted_fields", false, false, "Disable type-defaults for omitted fields when needed"},
            {"cast_string_to_dynamic_use_inference", false, false, "Add setting to allow converting String to Dynamic through parsing"},
            {"allow_experimental_dynamic_type", false, false, "Add new experimental Dynamic type"},
            {"azure_max_blocks_in_multipart_upload", 50000, 50000, "Maximum number of blocks in multipart upload for Azure."},
            {"allow_archive_path_syntax", false, true, "Added new setting to allow disabling archive path syntax."},
        });
        addSettingsChanges(settings_changes_history, "24.4",
        {
            {"input_format_json_throw_on_bad_escape_sequence", true, true, "Allow to save JSON strings with bad escape sequences"},
            {"max_parsing_threads", 0, 0, "Add a separate setting to control number of threads in parallel parsing from files"},
            {"ignore_drop_queries_probability", 0, 0, "Allow to ignore drop queries in server with specified probability for testing purposes"},
            {"lightweight_deletes_sync", 2, 2, "The same as 'mutation_sync', but controls only execution of lightweight deletes"},
            {"query_cache_system_table_handling", "save", "throw", "The query cache no longer caches results of queries against system tables"},
            {"input_format_json_ignore_unnecessary_fields", false, true, "Ignore unnecessary fields and not parse them. Enabling this may not throw exceptions on json strings of invalid format or with duplicated fields"},
            {"input_format_hive_text_allow_variable_number_of_columns", false, true, "Ignore extra columns in Hive Text input (if file has more columns than expected) and treat missing fields in Hive Text input as default values."},
            {"allow_experimental_database_replicated", false, true, "Database engine Replicated is now in Beta stage"},
            {"temporary_data_in_cache_reserve_space_wait_lock_timeout_milliseconds", (10 * 60 * 1000), (10 * 60 * 1000), "Wait time to lock cache for sapce reservation in temporary data in filesystem cache"},
            {"optimize_rewrite_sum_if_to_count_if", false, true, "Only available for the analyzer, where it works correctly"},
            {"azure_allow_parallel_part_upload", "true", "true", "Use multiple threads for azure multipart upload."},
            {"max_recursive_cte_evaluation_depth", DBMS_RECURSIVE_CTE_MAX_EVALUATION_DEPTH, DBMS_RECURSIVE_CTE_MAX_EVALUATION_DEPTH, "Maximum limit on recursive CTE evaluation depth"},
            {"query_plan_convert_outer_join_to_inner_join", false, true, "Allow to convert OUTER JOIN to INNER JOIN if filter after JOIN always filters default values"},
        });
        addSettingsChanges(settings_changes_history, "24.3",
        {
            {"s3_connect_timeout_ms", 1000, 1000, "Introduce new dedicated setting for s3 connection timeout"},
            {"allow_experimental_shared_merge_tree", false, true, "The setting is obsolete"},
            {"use_page_cache_for_disks_without_file_cache", false, false, "Added userspace page cache"},
            {"read_from_page_cache_if_exists_otherwise_bypass_cache", false, false, "Added userspace page cache"},
            {"page_cache_inject_eviction", false, false, "Added userspace page cache"},
            {"default_table_engine", "None", "MergeTree", "Set default table engine to MergeTree for better usability"},
            {"input_format_json_use_string_type_for_ambiguous_paths_in_named_tuples_inference_from_objects", false, false, "Allow to use String type for ambiguous paths during named tuple inference from JSON objects"},
            {"traverse_shadow_remote_data_paths", false, false, "Traverse shadow directory when query system.remote_data_paths."},
            {"throw_if_deduplication_in_dependent_materialized_views_enabled_with_async_insert", false, true, "Deduplication in dependent materialized view cannot work together with async inserts."},
            {"parallel_replicas_allow_in_with_subquery", false, true, "If true, subquery for IN will be executed on every follower replica"},
            {"log_processors_profiles", false, true, "Enable by default"},
            {"function_locate_has_mysql_compatible_argument_order", false, true, "Increase compatibility with MySQL's locate function."},
            {"allow_suspicious_primary_key", true, false, "Forbid suspicious PRIMARY KEY/ORDER BY for MergeTree (i.e. SimpleAggregateFunction)"},
            {"filesystem_cache_reserve_space_wait_lock_timeout_milliseconds", 1000, 1000, "Wait time to lock cache for sapce reservation in filesystem cache"},
            {"max_parser_backtracks", 0, 1000000, "Limiting the complexity of parsing"},
            {"analyzer_compatibility_join_using_top_level_identifier", false, false, "Force to resolve identifier in JOIN USING from projection"},
            {"distributed_insert_skip_read_only_replicas", false, false, "If true, INSERT into Distributed will skip read-only replicas"},
            {"keeper_max_retries", 10, 10, "Max retries for general keeper operations"},
            {"keeper_retry_initial_backoff_ms", 100, 100, "Initial backoff timeout for general keeper operations"},
            {"keeper_retry_max_backoff_ms", 5000, 5000, "Max backoff timeout for general keeper operations"},
            {"s3queue_allow_experimental_sharded_mode", false, false, "Enable experimental sharded mode of S3Queue table engine. It is experimental because it will be rewritten"},
            {"allow_experimental_analyzer", false, true, "Enable analyzer and planner by default."},
            {"merge_tree_read_split_ranges_into_intersecting_and_non_intersecting_injection_probability", 0.0, 0.0, "For testing of `PartsSplitter` - split read ranges into intersecting and non intersecting every time you read from MergeTree with the specified probability."},
            {"allow_get_client_http_header", false, false, "Introduced a new function."},
            {"output_format_pretty_row_numbers", false, true, "It is better for usability."},
            {"output_format_pretty_max_value_width_apply_for_single_value", true, false, "Single values in Pretty formats won't be cut."},
            {"output_format_parquet_string_as_string", false, true, "ClickHouse allows arbitrary binary data in the String data type, which is typically UTF-8. Parquet/ORC/Arrow Strings only support UTF-8. That's why you can choose which Arrow's data type to use for the ClickHouse String data type - String or Binary. While Binary would be more correct and compatible, using String by default will correspond to user expectations in most cases."},
            {"output_format_orc_string_as_string", false, true, "ClickHouse allows arbitrary binary data in the String data type, which is typically UTF-8. Parquet/ORC/Arrow Strings only support UTF-8. That's why you can choose which Arrow's data type to use for the ClickHouse String data type - String or Binary. While Binary would be more correct and compatible, using String by default will correspond to user expectations in most cases."},
            {"output_format_arrow_string_as_string", false, true, "ClickHouse allows arbitrary binary data in the String data type, which is typically UTF-8. Parquet/ORC/Arrow Strings only support UTF-8. That's why you can choose which Arrow's data type to use for the ClickHouse String data type - String or Binary. While Binary would be more correct and compatible, using String by default will correspond to user expectations in most cases."},
            {"output_format_parquet_compression_method", "lz4", "zstd", "Parquet/ORC/Arrow support many compression methods, including lz4 and zstd. ClickHouse supports each and every compression method. Some inferior tools, such as 'duckdb', lack support for the faster `lz4` compression method, that's why we set zstd by default."},
            {"output_format_orc_compression_method", "lz4", "zstd", "Parquet/ORC/Arrow support many compression methods, including lz4 and zstd. ClickHouse supports each and every compression method. Some inferior tools, such as 'duckdb', lack support for the faster `lz4` compression method, that's why we set zstd by default."},
            {"output_format_pretty_highlight_digit_groups", false, true, "If enabled and if output is a terminal, highlight every digit corresponding to the number of thousands, millions, etc. with underline."},
            {"geo_distance_returns_float64_on_float64_arguments", false, true, "Increase the default precision."},
            {"azure_max_inflight_parts_for_one_file", 20, 20, "The maximum number of a concurrent loaded parts in multipart upload request. 0 means unlimited."},
            {"azure_strict_upload_part_size", 0, 0, "The exact size of part to upload during multipart upload to Azure blob storage."},
            {"azure_min_upload_part_size", 16*1024*1024, 16*1024*1024, "The minimum size of part to upload during multipart upload to Azure blob storage."},
            {"azure_max_upload_part_size", 5ull*1024*1024*1024, 5ull*1024*1024*1024, "The maximum size of part to upload during multipart upload to Azure blob storage."},
            {"azure_upload_part_size_multiply_factor", 2, 2, "Multiply azure_min_upload_part_size by this factor each time azure_multiply_parts_count_threshold parts were uploaded from a single write to Azure blob storage."},
            {"azure_upload_part_size_multiply_parts_count_threshold", 500, 500, "Each time this number of parts was uploaded to Azure blob storage, azure_min_upload_part_size is multiplied by azure_upload_part_size_multiply_factor."},
            {"output_format_csv_serialize_tuple_into_separate_columns", true, true, "A new way of how interpret tuples in CSV format was added."},
            {"input_format_csv_deserialize_separate_columns_into_tuple", true, true, "A new way of how interpret tuples in CSV format was added."},
            {"input_format_csv_try_infer_strings_from_quoted_tuples", true, true, "A new way of how interpret tuples in CSV format was added."},
        });
        addSettingsChanges(settings_changes_history, "24.2",
        {
            {"allow_suspicious_variant_types", true, false, "Don't allow creating Variant type with suspicious variants by default"},
            {"validate_experimental_and_suspicious_types_inside_nested_types", false, true, "Validate usage of experimental and suspicious types inside nested types"},
            {"output_format_values_escape_quote_with_quote", false, false, "If true escape ' with '', otherwise quoted with \\'"},
            {"output_format_pretty_single_large_number_tip_threshold", 0, 1'000'000, "Print a readable number tip on the right side of the table if the block consists of a single number which exceeds this value (except 0)"},
            {"input_format_try_infer_exponent_floats", true, false, "Don't infer floats in exponential notation by default"},
            {"query_plan_optimize_prewhere", true, true, "Allow to push down filter to PREWHERE expression for supported storages"},
            {"async_insert_max_data_size", 1000000, 10485760, "The previous value appeared to be too small."},
            {"async_insert_poll_timeout_ms", 10, 10, "Timeout in milliseconds for polling data from asynchronous insert queue"},
            {"async_insert_use_adaptive_busy_timeout", false, true, "Use adaptive asynchronous insert timeout"},
            {"async_insert_busy_timeout_min_ms", 50, 50, "The minimum value of the asynchronous insert timeout in milliseconds; it also serves as the initial value, which may be increased later by the adaptive algorithm"},
            {"async_insert_busy_timeout_max_ms", 200, 200, "The minimum value of the asynchronous insert timeout in milliseconds; async_insert_busy_timeout_ms is aliased to async_insert_busy_timeout_max_ms"},
            {"async_insert_busy_timeout_increase_rate", 0.2, 0.2, "The exponential growth rate at which the adaptive asynchronous insert timeout increases"},
            {"async_insert_busy_timeout_decrease_rate", 0.2, 0.2, "The exponential growth rate at which the adaptive asynchronous insert timeout decreases"},
            {"format_template_row_format", "", "", "Template row format string can be set directly in query"},
            {"format_template_resultset_format", "", "", "Template result set format string can be set in query"},
            {"split_parts_ranges_into_intersecting_and_non_intersecting_final", true, true, "Allow to split parts ranges into intersecting and non intersecting during FINAL optimization"},
            {"split_intersecting_parts_ranges_into_layers_final", true, true, "Allow to split intersecting parts ranges into layers during FINAL optimization"},
            {"azure_max_single_part_copy_size", 256*1024*1024, 256*1024*1024, "The maximum size of object to copy using single part copy to Azure blob storage."},
            {"min_external_table_block_size_rows", DEFAULT_INSERT_BLOCK_SIZE, DEFAULT_INSERT_BLOCK_SIZE, "Squash blocks passed to external table to specified size in rows, if blocks are not big enough"},
            {"min_external_table_block_size_bytes", DEFAULT_INSERT_BLOCK_SIZE * 256, DEFAULT_INSERT_BLOCK_SIZE * 256, "Squash blocks passed to external table to specified size in bytes, if blocks are not big enough."},
            {"parallel_replicas_prefer_local_join", true, true, "If true, and JOIN can be executed with parallel replicas algorithm, and all storages of right JOIN part are *MergeTree, local JOIN will be used instead of GLOBAL JOIN."},
            {"optimize_time_filter_with_preimage", true, true, "Optimize Date and DateTime predicates by converting functions into equivalent comparisons without conversions (e.g. toYear(col) = 2023 -> col >= '2023-01-01' AND col <= '2023-12-31')"},
            {"extract_key_value_pairs_max_pairs_per_row", 0, 0, "Max number of pairs that can be produced by the `extractKeyValuePairs` function. Used as a safeguard against consuming too much memory."},
            {"default_view_definer", "CURRENT_USER", "CURRENT_USER", "Allows to set default `DEFINER` option while creating a view"},
            {"default_materialized_view_sql_security", "DEFINER", "DEFINER", "Allows to set a default value for SQL SECURITY option when creating a materialized view"},
            {"default_normal_view_sql_security", "INVOKER", "INVOKER", "Allows to set default `SQL SECURITY` option while creating a normal view"},
            {"mysql_map_string_to_text_in_show_columns", false, true, "Reduce the configuration effort to connect ClickHouse with BI tools."},
            {"mysql_map_fixed_string_to_text_in_show_columns", false, true, "Reduce the configuration effort to connect ClickHouse with BI tools."},
        });
        addSettingsChanges(settings_changes_history, "24.1",
        {
            {"print_pretty_type_names", false, true, "Better user experience."},
            {"input_format_json_read_bools_as_strings", false, true, "Allow to read bools as strings in JSON formats by default"},
            {"output_format_arrow_use_signed_indexes_for_dictionary", false, true, "Use signed indexes type for Arrow dictionaries by default as it's recommended"},
            {"allow_experimental_variant_type", false, false, "Add new experimental Variant type"},
            {"use_variant_as_common_type", false, false, "Allow to use Variant in if/multiIf if there is no common type"},
            {"output_format_arrow_use_64_bit_indexes_for_dictionary", false, false, "Allow to use 64 bit indexes type in Arrow dictionaries"},
            {"parallel_replicas_mark_segment_size", 128, 128, "Add new setting to control segment size in new parallel replicas coordinator implementation"},
            {"ignore_materialized_views_with_dropped_target_table", false, false, "Add new setting to allow to ignore materialized views with dropped target table"},
            {"output_format_compression_level", 3, 3, "Allow to change compression level in the query output"},
            {"output_format_compression_zstd_window_log", 0, 0, "Allow to change zstd window log in the query output when zstd compression is used"},
            {"enable_zstd_qat_codec", false, false, "Add new ZSTD_QAT codec"},
            {"enable_vertical_final", false, true, "Use vertical final by default"},
            {"output_format_arrow_use_64_bit_indexes_for_dictionary", false, false, "Allow to use 64 bit indexes type in Arrow dictionaries"},
            {"max_rows_in_set_to_optimize_join", 100000, 0, "Disable join optimization as it prevents from read in order optimization"},
            {"output_format_pretty_color", true, "auto", "Setting is changed to allow also for auto value, disabling ANSI escapes if output is not a tty"},
            {"function_visible_width_behavior", 0, 1, "We changed the default behavior of `visibleWidth` to be more precise"},
            {"max_estimated_execution_time", 0, 0, "Separate max_execution_time and max_estimated_execution_time"},
            {"iceberg_engine_ignore_schema_evolution", false, false, "Allow to ignore schema evolution in Iceberg table engine"},
            {"optimize_injective_functions_in_group_by", false, true, "Replace injective functions by it's arguments in GROUP BY section in analyzer"},
            {"update_insert_deduplication_token_in_dependent_materialized_views", false, false, "Allow to update insert deduplication token with table identifier during insert in dependent materialized views"},
            {"azure_max_unexpected_write_error_retries", 4, 4, "The maximum number of retries in case of unexpected errors during Azure blob storage write"},
            {"split_parts_ranges_into_intersecting_and_non_intersecting_final", false, true, "Allow to split parts ranges into intersecting and non intersecting during FINAL optimization"},
            {"split_intersecting_parts_ranges_into_layers_final", true, true, "Allow to split intersecting parts ranges into layers during FINAL optimization"}
        });
        addSettingsChanges(settings_changes_history, "23.12",
        {
            {"allow_suspicious_ttl_expressions", true, false, "It is a new setting, and in previous versions the behavior was equivalent to allowing."},
            {"input_format_parquet_allow_missing_columns", false, true, "Allow missing columns in Parquet files by default"},
            {"input_format_orc_allow_missing_columns", false, true, "Allow missing columns in ORC files by default"},
            {"input_format_arrow_allow_missing_columns", false, true, "Allow missing columns in Arrow files by default"}
        });
        addSettingsChanges(settings_changes_history, "23.11",
        {
            {"parsedatetime_parse_without_leading_zeros", false, true, "Improved compatibility with MySQL DATE_FORMAT/STR_TO_DATE"}
        });
        addSettingsChanges(settings_changes_history, "23.9",
        {
            {"optimize_group_by_constant_keys", false, true, "Optimize group by constant keys by default"},
            {"input_format_json_try_infer_named_tuples_from_objects", false, true, "Try to infer named Tuples from JSON objects by default"},
            {"input_format_json_read_numbers_as_strings", false, true, "Allow to read numbers as strings in JSON formats by default"},
            {"input_format_json_read_arrays_as_strings", false, true, "Allow to read arrays as strings in JSON formats by default"},
            {"input_format_json_infer_incomplete_types_as_strings", false, true, "Allow to infer incomplete types as Strings in JSON formats by default"},
            {"input_format_json_try_infer_numbers_from_strings", true, false, "Don't infer numbers from strings in JSON formats by default to prevent possible parsing errors"},
            {"http_write_exception_in_output_format", false, true, "Output valid JSON/XML on exception in HTTP streaming."}
        });
        addSettingsChanges(settings_changes_history, "23.8",
        {
            {"rewrite_count_distinct_if_with_count_distinct_implementation", false, true, "Rewrite countDistinctIf with count_distinct_implementation configuration"}
        });
        addSettingsChanges(settings_changes_history, "23.7",
        {
            {"function_sleep_max_microseconds_per_block", 0, 3000000, "In previous versions, the maximum sleep time of 3 seconds was applied only for `sleep`, but not for `sleepEachRow` function. In the new version, we introduce this setting. If you set compatibility with the previous versions, we will disable the limit altogether."}
        });
        addSettingsChanges(settings_changes_history, "23.6",
        {
            {"http_send_timeout", 180, 30, "3 minutes seems crazy long. Note that this is timeout for a single network write call, not for the whole upload operation."},
            {"http_receive_timeout", 180, 30, "See http_send_timeout."}
        });
        addSettingsChanges(settings_changes_history, "23.5",
        {
            {"input_format_parquet_preserve_order", true, false, "Allow Parquet reader to reorder rows for better parallelism."},
            {"parallelize_output_from_storages", false, true, "Allow parallelism when executing queries that read from file/url/s3/etc. This may reorder rows."},
            {"use_with_fill_by_sorting_prefix", false, true, "Columns preceding WITH FILL columns in ORDER BY clause form sorting prefix. Rows with different values in sorting prefix are filled independently"},
            {"output_format_parquet_compliant_nested_types", false, true, "Change an internal field name in output Parquet file schema."}
        });
        addSettingsChanges(settings_changes_history, "23.4",
        {
            {"allow_suspicious_indices", true, false, "If true, index can defined with identical expressions"},
            {"allow_nonconst_timezone_arguments", true, false, "Allow non-const timezone arguments in certain time-related functions like toTimeZone(), fromUnixTimestamp*(), snowflakeToDateTime*()."},
            {"connect_timeout_with_failover_ms", 50, 1000, "Increase default connect timeout because of async connect"},
            {"connect_timeout_with_failover_secure_ms", 100, 1000, "Increase default secure connect timeout because of async connect"},
            {"hedged_connection_timeout_ms", 100, 50, "Start new connection in hedged requests after 50 ms instead of 100 to correspond with previous connect timeout"},
            {"formatdatetime_f_prints_single_zero", true, false, "Improved compatibility with MySQL DATE_FORMAT()/STR_TO_DATE()"},
            {"formatdatetime_parsedatetime_m_is_month_name", false, true, "Improved compatibility with MySQL DATE_FORMAT/STR_TO_DATE"}
        });
        addSettingsChanges(settings_changes_history, "23.3",
        {
            {"output_format_parquet_version", "1.0", "2.latest", "Use latest Parquet format version for output format"},
            {"input_format_json_ignore_unknown_keys_in_named_tuple", false, true, "Improve parsing JSON objects as named tuples"},
            {"input_format_native_allow_types_conversion", false, true, "Allow types conversion in Native input forma"},
            {"output_format_arrow_compression_method", "none", "lz4_frame", "Use lz4 compression in Arrow output format by default"},
            {"output_format_parquet_compression_method", "snappy", "lz4", "Use lz4 compression in Parquet output format by default"},
            {"output_format_orc_compression_method", "none", "lz4_frame", "Use lz4 compression in ORC output format by default"},
            {"async_query_sending_for_remote", false, true, "Create connections and send query async across shards"}
        });
        addSettingsChanges(settings_changes_history, "23.2",
        {
            {"output_format_parquet_fixed_string_as_fixed_byte_array", false, true, "Use Parquet FIXED_LENGTH_BYTE_ARRAY type for FixedString by default"},
            {"output_format_arrow_fixed_string_as_fixed_byte_array", false, true, "Use Arrow FIXED_SIZE_BINARY type for FixedString by default"},
            {"query_plan_remove_redundant_distinct", false, true, "Remove redundant Distinct step in query plan"},
            {"optimize_duplicate_order_by_and_distinct", true, false, "Remove duplicate ORDER BY and DISTINCT if it's possible"},
            {"insert_keeper_max_retries", 0, 20, "Enable reconnections to Keeper on INSERT, improve reliability"}
        });
        addSettingsChanges(settings_changes_history, "23.1",
        {
            {"input_format_json_read_objects_as_strings", 0, 1, "Enable reading nested json objects as strings while object type is experimental"},
            {"input_format_json_defaults_for_missing_elements_in_named_tuple", false, true, "Allow missing elements in JSON objects while reading named tuples by default"},
            {"input_format_csv_detect_header", false, true, "Detect header in CSV format by default"},
            {"input_format_tsv_detect_header", false, true, "Detect header in TSV format by default"},
            {"input_format_custom_detect_header", false, true, "Detect header in CustomSeparated format by default"},
            {"query_plan_remove_redundant_sorting", false, true, "Remove redundant sorting in query plan. For example, sorting steps related to ORDER BY clauses in subqueries"}
        });
        addSettingsChanges(settings_changes_history, "22.12",
        {
            {"max_size_to_preallocate_for_aggregation", 10'000'000, 100'000'000, "This optimizes performance"},
            {"query_plan_aggregation_in_order", 0, 1, "Enable some refactoring around query plan"},
            {"format_binary_max_string_size", 0, 1_GiB, "Prevent allocating large amount of memory"}
        });
        addSettingsChanges(settings_changes_history, "22.11",
        {
            {"use_structure_from_insertion_table_in_table_functions", 0, 2, "Improve using structure from insertion table in table functions"}
        });
        addSettingsChanges(settings_changes_history, "22.9",
        {
            {"force_grouping_standard_compatibility", false, true, "Make GROUPING function output the same as in SQL standard and other DBMS"}
        });
        addSettingsChanges(settings_changes_history, "22.7",
        {
            {"cross_to_inner_join_rewrite", 1, 2, "Force rewrite comma join to inner"},
            {"enable_positional_arguments", false, true, "Enable positional arguments feature by default"},
            {"format_csv_allow_single_quotes", true, false, "Most tools don't treat single quote in CSV specially, don't do it by default too"}
        });
        addSettingsChanges(settings_changes_history, "22.6",
        {
            {"output_format_json_named_tuples_as_objects", false, true, "Allow to serialize named tuples as JSON objects in JSON formats by default"},
            {"input_format_skip_unknown_fields", false, true, "Optimize reading subset of columns for some input formats"}
        });
        addSettingsChanges(settings_changes_history, "22.5",
        {
            {"memory_overcommit_ratio_denominator", 0, 1073741824, "Enable memory overcommit feature by default"},
            {"memory_overcommit_ratio_denominator_for_user", 0, 1073741824, "Enable memory overcommit feature by default"}
        });
        addSettingsChanges(settings_changes_history, "22.4",
        {
            {"allow_settings_after_format_in_insert", true, false, "Do not allow SETTINGS after FORMAT for INSERT queries because ClickHouse interpret SETTINGS as some values, which is misleading"}
        });
        addSettingsChanges(settings_changes_history, "22.3",
        {
            {"cast_ipv4_ipv6_default_on_conversion_error", true, false, "Make functions cast(value, 'IPv4') and cast(value, 'IPv6') behave same as toIPv4 and toIPv6 functions"}
        });
        addSettingsChanges(settings_changes_history, "21.12",
        {
            {"stream_like_engine_allow_direct_select", true, false, "Do not allow direct select for Kafka/RabbitMQ/FileLog by default"}
        });
        addSettingsChanges(settings_changes_history, "21.9",
        {
            {"output_format_decimal_trailing_zeros", true, false, "Do not output trailing zeros in text representation of Decimal types by default for better looking output"},
            {"use_hedged_requests", false, true, "Enable Hedged Requests feature by default"}
        });
        addSettingsChanges(settings_changes_history, "21.7",
        {
            {"legacy_column_name_of_tuple_literal", true, false, "Add this setting only for compatibility reasons. It makes sense to set to 'true', while doing rolling update of cluster from version lower than 21.7 to higher"}
        });
        addSettingsChanges(settings_changes_history, "21.5",
        {
            {"async_socket_for_remote", false, true, "Fix all problems and turn on asynchronous reads from socket for remote queries by default again"}
        });
        addSettingsChanges(settings_changes_history, "21.3",
        {
            {"async_socket_for_remote", true, false, "Turn off asynchronous reads from socket for remote queries because of some problems"},
            {"optimize_normalize_count_variants", false, true, "Rewrite aggregate functions that semantically equals to count() as count() by default"},
            {"normalize_function_names", false, true, "Normalize function names to their canonical names, this was needed for projection query routing"}
        });
        addSettingsChanges(settings_changes_history, "21.2",
        {
            {"enable_global_with_statement", false, true, "Propagate WITH statements to UNION queries and all subqueries by default"}
        });
        addSettingsChanges(settings_changes_history, "21.1",
        {
            {"insert_quorum_parallel", false, true, "Use parallel quorum inserts by default. It is significantly more convenient to use than sequential quorum inserts"},
            {"input_format_null_as_default", false, true, "Allow to insert NULL as default for input formats by default"},
            {"optimize_on_insert", false, true, "Enable data optimization on INSERT by default for better user experience"},
            {"use_compact_format_in_distributed_parts_names", false, true, "Use compact format for async INSERT into Distributed tables by default"}
        });
        addSettingsChanges(settings_changes_history, "20.10",
        {
            {"format_regexp_escaping_rule", "Escaped", "Raw", "Use Raw as default escaping rule for Regexp format to male the behaviour more like to what users expect"}
        });
        addSettingsChanges(settings_changes_history, "20.7",
        {
            {"show_table_uuid_in_table_create_query_if_not_nil", true, false, "Stop showing  UID of the table in its CREATE query for Engine=Atomic"}
        });
        addSettingsChanges(settings_changes_history, "20.5",
        {
            {"input_format_with_names_use_header", false, true, "Enable using header with names for formats with WithNames/WithNamesAndTypes suffixes"},
            {"allow_suspicious_codecs", true, false, "Don't allow to specify meaningless compression codecs"}
        });
        addSettingsChanges(settings_changes_history, "20.4",
        {
            {"validate_polygons", false, true, "Throw exception if polygon is invalid in function pointInPolygon by default instead of returning possibly wrong results"}
        });
        addSettingsChanges(settings_changes_history, "19.18",
        {
            {"enable_scalar_subquery_optimization", false, true, "Prevent scalar subqueries from (de)serializing large scalar values and possibly avoid running the same subquery more than once"}
        });
        addSettingsChanges(settings_changes_history, "19.14",
        {
            {"any_join_distinct_right_table_keys", true, false, "Disable ANY RIGHT and ANY FULL JOINs by default to avoid inconsistency"}
        });
        addSettingsChanges(settings_changes_history, "19.12",
        {
            {"input_format_defaults_for_omitted_fields", false, true, "Enable calculation of complex default expressions for omitted fields for some input formats, because it should be the expected behaviour"}
        });
        addSettingsChanges(settings_changes_history, "19.5",
        {
            {"max_partitions_per_insert_block", 0, 100, "Add a limit for the number of partitions in one block"}
        });
        addSettingsChanges(settings_changes_history, "18.12.17",
        {
            {"enable_optimize_predicate_expression", 0, 1, "Optimize predicates to subqueries by default"}
        });
    });
    return settings_changes_history;
}

const VersionToSettingsChangesMap & getMergeTreeSettingsChangesHistory()
{
    static VersionToSettingsChangesMap merge_tree_settings_changes_history;
    static std::once_flag initialized_flag;
    std::call_once(initialized_flag, [&]
    {
        addSettingsChanges(merge_tree_settings_changes_history, "25.6",
        {
            {"cache_populated_by_fetch_filename_regexp", "", "", "New setting"},
            {"allow_coalescing_columns_in_partition_or_order_key", true, false, "New setting to allow coalescing of partition or sorting key columns."},
        });
        addSettingsChanges(merge_tree_settings_changes_history, "25.5",
        {
            /// Release closed. Please use 25.6
            {"shared_merge_tree_enable_coordinated_merges", false, false, "New setting"},
            {"shared_merge_tree_merge_coordinator_merges_prepare_count", 100, 100, "New setting"},
            {"shared_merge_tree_merge_coordinator_fetch_fresh_metadata_period_ms", 10000, 10000, "New setting"},
            {"shared_merge_tree_merge_coordinator_max_merge_request_size", 20, 20, "New setting"},
            {"shared_merge_tree_merge_coordinator_election_check_period_ms", 30000, 30000, "New setting"},
            {"shared_merge_tree_merge_coordinator_min_period_ms", 1, 1, "New setting"},
            {"shared_merge_tree_merge_coordinator_max_period_ms", 10000, 10000, "New setting"},
            {"shared_merge_tree_merge_coordinator_factor", 2, 2, "New setting"},
            {"shared_merge_tree_merge_worker_fast_timeout_ms", 100, 100, "New setting"},
            {"shared_merge_tree_merge_worker_regular_timeout_ms", 10000, 10000, "New setting"},
            {"apply_patches_on_merge", true, true, "New setting"},
            {"remove_unused_patch_parts", true, true, "New setting"},
            {"write_marks_for_substreams_in_compact_parts", false, false, "New setting"},
            /// Release closed. Please use 25.6
        });
        addSettingsChanges(merge_tree_settings_changes_history, "25.4",
        {
            /// Release closed. Please use 25.5
            {"max_postpone_time_for_failed_replicated_fetches_ms", 0, 1ULL * 60 * 1000, "Added new setting to enable postponing fetch tasks in the replication queue."},
            {"max_postpone_time_for_failed_replicated_merges_ms", 0, 1ULL * 60 * 1000, "Added new setting to enable postponing merge tasks in the replication queue."},
            {"max_postpone_time_for_failed_replicated_tasks_ms", 0, 5ULL * 60 * 1000, "Added new setting to enable postponing tasks in the replication queue."},
            {"default_compression_codec", "", "", "New setting"},
            {"refresh_parts_interval", 0, 0, "A new setting"},
            {"max_merge_delayed_streams_for_parallel_write", 40, 40, "New setting"},
            {"allow_summing_columns_in_partition_or_order_key", true, false, "New setting to allow summing of partition or sorting key columns"},
            /// Release closed. Please use 25.5
        });
        addSettingsChanges(merge_tree_settings_changes_history, "25.3",
        {
            /// Release closed. Please use 25.4
            {"shared_merge_tree_enable_keeper_parts_extra_data", false, false, "New setting"},
            {"zero_copy_merge_mutation_min_parts_size_sleep_no_scale_before_lock", 0, 0, "New setting"},
            {"enable_replacing_merge_with_cleanup_for_min_age_to_force_merge", false, false, "New setting to allow automatic cleanup merges for ReplacingMergeTree"},
            /// Release closed. Please use 25.4
        });
        addSettingsChanges(merge_tree_settings_changes_history, "25.2",
        {
            /// Release closed. Please use 25.3
            {"shared_merge_tree_initial_parts_update_backoff_ms", 50, 50, "New setting"},
            {"shared_merge_tree_max_parts_update_backoff_ms", 5000, 5000, "New setting"},
            {"shared_merge_tree_interserver_http_connection_timeout_ms", 100, 100, "New setting"},
            {"columns_and_secondary_indices_sizes_lazy_calculation", true, true, "New setting to calculate columns and indices sizes lazily"},
            {"table_disk", false, false, "New setting"},
            {"allow_reduce_blocking_parts_task", false, true, "Now SMT will remove stale blocking parts from ZooKeeper by default"},
            {"shared_merge_tree_max_suspicious_broken_parts", 0, 0, "Max broken parts for SMT, if more - deny automatic detach"},
            {"shared_merge_tree_max_suspicious_broken_parts_bytes", 0, 0, "Max size of all broken parts for SMT, if more - deny automatic detach"},
            /// Release closed. Please use 25.3
        });
        addSettingsChanges(merge_tree_settings_changes_history, "25.1",
        {
            /// Release closed. Please use 25.2
            {"shared_merge_tree_try_fetch_part_in_memory_data_from_replicas", false, false, "New setting to fetch parts data from other replicas"},
            {"enable_max_bytes_limit_for_min_age_to_force_merge", false, false, "Added new setting to limit max bytes for min_age_to_force_merge."},
            {"enable_max_bytes_limit_for_min_age_to_force_merge", false, false, "New setting"},
            {"add_minmax_index_for_numeric_columns", false, false, "New setting"},
            {"add_minmax_index_for_string_columns", false, false, "New setting"},
            {"materialize_skip_indexes_on_merge", true, true, "New setting"},
            {"merge_max_bytes_to_prewarm_cache", 1ULL * 1024 * 1024 * 1024, 1ULL * 1024 * 1024 * 1024, "Cloud sync"},
            {"merge_total_max_bytes_to_prewarm_cache", 15ULL * 1024 * 1024 * 1024, 15ULL * 1024 * 1024 * 1024, "Cloud sync"},
            {"reduce_blocking_parts_sleep_ms", 5000, 5000, "Cloud sync"},
            {"number_of_partitions_to_consider_for_merge", 10, 10, "Cloud sync"},
            {"shared_merge_tree_enable_outdated_parts_check", true, true, "Cloud sync"},
            {"shared_merge_tree_max_parts_update_leaders_in_total", 6, 6, "Cloud sync"},
            {"shared_merge_tree_max_parts_update_leaders_per_az", 2, 2, "Cloud sync"},
            {"shared_merge_tree_leader_update_period_seconds", 30, 30, "Cloud sync"},
            {"shared_merge_tree_leader_update_period_random_add_seconds", 10, 10, "Cloud sync"},
            {"shared_merge_tree_read_virtual_parts_from_leader", true, true, "Cloud sync"},
            {"shared_merge_tree_interserver_http_timeout_ms", 10000, 10000, "Cloud sync"},
            {"shared_merge_tree_max_replicas_for_parts_deletion", 10, 10, "Cloud sync"},
            {"shared_merge_tree_max_replicas_to_merge_parts_for_each_parts_range", 5, 5, "Cloud sync"},
            {"shared_merge_tree_use_outdated_parts_compact_format", false, false, "Cloud sync"},
            {"shared_merge_tree_memo_ids_remove_timeout_seconds", 1800, 1800, "Cloud sync"},
            {"shared_merge_tree_idle_parts_update_seconds", 3600, 3600, "Cloud sync"},
            {"shared_merge_tree_max_outdated_parts_to_process_at_once", 1000, 1000, "Cloud sync"},
            {"shared_merge_tree_postpone_next_merge_for_locally_merged_parts_rows_threshold", 1000000, 1000000, "Cloud sync"},
            {"shared_merge_tree_postpone_next_merge_for_locally_merged_parts_ms", 0, 0, "Cloud sync"},
            {"shared_merge_tree_range_for_merge_window_size", 10, 10, "Cloud sync"},
            {"shared_merge_tree_use_too_many_parts_count_from_virtual_parts", 0, 0, "Cloud sync"},
            {"shared_merge_tree_create_per_replica_metadata_nodes", true, true, "Cloud sync"},
            {"shared_merge_tree_use_metadata_hints_cache", true, true, "Cloud sync"},
            {"notify_newest_block_number", false, false, "Cloud sync"},
            {"allow_reduce_blocking_parts_task", false, false, "Cloud sync"},
            /// Release closed. Please use 25.2
        });
        addSettingsChanges(merge_tree_settings_changes_history, "24.12",
        {
            /// Release closed. Please use 25.1
            {"enforce_index_structure_match_on_partition_manipulation", true, false, "New setting"},
            {"use_primary_key_cache", false, false, "New setting"},
            {"prewarm_primary_key_cache", false, false, "New setting"},
            {"min_bytes_to_prewarm_caches", 0, 0, "New setting"},
            {"allow_experimental_reverse_key", false, false, "New setting"},
            /// Release closed. Please use 25.1
        });
        addSettingsChanges(merge_tree_settings_changes_history, "24.11",
        {
        });
        addSettingsChanges(merge_tree_settings_changes_history, "24.10",
        {
        });
        addSettingsChanges(merge_tree_settings_changes_history, "24.9",
        {
        });
        addSettingsChanges(merge_tree_settings_changes_history, "24.8",
        {
            {"deduplicate_merge_projection_mode", "ignore", "throw", "Do not allow to create inconsistent projection"}
        });
    });

    return merge_tree_settings_changes_history;
}

}<|MERGE_RESOLUTION|>--- conflicted
+++ resolved
@@ -75,12 +75,9 @@
             {"use_iceberg_partition_pruning", false, true, "Enable Iceberg partition pruning by default."},
             {"enable_job_stack_trace", false, false, "The setting was disabled by default to avoid performance overhead."},
             {"input_format_parquet_enable_json_parsing", true, true, "When reading Parquet files, parse JSON columns as ClickHouse JSON Column."},
-<<<<<<< HEAD
             {"use_skip_indexes_if_final", 0, 1, "Change in default value of setting"},
             {"use_skip_indexes_if_final_exact_mode", 0, 1, "Change in default value of setting"},
-=======
             {"min_outstreams_per_resize_after_split", 0, 24, "New setting."},
->>>>>>> 19904278
         });
         addSettingsChanges(settings_changes_history, "25.5",
         {
