--- conflicted
+++ resolved
@@ -44,14 +44,11 @@
             {"correlated_subqueries_substitute_equivalent_expressions", false, true, "New setting to correlated subquery planning optimization."},
             {"function_date_trunc_return_type_behavior", 0, 0, "Add new setting to preserve old behaviour of dateTrunc function"},
             {"output_format_parquet_geometadata", false, true, "A new setting to allow to write information about geo columns in parquet metadata and encode columns in WKB format."},
-<<<<<<< HEAD
             {"vector_search_with_rescoring", true, false, "New setting."},
-=======
             {"cluster_function_process_archive_on_multiple_nodes", true, true, "New setting"},
             {"distributed_plan_max_rows_to_broadcast", 20000, 20000, "New experimental setting."},
             {"min_joined_block_size_rows", 0, DEFAULT_BLOCK_SIZE, "New setting."},
             {"table_engine_read_through_distributed_cache", false, false, "New setting"},
->>>>>>> 482d6541
         });
         addSettingsChanges(settings_changes_history, "25.6",
         {
