--- conflicted
+++ resolved
@@ -610,16 +610,13 @@
     {
         addSettingsChanges(merge_tree_settings_changes_history, "25.1",
         {
-<<<<<<< HEAD
             {"add_minmax_index_for_numeric_columns", false, false, "New setting"},
             {"add_minmax_index_for_string_columns", false, false, "New setting"},
         }
     },
     {"24.12",
-=======
         });
         addSettingsChanges(merge_tree_settings_changes_history, "24.12",
->>>>>>> 287e82f4
         {
             /// Release closed. Please use 25.1
             {"enforce_index_structure_match_on_partition_manipulation", true, false, "New setting"},
