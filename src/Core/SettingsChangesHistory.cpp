#include <Core/Defines.h>
#include <Core/SettingsChangesHistory.h>
#include <IO/ReadBufferFromString.h>
#include <IO/ReadHelpers.h>
#include <boost/algorithm/string.hpp>
#include <Core/SettingsEnums.h>

#include <fmt/ranges.h>


namespace DB
{

namespace ErrorCodes
{
    extern const int BAD_ARGUMENTS;
    extern const int LOGICAL_ERROR;
}

ClickHouseVersion::ClickHouseVersion(std::string_view version)
{
    Strings split;
    boost::split(split, version, [](char c){ return c == '.'; });
    components.reserve(split.size());
    if (split.empty())
        throw Exception{ErrorCodes::BAD_ARGUMENTS, "Cannot parse ClickHouse version here: {}", version};

    for (const auto & split_element : split)
    {
        size_t component;
        ReadBufferFromString buf(split_element);
        if (!tryReadIntText(component, buf) || !buf.eof())
            throw Exception{ErrorCodes::BAD_ARGUMENTS, "Cannot parse ClickHouse version here: {}", version};
        components.push_back(component);
    }
}

String ClickHouseVersion::toString() const
{
    return fmt::format("{}", fmt::join(components, "."));
}

static void addSettingsChanges(
    VersionToSettingsChangesMap & settings_changes_history,
    std::string_view version,
    SettingsChangesHistory::SettingsChanges && changes)
{
    /// Forbid duplicate versions
    auto [_, inserted] = settings_changes_history.emplace(ClickHouseVersion(version), std::move(changes));
    if (!inserted)
        throw Exception{ErrorCodes::LOGICAL_ERROR, "Detected duplicate version '{}'", ClickHouseVersion(version).toString()};
}

const VersionToSettingsChangesMap & getSettingsChangesHistory()
{
    static VersionToSettingsChangesMap settings_changes_history;
    static std::once_flag initialized_flag;
    std::call_once(initialized_flag, [&]
    {
        // clang-format off
        /// History of settings changes that controls some backward incompatible changes
        /// across all ClickHouse versions. It maps ClickHouse version to settings changes that were done
        /// in this version. This history contains both changes to existing settings and newly added settings.
        /// Settings changes is a vector of structs
        ///     {setting_name, previous_value, new_value, reason}.
        /// For newly added setting choose the most appropriate previous_value (for example, if new setting
        /// controls new feature and it's 'true' by default, use 'false' as previous_value).
        /// It's used to implement `compatibility` setting (see https://github.com/ClickHouse/ClickHouse/issues/35972)
        /// Note: please check if the key already exists to prevent duplicate entries.
        addSettingsChanges(settings_changes_history, "25.6",
        {
            {"cast_string_to_date_time_mode", "basic", "basic", "Allow to use different DateTime parsing mode in String to DateTime cast"},
            {"parallel_replicas_connect_timeout_ms", 1000, 300, "Separate connection timeout for parallel replicas queries"},
            {"use_iceberg_partition_pruning", false, true, "Enable Iceberg partition pruning by default."},
<<<<<<< HEAD
            {"enable_shared_storage_snapshot_in_query", false, false, "A new setting to share storage snapshot in query"},
            {"merge_tree_storage_snapshot_sleep_ms", 0, 0, "A new setting to debug storage snapshot consistency in query"},
=======
            {"enable_job_stack_trace", false, false, "The setting was disabled by default to avoid performance overhead."},
>>>>>>> ce31d75b
        });
        addSettingsChanges(settings_changes_history, "25.5",
        {
            /// Release closed. Please use 25.6
            {"geotoh3_argument_order", "lon_lat", "lat_lon", "A new setting for legacy behaviour to set lon and lat argument order"},
            {"secondary_indices_enable_bulk_filtering", false, true, "A new algorithm for filtering by data skipping indices"},
            {"implicit_table_at_top_level", "", "", "A new setting, used in clickhouse-local"},
            {"use_skip_indexes_if_final_exact_mode", 0, 0, "This setting was introduced to help FINAL query return correct results with skip indexes"},
            {"parsedatetime_e_requires_space_padding", true, false, "Improved compatibility with MySQL DATE_FORMAT/STR_TO_DATE"},
            {"formatdatetime_e_with_space_padding", true, false, "Improved compatibility with MySQL DATE_FORMAT/STR_TO_DATE"},
            {"input_format_max_block_size_bytes", 0, 0, "New setting to limit bytes size if blocks created by input format"},
            {"parallel_replicas_insert_select_local_pipeline", false, true, "Use local pipeline during distributed INSERT SELECT with parallel replicas. Currently disabled due to performance issues"},
            {"page_cache_block_size", 1048576, 1048576, "Made this setting adjustable on a per-query level."},
            {"page_cache_lookahead_blocks", 16, 16, "Made this setting adjustable on a per-query level."},
            {"output_format_pretty_glue_chunks", "0", "auto", "A new setting to make Pretty formats prettier."},
            {"distributed_cache_read_only_from_current_az", true, true, "New setting"},
            {"parallel_hash_join_threshold", 0, 100'000, "New setting"},
            {"max_limit_for_ann_queries", 1'000, 0, "Obsolete setting"},
            {"max_limit_for_vector_search_queries", 1'000, 1'000, "New setting"},
            {"min_os_cpu_wait_time_ratio_to_throw", 0, 0, "Setting values were changed and backported to 25.4"},
            {"max_os_cpu_wait_time_ratio_to_throw", 0, 0, "Setting values were changed and backported to 25.4"},
            {"make_distributed_plan", 0, 0, "New experimental setting."},
            {"distributed_plan_execute_locally", 0, 0, "New experimental setting."},
            {"distributed_plan_default_shuffle_join_bucket_count", 8, 8, "New experimental setting."},
            {"distributed_plan_default_reader_bucket_count", 8, 8, "New experimental setting."},
            {"distributed_plan_optimize_exchanges", true, true, "New experimental setting."},
            {"distributed_plan_force_exchange_kind", "", "", "New experimental setting."},
            {"update_sequential_consistency", true, true, "A new setting"},
            {"update_parallel_mode", "auto", "auto", "A new setting"},
            {"lightweight_delete_mode", "alter_update", "alter_update", "A new setting"},
            {"alter_update_mode", "heavy", "heavy", "A new setting"},
            {"apply_patch_parts", false, true, "A new setting"},
            {"allow_experimental_lightweight_update", false, false, "A new setting"},
            {"allow_experimental_delta_kernel_rs", true, true, "New setting"},
            {"allow_experimental_database_hms_catalog", false, false, "Allow experimental database engine DataLakeCatalog with catalog_type = 'hive'"},
            {"vector_search_filter_strategy", "auto", "auto", "New setting"},
            {"vector_search_postfilter_multiplier", 1, 1, "New setting"},
            {"compile_expressions", false, true, "We believe that the LLVM infrastructure behind the JIT compiler is stable enough to enable this setting by default."},
            {"input_format_parquet_bloom_filter_push_down", false, true, "When reading Parquet files, skip whole row groups based on the WHERE/PREWHERE expressions and bloom filter in the Parquet metadata."},
            {"input_format_parquet_allow_geoparquet_parser", false, true, "A new setting to use geo columns in parquet file"},
            {"enable_url_encoding", true, false, "Changed existing setting's default value"},
            {"s3_slow_all_threads_after_network_error", false, true, "New setting"},
            /// Release closed. Please use 25.6
        });
        addSettingsChanges(settings_changes_history, "25.4",
        {
            /// Release closed. Please use 25.5
            {"use_query_condition_cache", false, true, "A new optimization"},
            {"allow_materialized_view_with_bad_select", true, false, "Don't allow creating MVs referencing nonexistent columns or tables"},
            {"query_plan_optimize_lazy_materialization", false, true, "Added new setting to use query plan for lazy materialization optimisation"},
            {"query_plan_max_limit_for_lazy_materialization", 10, 10, "Added new setting to control maximum limit value that allows to use query plan for lazy materialization optimisation. If zero, there is no limit"},
            {"query_plan_convert_join_to_in", false, false, "New setting"},
            {"enable_hdfs_pread", true, true, "New setting."},
            {"low_priority_query_wait_time_ms", 1000, 1000, "New setting."},
            {"allow_experimental_correlated_subqueries", false, false, "Added new setting to allow correlated subqueries execution."},
            {"serialize_query_plan", false, false, "NewSetting"},
            {"allow_experimental_shared_set_join", 0, 1, "A setting for ClickHouse Cloud to enable SharedSet and SharedJoin"},
            {"allow_special_bool_values_inside_variant", true, false, "Don't allow special bool values during Variant type parsing"},
            {"cast_string_to_variant_use_inference", true, true, "New setting to enable/disable types inference during CAST from String to Variant"},
            {"distributed_cache_read_request_max_tries", 20, 20, "New setting"},
            {"query_condition_cache_store_conditions_as_plaintext", false, false, "New setting"},
            {"min_os_cpu_wait_time_ratio_to_throw", 0, 0, "New setting"},
            {"max_os_cpu_wait_time_ratio_to_throw", 0, 0, "New setting"},
            {"query_plan_merge_filter_into_join_condition", false, true, "Added new setting to merge filter into join condition"},
            {"use_local_cache_for_remote_storage", true, false, "Obsolete setting."},
            {"iceberg_timestamp_ms", 0, 0, "New setting."},
            {"iceberg_snapshot_id", 0, 0, "New setting."},
            {"use_iceberg_metadata_files_cache", true, true, "New setting"},
            {"query_plan_join_shard_by_pk_ranges", false, false, "New setting"},
            {"parallel_replicas_insert_select_local_pipeline", false, false, "Use local pipeline during distributed INSERT SELECT with parallel replicas. Currently disabled due to performance issues"},
            {"parallel_hash_join_threshold", 0, 0, "New setting"},
            /// Release closed. Please use 25.5
        });
        addSettingsChanges(settings_changes_history, "25.3",
        {
            /// Release closed. Please use 25.4
            {"enable_json_type", false, true, "JSON data type is production-ready"},
            {"enable_dynamic_type", false, true, "Dynamic data type is production-ready"},
            {"enable_variant_type", false, true, "Variant data type is production-ready"},
            {"allow_experimental_json_type", false, true, "JSON data type is production-ready"},
            {"allow_experimental_dynamic_type", false, true, "Dynamic data type is production-ready"},
            {"allow_experimental_variant_type", false, true, "Variant data type is production-ready"},
            {"allow_experimental_database_unity_catalog", false, false, "Allow experimental database engine DataLakeCatalog with catalog_type = 'unity'"},
            {"allow_experimental_database_glue_catalog", false, false, "Allow experimental database engine DataLakeCatalog with catalog_type = 'glue'"},
            {"use_page_cache_with_distributed_cache", false, false, "New setting"},
            {"use_query_condition_cache", false, false, "New setting."},
            {"parallel_replicas_for_cluster_engines", false, true, "New setting."},
            {"parallel_hash_join_threshold", 0, 0, "New setting"},
            /// Release closed. Please use 25.4
        });
        addSettingsChanges(settings_changes_history, "25.2",
        {
            /// Release closed. Please use 25.3
            {"schema_inference_make_json_columns_nullable", false, false, "Allow to infer Nullable(JSON) during schema inference"},
            {"query_plan_use_new_logical_join_step", false, true, "Enable new step"},
            {"postgresql_fault_injection_probability", 0., 0., "New setting"},
            {"apply_settings_from_server", false, true, "Client-side code (e.g. INSERT input parsing and query output formatting) will use the same settings as the server, including settings from server config."},
            {"merge_tree_use_deserialization_prefixes_cache", true, true, "A new setting to control the usage of deserialization prefixes cache in MergeTree"},
            {"merge_tree_use_prefixes_deserialization_thread_pool", true, true, "A new setting controlling the usage of the thread pool for parallel prefixes deserialization in MergeTree"},
            {"optimize_and_compare_chain", false, true, "A new setting"},
            {"enable_adaptive_memory_spill_scheduler", false, false, "New setting. Enable spill memory data into external storage adaptively."},
            {"output_format_parquet_write_bloom_filter", false, true, "Added support for writing Parquet bloom filters."},
            {"output_format_parquet_bloom_filter_bits_per_value", 10.5, 10.5, "New setting."},
            {"output_format_parquet_bloom_filter_flush_threshold_bytes", 128 * 1024 * 1024, 128 * 1024 * 1024, "New setting."},
            {"output_format_pretty_max_rows", 10000, 1000, "It is better for usability - less amount to scroll."},
            {"restore_replicated_merge_tree_to_shared_merge_tree", false, false, "New setting."},
            {"parallel_replicas_only_with_analyzer", true, true, "Parallel replicas is supported only with analyzer enabled"},
            {"s3_allow_multipart_copy", true, true, "New setting."},
            /// Release closed. Please use 25.3
        });
        addSettingsChanges(settings_changes_history, "25.1",
        {
            /// Release closed. Please use 25.2
            {"allow_not_comparable_types_in_order_by", true, false, "Don't allow not comparable types in order by by default"},
            {"allow_not_comparable_types_in_comparison_functions", true, false, "Don't allow not comparable types in comparison functions by default"},
            {"output_format_json_pretty_print", false, true, "Print values in a pretty format in JSON output format by default"},
            {"allow_experimental_ts_to_grid_aggregate_function", false, false, "Cloud only"},
            {"formatdatetime_f_prints_scale_number_of_digits", true, false, "New setting."},
            {"distributed_cache_connect_max_tries", 20, 20, "Cloud only"},
            {"query_plan_use_new_logical_join_step", false, false, "New join step, internal change"},
            {"distributed_cache_min_bytes_for_seek", 0, 0, "New private setting."},
            {"use_iceberg_partition_pruning", false, false, "New setting for Iceberg partition pruning."},
            {"max_bytes_ratio_before_external_group_by", 0.0, 0.5, "Enable automatic spilling to disk by default."},
            {"max_bytes_ratio_before_external_sort", 0.0, 0.5, "Enable automatic spilling to disk by default."},
            {"min_external_sort_block_bytes", 0., 100_MiB, "New setting."},
            {"s3queue_migrate_old_metadata_to_buckets", false, false, "New setting."},
            {"distributed_cache_pool_behaviour_on_limit", "allocate_bypassing_pool", "wait", "Cloud only"},
            {"use_hive_partitioning", false, true, "Enabled the setting by default."},
            {"query_plan_try_use_vector_search", false, true, "New setting."},
            {"short_circuit_function_evaluation_for_nulls", false, true, "Allow to execute functions with Nullable arguments only on rows with non-NULL values in all arguments"},
            {"short_circuit_function_evaluation_for_nulls_threshold", 1.0, 1.0, "Ratio threshold of NULL values to execute functions with Nullable arguments only on rows with non-NULL values in all arguments. Applies when setting short_circuit_function_evaluation_for_nulls is enabled."},
            {"output_format_orc_writer_time_zone_name", "GMT", "GMT", "The time zone name for ORC writer, the default ORC writer's time zone is GMT."},
            {"output_format_pretty_highlight_trailing_spaces", false, true, "A new setting."},
            {"allow_experimental_bfloat16_type", false, true, "Add new BFloat16 type"},
            {"allow_push_predicate_ast_for_distributed_subqueries", false, true, "A new setting"},
            {"output_format_pretty_squash_consecutive_ms", 0, 50, "Add new setting"},
            {"output_format_pretty_squash_max_wait_ms", 0, 1000, "Add new setting"},
            {"output_format_pretty_max_column_name_width_cut_to", 0, 24, "A new setting"},
            {"output_format_pretty_max_column_name_width_min_chars_to_cut", 0, 4, "A new setting"},
            {"output_format_pretty_multiline_fields", false, true, "A new setting"},
            {"output_format_pretty_fallback_to_vertical", false, true, "A new setting"},
            {"output_format_pretty_fallback_to_vertical_max_rows_per_chunk", 0, 100, "A new setting"},
            {"output_format_pretty_fallback_to_vertical_min_columns", 0, 5, "A new setting"},
            {"output_format_pretty_fallback_to_vertical_min_table_width", 0, 250, "A new setting"},
            {"merge_table_max_tables_to_look_for_schema_inference", 1, 1000, "A new setting"},
            {"max_autoincrement_series", 1000, 1000, "A new setting"},
            {"validate_enum_literals_in_operators", false, false, "A new setting"},
            {"allow_experimental_kusto_dialect", true, false, "A new setting"},
            {"allow_experimental_prql_dialect", true, false, "A new setting"},
            {"h3togeo_lon_lat_result_order", true, false, "A new setting"},
            {"max_parallel_replicas", 1, 1000, "Use up to 1000 parallel replicas by default."},
            {"allow_general_join_planning", false, true, "Allow more general join planning algorithm when hash join algorithm is enabled."},
            {"optimize_extract_common_expressions", false, true, "Optimize WHERE, PREWHERE, ON, HAVING and QUALIFY expressions by extracting common expressions out from disjunction of conjunctions."},
            /// Release closed. Please use 25.2
        });
        addSettingsChanges(settings_changes_history, "24.12",
        {
            /// Release closed. Please use 25.1
            {"allow_experimental_database_iceberg", false, false, "New setting."},
            {"shared_merge_tree_sync_parts_on_partition_operations", 1, 1, "New setting. By default parts are always synchronized"},
            {"query_plan_join_swap_table", "false", "auto", "New setting. Right table was always chosen before."},
            {"max_size_to_preallocate_for_aggregation", 100'000'000, 1'000'000'000'000, "Enable optimisation for bigger tables."},
            {"max_size_to_preallocate_for_joins", 100'000'000, 1'000'000'000'000, "Enable optimisation for bigger tables."},
            {"max_bytes_ratio_before_external_group_by", 0., 0., "New setting."},
            {"optimize_extract_common_expressions", false, false, "Introduce setting to optimize WHERE, PREWHERE, ON, HAVING and QUALIFY expressions by extracting common expressions out from disjunction of conjunctions."},
            {"max_bytes_ratio_before_external_sort", 0., 0., "New setting."},
            {"use_async_executor_for_materialized_views", false, false, "New setting."},
            {"http_response_headers", "", "", "New setting."},
            {"output_format_parquet_datetime_as_uint32", true, false, "Write DateTime as DateTime64(3) instead of UInt32 (these are the two Parquet types closest to DateTime)."},
            {"skip_redundant_aliases_in_udf", false, false, "When enabled, this allows you to use the same user defined function several times for several materialized columns in the same table."},
            {"parallel_replicas_index_analysis_only_on_coordinator", true, true, "Index analysis done only on replica-coordinator and skipped on other replicas. Effective only with enabled parallel_replicas_local_plan"}, // enabling it was moved to 24.10
            {"least_greatest_legacy_null_behavior", true, false, "New setting"},
            {"use_concurrency_control", false, true, "Enable concurrency control by default"},
            {"join_algorithm", "default", "direct,parallel_hash,hash", "'default' was deprecated in favor of explicitly specified join algorithms, also parallel_hash is now preferred over hash"},
            /// Release closed. Please use 25.1
        });
        addSettingsChanges(settings_changes_history, "24.11",
        {
            {"validate_mutation_query", false, true, "New setting to validate mutation queries by default."},
            {"enable_job_stack_trace", false, false, "Enables collecting stack traces from job's scheduling. Disabled by default to avoid performance overhead."},
            {"allow_suspicious_types_in_group_by", true, false, "Don't allow Variant/Dynamic types in GROUP BY by default"},
            {"allow_suspicious_types_in_order_by", true, false, "Don't allow Variant/Dynamic types in ORDER BY by default"},
            {"distributed_cache_discard_connection_if_unread_data", true, true, "New setting"},
            {"filesystem_cache_enable_background_download_for_metadata_files_in_packed_storage", true, true, "New setting"},
            {"filesystem_cache_enable_background_download_during_fetch", true, true, "New setting"},
            {"azure_check_objects_after_upload", false, false, "Check each uploaded object in azure blob storage to be sure that upload was successful"},
            {"backup_restore_keeper_max_retries", 20, 1000, "Should be big enough so the whole operation BACKUP or RESTORE operation won't fail because of a temporary [Zoo]Keeper failure in the middle of it."},
            {"backup_restore_failure_after_host_disconnected_for_seconds", 0, 3600, "New setting."},
            {"backup_restore_keeper_max_retries_while_initializing", 0, 20, "New setting."},
            {"backup_restore_keeper_max_retries_while_handling_error", 0, 20, "New setting."},
            {"backup_restore_finish_timeout_after_error_sec", 0, 180, "New setting."},
            {"query_plan_merge_filters", false, true, "Allow to merge filters in the query plan. This is required to properly support filter-push-down with a new analyzer."},
            {"parallel_replicas_local_plan", false, true, "Use local plan for local replica in a query with parallel replicas"},
            {"merge_tree_use_v1_object_and_dynamic_serialization", true, false, "Add new serialization V2 version for JSON and Dynamic types"},
            {"min_joined_block_size_bytes", 524288, 524288, "New setting."},
            {"allow_experimental_bfloat16_type", false, false, "Add new experimental BFloat16 type"},
            {"filesystem_cache_skip_download_if_exceeds_per_query_cache_write_limit", 1, 1, "Rename of setting skip_download_if_exceeds_query_cache_limit"},
            {"filesystem_cache_prefer_bigger_buffer_size", true, true, "New setting"},
            {"read_in_order_use_virtual_row", false, false, "Use virtual row while reading in order of primary key or its monotonic function fashion. It is useful when searching over multiple parts as only relevant ones are touched."},
            {"s3_skip_empty_files", false, true, "We hope it will provide better UX"},
            {"filesystem_cache_boundary_alignment", 0, 0, "New setting"},
            {"push_external_roles_in_interserver_queries", false, true, "New setting."},
            {"enable_variant_type", false, false, "Add alias to allow_experimental_variant_type"},
            {"enable_dynamic_type", false, false, "Add alias to allow_experimental_dynamic_type"},
            {"enable_json_type", false, false, "Add alias to allow_experimental_json_type"},
        });
        addSettingsChanges(settings_changes_history, "24.10",
        {
            {"query_metric_log_interval", 0, -1, "New setting."},
            {"enforce_strict_identifier_format", false, false, "New setting."},
            {"enable_parsing_to_custom_serialization", false, true, "New setting"},
            {"mongodb_throw_on_unsupported_query", false, true, "New setting."},
            {"enable_parallel_replicas", false, false, "Parallel replicas with read tasks became the Beta tier feature."},
            {"parallel_replicas_mode", "read_tasks", "read_tasks", "This setting was introduced as a part of making parallel replicas feature Beta"},
            {"filesystem_cache_name", "", "", "Filesystem cache name to use for stateless table engines or data lakes"},
            {"restore_replace_external_dictionary_source_to_null", false, false, "New setting."},
            {"show_create_query_identifier_quoting_rule", "when_necessary", "when_necessary", "New setting."},
            {"show_create_query_identifier_quoting_style", "Backticks", "Backticks", "New setting."},
            {"merge_tree_min_read_task_size", 8, 8, "New setting"},
            {"merge_tree_min_rows_for_concurrent_read_for_remote_filesystem", (20 * 8192), 0, "Setting is deprecated"},
            {"merge_tree_min_bytes_for_concurrent_read_for_remote_filesystem", (24 * 10 * 1024 * 1024), 0, "Setting is deprecated"},
            {"implicit_select", false, false, "A new setting."},
            {"output_format_native_write_json_as_string", false, false, "Add new setting to allow write JSON column as single String column in Native format"},
            {"output_format_binary_write_json_as_string", false, false, "Add new setting to write values of JSON type as JSON string in RowBinary output format"},
            {"input_format_binary_read_json_as_string", false, false, "Add new setting to read values of JSON type as JSON string in RowBinary input format"},
            {"min_free_disk_bytes_to_perform_insert", 0, 0, "New setting."},
            {"min_free_disk_ratio_to_perform_insert", 0.0, 0.0, "New setting."},
            {"parallel_replicas_local_plan", false, true, "Use local plan for local replica in a query with parallel replicas"},
            {"enable_named_columns_in_function_tuple", false, false, "Disabled pending usability improvements"},
            {"cloud_mode_database_engine", 1, 1, "A setting for ClickHouse Cloud"},
            {"allow_experimental_shared_set_join", 0, 0, "A setting for ClickHouse Cloud"},
            {"read_through_distributed_cache", 0, 0, "A setting for ClickHouse Cloud"},
            {"write_through_distributed_cache", 0, 0, "A setting for ClickHouse Cloud"},
            {"distributed_cache_throw_on_error", 0, 0, "A setting for ClickHouse Cloud"},
            {"distributed_cache_log_mode", "on_error", "on_error", "A setting for ClickHouse Cloud"},
            {"distributed_cache_fetch_metrics_only_from_current_az", 1, 1, "A setting for ClickHouse Cloud"},
            {"distributed_cache_connect_max_tries", 20, 20, "A setting for ClickHouse Cloud"},
            {"distributed_cache_receive_response_wait_milliseconds", 60000, 60000, "A setting for ClickHouse Cloud"},
            {"distributed_cache_receive_timeout_milliseconds", 10000, 10000, "A setting for ClickHouse Cloud"},
            {"distributed_cache_wait_connection_from_pool_milliseconds", 100, 100, "A setting for ClickHouse Cloud"},
            {"distributed_cache_bypass_connection_pool", 0, 0, "A setting for ClickHouse Cloud"},
            {"distributed_cache_pool_behaviour_on_limit", "allocate_bypassing_pool", "allocate_bypassing_pool", "A setting for ClickHouse Cloud"},
            {"distributed_cache_read_alignment", 0, 0, "A setting for ClickHouse Cloud"},
            {"distributed_cache_max_unacked_inflight_packets", 10, 10, "A setting for ClickHouse Cloud"},
            {"distributed_cache_data_packet_ack_window", 5, 5, "A setting for ClickHouse Cloud"},
            {"input_format_parquet_enable_row_group_prefetch", false, true, "Enable row group prefetching during parquet parsing. Currently, only single-threaded parsing can prefetch."},
            {"input_format_orc_dictionary_as_low_cardinality", false, true, "Treat ORC dictionary encoded columns as LowCardinality columns while reading ORC files"},
            {"allow_experimental_refreshable_materialized_view", false, true, "Not experimental anymore"},
            {"max_parts_to_move", 0, 1000, "New setting"},
            {"hnsw_candidate_list_size_for_search", 64, 256, "New setting. Previously, the value was optionally specified in CREATE INDEX and 64 by default."},
            {"allow_reorder_prewhere_conditions", true, true, "New setting"},
            {"input_format_parquet_bloom_filter_push_down", false, false, "When reading Parquet files, skip whole row groups based on the WHERE/PREWHERE expressions and bloom filter in the Parquet metadata."},
            {"date_time_64_output_format_cut_trailing_zeros_align_to_groups_of_thousands", false, false, "Dynamically trim the trailing zeros of datetime64 values to adjust the output scale to (0, 3, 6), corresponding to 'seconds', 'milliseconds', and 'microseconds'."},
            {"parallel_replicas_index_analysis_only_on_coordinator", false, true, "Index analysis done only on replica-coordinator and skipped on other replicas. Effective only with enabled parallel_replicas_local_plan"},
            {"distributed_cache_discard_connection_if_unread_data", true, true, "New setting"},
            {"azure_check_objects_after_upload", false, false, "Check each uploaded object in azure blob storage to be sure that upload was successful"},
            {"backup_restore_keeper_max_retries", 20, 1000, "Should be big enough so the whole operation BACKUP or RESTORE operation won't fail because of a temporary [Zoo]Keeper failure in the middle of it."},
            {"backup_restore_failure_after_host_disconnected_for_seconds", 0, 3600, "New setting."},
            {"backup_restore_keeper_max_retries_while_initializing", 0, 20, "New setting."},
            {"backup_restore_keeper_max_retries_while_handling_error", 0, 20, "New setting."},
            {"backup_restore_finish_timeout_after_error_sec", 0, 180, "New setting."},
        });
        addSettingsChanges(settings_changes_history, "24.9",
        {
            {"output_format_orc_dictionary_key_size_threshold", 0.0, 0.0, "For a string column in ORC output format, if the number of distinct values is greater than this fraction of the total number of non-null rows, turn off dictionary encoding. Otherwise dictionary encoding is enabled"},
            {"input_format_json_empty_as_default", false, false, "Added new setting to allow to treat empty fields in JSON input as default values."},
            {"input_format_try_infer_variants", false, false, "Try to infer Variant type in text formats when there is more than one possible type for column/array elements"},
            {"join_output_by_rowlist_perkey_rows_threshold", 0, 5, "The lower limit of per-key average rows in the right table to determine whether to output by row list in hash join."},
            {"create_if_not_exists", false, false, "New setting."},
            {"allow_materialized_view_with_bad_select", true, true, "Support (but not enable yet) stricter validation in CREATE MATERIALIZED VIEW"},
            {"parallel_replicas_mark_segment_size", 128, 0, "Value for this setting now determined automatically"},
            {"database_replicated_allow_replicated_engine_arguments", 1, 0, "Don't allow explicit arguments by default"},
            {"database_replicated_allow_explicit_uuid", 1, 0, "Added a new setting to disallow explicitly specifying table UUID"},
            {"parallel_replicas_local_plan", false, false, "Use local plan for local replica in a query with parallel replicas"},
            {"join_to_sort_minimum_perkey_rows", 0, 40, "The lower limit of per-key average rows in the right table to determine whether to rerange the right table by key in left or inner join. This setting ensures that the optimization is not applied for sparse table keys"},
            {"join_to_sort_maximum_table_rows", 0, 10000, "The maximum number of rows in the right table to determine whether to rerange the right table by key in left or inner join"},
            {"allow_experimental_join_right_table_sorting", false, false, "If it is set to true, and the conditions of `join_to_sort_minimum_perkey_rows` and `join_to_sort_maximum_table_rows` are met, rerange the right table by key to improve the performance in left or inner hash join"},
            {"mongodb_throw_on_unsupported_query", false, true, "New setting."},
            {"min_free_disk_bytes_to_perform_insert", 0, 0, "Maintain some free disk space bytes from inserts while still allowing for temporary writing."},
            {"min_free_disk_ratio_to_perform_insert", 0.0, 0.0, "Maintain some free disk space bytes expressed as ratio to total disk space from inserts while still allowing for temporary writing."},
        });
        addSettingsChanges(settings_changes_history, "24.8",
        {
            {"rows_before_aggregation", false, false, "Provide exact value for rows_before_aggregation statistic, represents the number of rows read before aggregation"},
            {"restore_replace_external_table_functions_to_null", false, false, "New setting."},
            {"restore_replace_external_engines_to_null", false, false, "New setting."},
            {"input_format_json_max_depth", 1000000, 1000, "It was unlimited in previous versions, but that was unsafe."},
            {"merge_tree_min_bytes_per_task_for_remote_reading", 4194304, 2097152, "Value is unified with `filesystem_prefetch_min_bytes_for_single_read_task`"},
            {"use_hive_partitioning", false, false, "Allows to use hive partitioning for File, URL, S3, AzureBlobStorage and HDFS engines."},
            {"allow_experimental_kafka_offsets_storage_in_keeper", false, false, "Allow the usage of experimental Kafka storage engine that stores the committed offsets in ClickHouse Keeper"},
            {"allow_archive_path_syntax", true, true, "Added new setting to allow disabling archive path syntax."},
            {"query_cache_tag", "", "", "New setting for labeling query cache settings."},
            {"allow_experimental_time_series_table", false, false, "Added new setting to allow the TimeSeries table engine"},
            {"enable_analyzer", 1, 1, "Added an alias to a setting `allow_experimental_analyzer`."},
            {"optimize_functions_to_subcolumns", false, true, "Enabled settings by default"},
            {"allow_experimental_json_type", false, false, "Add new experimental JSON type"},
            {"use_json_alias_for_old_object_type", true, false, "Use JSON type alias to create new JSON type"},
            {"type_json_skip_duplicated_paths", false, false, "Allow to skip duplicated paths during JSON parsing"},
            {"allow_experimental_vector_similarity_index", false, false, "Added new setting to allow experimental vector similarity indexes"},
            {"input_format_try_infer_datetimes_only_datetime64", true, false, "Allow to infer DateTime instead of DateTime64 in data formats"},
        });
        addSettingsChanges(settings_changes_history, "24.7",
        {
            {"output_format_parquet_write_page_index", false, true, "Add a possibility to write page index into parquet files."},
            {"output_format_binary_encode_types_in_binary_format", false, false, "Added new setting to allow to write type names in binary format in RowBinaryWithNamesAndTypes output format"},
            {"input_format_binary_decode_types_in_binary_format", false, false, "Added new setting to allow to read type names in binary format in RowBinaryWithNamesAndTypes input format"},
            {"output_format_native_encode_types_in_binary_format", false, false, "Added new setting to allow to write type names in binary format in Native output format"},
            {"input_format_native_decode_types_in_binary_format", false, false, "Added new setting to allow to read type names in binary format in Native output format"},
            {"read_in_order_use_buffering", false, true, "Use buffering before merging while reading in order of primary key"},
            {"enable_named_columns_in_function_tuple", false, false, "Generate named tuples in function tuple() when all names are unique and can be treated as unquoted identifiers."},
            {"optimize_trivial_insert_select", true, false, "The optimization does not make sense in many cases."},
            {"dictionary_validate_primary_key_type", false, false, "Validate primary key type for dictionaries. By default id type for simple layouts will be implicitly converted to UInt64."},
            {"collect_hash_table_stats_during_joins", false, true, "New setting."},
            {"max_size_to_preallocate_for_joins", 0, 100'000'000, "New setting."},
            {"input_format_orc_reader_time_zone_name", "GMT", "GMT", "The time zone name for ORC row reader, the default ORC row reader's time zone is GMT."},
            {"database_replicated_allow_heavy_create", true, false, "Long-running DDL queries (CREATE AS SELECT and POPULATE) for Replicated database engine was forbidden"},
            {"query_plan_merge_filters", false, false, "Allow to merge filters in the query plan"},
            {"azure_sdk_max_retries", 10, 10, "Maximum number of retries in azure sdk"},
            {"azure_sdk_retry_initial_backoff_ms", 10, 10, "Minimal backoff between retries in azure sdk"},
            {"azure_sdk_retry_max_backoff_ms", 1000, 1000, "Maximal backoff between retries in azure sdk"},
            {"ignore_on_cluster_for_replicated_named_collections_queries", false, false, "Ignore ON CLUSTER clause for replicated named collections management queries."},
            {"backup_restore_s3_retry_attempts", 1000,1000, "Setting for Aws::Client::RetryStrategy, Aws::Client does retries itself, 0 means no retries. It takes place only for backup/restore."},
            {"postgresql_connection_attempt_timeout", 2, 2, "Allow to control 'connect_timeout' parameter of PostgreSQL connection."},
            {"postgresql_connection_pool_retries", 2, 2, "Allow to control the number of retries in PostgreSQL connection pool."}
        });
        addSettingsChanges(settings_changes_history, "24.6",
        {
            {"materialize_skip_indexes_on_insert", true, true, "Added new setting to allow to disable materialization of skip indexes on insert"},
            {"materialize_statistics_on_insert", true, true, "Added new setting to allow to disable materialization of statistics on insert"},
            {"input_format_parquet_use_native_reader", false, false, "When reading Parquet files, to use native reader instead of arrow reader."},
            {"hdfs_throw_on_zero_files_match", false, false, "Allow to throw an error when ListObjects request cannot match any files in HDFS engine instead of empty query result"},
            {"azure_throw_on_zero_files_match", false, false, "Allow to throw an error when ListObjects request cannot match any files in AzureBlobStorage engine instead of empty query result"},
            {"s3_validate_request_settings", true, true, "Allow to disable S3 request settings validation"},
            {"allow_experimental_full_text_index", false, false, "Enable experimental full-text index"},
            {"azure_skip_empty_files", false, false, "Allow to skip empty files in azure table engine"},
            {"hdfs_ignore_file_doesnt_exist", false, false, "Allow to return 0 rows when the requested files don't exist instead of throwing an exception in HDFS table engine"},
            {"azure_ignore_file_doesnt_exist", false, false, "Allow to return 0 rows when the requested files don't exist instead of throwing an exception in AzureBlobStorage table engine"},
            {"s3_ignore_file_doesnt_exist", false, false, "Allow to return 0 rows when the requested files don't exist instead of throwing an exception in S3 table engine"},
            {"s3_max_part_number", 10000, 10000, "Maximum part number number for s3 upload part"},
            {"s3_max_single_operation_copy_size", 32 * 1024 * 1024, 32 * 1024 * 1024, "Maximum size for a single copy operation in s3"},
            {"input_format_parquet_max_block_size", 8192, DEFAULT_BLOCK_SIZE, "Increase block size for parquet reader."},
            {"input_format_parquet_prefer_block_bytes", 0, DEFAULT_BLOCK_SIZE * 256, "Average block bytes output by parquet reader."},
            {"enable_blob_storage_log", true, true, "Write information about blob storage operations to system.blob_storage_log table"},
            {"allow_deprecated_snowflake_conversion_functions", true, false, "Disabled deprecated functions snowflakeToDateTime[64] and dateTime[64]ToSnowflake."},
            {"allow_statistic_optimize", false, false, "Old setting which popped up here being renamed."},
            {"allow_experimental_statistic", false, false, "Old setting which popped up here being renamed."},
            {"allow_statistics_optimize", false, false, "The setting was renamed. The previous name is `allow_statistic_optimize`."},
            {"allow_experimental_statistics", false, false, "The setting was renamed. The previous name is `allow_experimental_statistic`."},
            {"enable_vertical_final", false, true, "Enable vertical final by default again after fixing bug"},
            {"parallel_replicas_custom_key_range_lower", 0, 0, "Add settings to control the range filter when using parallel replicas with dynamic shards"},
            {"parallel_replicas_custom_key_range_upper", 0, 0, "Add settings to control the range filter when using parallel replicas with dynamic shards. A value of 0 disables the upper limit"},
            {"output_format_pretty_display_footer_column_names", 0, 1, "Add a setting to display column names in the footer if there are many rows. Threshold value is controlled by output_format_pretty_display_footer_column_names_min_rows."},
            {"output_format_pretty_display_footer_column_names_min_rows", 0, 50, "Add a setting to control the threshold value for setting output_format_pretty_display_footer_column_names_min_rows. Default 50."},
            {"output_format_csv_serialize_tuple_into_separate_columns", true, true, "A new way of how interpret tuples in CSV format was added."},
            {"input_format_csv_deserialize_separate_columns_into_tuple", true, true, "A new way of how interpret tuples in CSV format was added."},
            {"input_format_csv_try_infer_strings_from_quoted_tuples", true, true, "A new way of how interpret tuples in CSV format was added."},
        });
        addSettingsChanges(settings_changes_history, "24.5",
        {
            {"allow_deprecated_error_prone_window_functions", true, false, "Allow usage of deprecated error prone window functions (neighbor, runningAccumulate, runningDifferenceStartingWithFirstValue, runningDifference)"},
            {"allow_experimental_join_condition", false, false, "Support join with inequal conditions which involve columns from both left and right table. e.g. t1.y < t2.y."},
            {"input_format_tsv_crlf_end_of_line", false, false, "Enables reading of CRLF line endings with TSV formats"},
            {"output_format_parquet_use_custom_encoder", false, true, "Enable custom Parquet encoder."},
            {"cross_join_min_rows_to_compress", 0, 10000000, "Minimal count of rows to compress block in CROSS JOIN. Zero value means - disable this threshold. This block is compressed when any of the two thresholds (by rows or by bytes) are reached."},
            {"cross_join_min_bytes_to_compress", 0, 1_GiB, "Minimal size of block to compress in CROSS JOIN. Zero value means - disable this threshold. This block is compressed when any of the two thresholds (by rows or by bytes) are reached."},
            {"http_max_chunk_size", 0, 0, "Internal limitation"},
            {"prefer_external_sort_block_bytes", 0, DEFAULT_BLOCK_SIZE * 256, "Prefer maximum block bytes for external sort, reduce the memory usage during merging."},
            {"input_format_force_null_for_omitted_fields", false, false, "Disable type-defaults for omitted fields when needed"},
            {"cast_string_to_dynamic_use_inference", false, false, "Add setting to allow converting String to Dynamic through parsing"},
            {"allow_experimental_dynamic_type", false, false, "Add new experimental Dynamic type"},
            {"azure_max_blocks_in_multipart_upload", 50000, 50000, "Maximum number of blocks in multipart upload for Azure."},
            {"allow_archive_path_syntax", false, true, "Added new setting to allow disabling archive path syntax."},
        });
        addSettingsChanges(settings_changes_history, "24.4",
        {
            {"input_format_json_throw_on_bad_escape_sequence", true, true, "Allow to save JSON strings with bad escape sequences"},
            {"max_parsing_threads", 0, 0, "Add a separate setting to control number of threads in parallel parsing from files"},
            {"ignore_drop_queries_probability", 0, 0, "Allow to ignore drop queries in server with specified probability for testing purposes"},
            {"lightweight_deletes_sync", 2, 2, "The same as 'mutation_sync', but controls only execution of lightweight deletes"},
            {"query_cache_system_table_handling", "save", "throw", "The query cache no longer caches results of queries against system tables"},
            {"input_format_json_ignore_unnecessary_fields", false, true, "Ignore unnecessary fields and not parse them. Enabling this may not throw exceptions on json strings of invalid format or with duplicated fields"},
            {"input_format_hive_text_allow_variable_number_of_columns", false, true, "Ignore extra columns in Hive Text input (if file has more columns than expected) and treat missing fields in Hive Text input as default values."},
            {"allow_experimental_database_replicated", false, true, "Database engine Replicated is now in Beta stage"},
            {"temporary_data_in_cache_reserve_space_wait_lock_timeout_milliseconds", (10 * 60 * 1000), (10 * 60 * 1000), "Wait time to lock cache for sapce reservation in temporary data in filesystem cache"},
            {"optimize_rewrite_sum_if_to_count_if", false, true, "Only available for the analyzer, where it works correctly"},
            {"azure_allow_parallel_part_upload", "true", "true", "Use multiple threads for azure multipart upload."},
            {"max_recursive_cte_evaluation_depth", DBMS_RECURSIVE_CTE_MAX_EVALUATION_DEPTH, DBMS_RECURSIVE_CTE_MAX_EVALUATION_DEPTH, "Maximum limit on recursive CTE evaluation depth"},
            {"query_plan_convert_outer_join_to_inner_join", false, true, "Allow to convert OUTER JOIN to INNER JOIN if filter after JOIN always filters default values"},
        });
        addSettingsChanges(settings_changes_history, "24.3",
        {
            {"s3_connect_timeout_ms", 1000, 1000, "Introduce new dedicated setting for s3 connection timeout"},
            {"allow_experimental_shared_merge_tree", false, true, "The setting is obsolete"},
            {"use_page_cache_for_disks_without_file_cache", false, false, "Added userspace page cache"},
            {"read_from_page_cache_if_exists_otherwise_bypass_cache", false, false, "Added userspace page cache"},
            {"page_cache_inject_eviction", false, false, "Added userspace page cache"},
            {"default_table_engine", "None", "MergeTree", "Set default table engine to MergeTree for better usability"},
            {"input_format_json_use_string_type_for_ambiguous_paths_in_named_tuples_inference_from_objects", false, false, "Allow to use String type for ambiguous paths during named tuple inference from JSON objects"},
            {"traverse_shadow_remote_data_paths", false, false, "Traverse shadow directory when query system.remote_data_paths."},
            {"throw_if_deduplication_in_dependent_materialized_views_enabled_with_async_insert", false, true, "Deduplication in dependent materialized view cannot work together with async inserts."},
            {"parallel_replicas_allow_in_with_subquery", false, true, "If true, subquery for IN will be executed on every follower replica"},
            {"log_processors_profiles", false, true, "Enable by default"},
            {"function_locate_has_mysql_compatible_argument_order", false, true, "Increase compatibility with MySQL's locate function."},
            {"allow_suspicious_primary_key", true, false, "Forbid suspicious PRIMARY KEY/ORDER BY for MergeTree (i.e. SimpleAggregateFunction)"},
            {"filesystem_cache_reserve_space_wait_lock_timeout_milliseconds", 1000, 1000, "Wait time to lock cache for sapce reservation in filesystem cache"},
            {"max_parser_backtracks", 0, 1000000, "Limiting the complexity of parsing"},
            {"analyzer_compatibility_join_using_top_level_identifier", false, false, "Force to resolve identifier in JOIN USING from projection"},
            {"distributed_insert_skip_read_only_replicas", false, false, "If true, INSERT into Distributed will skip read-only replicas"},
            {"keeper_max_retries", 10, 10, "Max retries for general keeper operations"},
            {"keeper_retry_initial_backoff_ms", 100, 100, "Initial backoff timeout for general keeper operations"},
            {"keeper_retry_max_backoff_ms", 5000, 5000, "Max backoff timeout for general keeper operations"},
            {"s3queue_allow_experimental_sharded_mode", false, false, "Enable experimental sharded mode of S3Queue table engine. It is experimental because it will be rewritten"},
            {"allow_experimental_analyzer", false, true, "Enable analyzer and planner by default."},
            {"merge_tree_read_split_ranges_into_intersecting_and_non_intersecting_injection_probability", 0.0, 0.0, "For testing of `PartsSplitter` - split read ranges into intersecting and non intersecting every time you read from MergeTree with the specified probability."},
            {"allow_get_client_http_header", false, false, "Introduced a new function."},
            {"output_format_pretty_row_numbers", false, true, "It is better for usability."},
            {"output_format_pretty_max_value_width_apply_for_single_value", true, false, "Single values in Pretty formats won't be cut."},
            {"output_format_parquet_string_as_string", false, true, "ClickHouse allows arbitrary binary data in the String data type, which is typically UTF-8. Parquet/ORC/Arrow Strings only support UTF-8. That's why you can choose which Arrow's data type to use for the ClickHouse String data type - String or Binary. While Binary would be more correct and compatible, using String by default will correspond to user expectations in most cases."},
            {"output_format_orc_string_as_string", false, true, "ClickHouse allows arbitrary binary data in the String data type, which is typically UTF-8. Parquet/ORC/Arrow Strings only support UTF-8. That's why you can choose which Arrow's data type to use for the ClickHouse String data type - String or Binary. While Binary would be more correct and compatible, using String by default will correspond to user expectations in most cases."},
            {"output_format_arrow_string_as_string", false, true, "ClickHouse allows arbitrary binary data in the String data type, which is typically UTF-8. Parquet/ORC/Arrow Strings only support UTF-8. That's why you can choose which Arrow's data type to use for the ClickHouse String data type - String or Binary. While Binary would be more correct and compatible, using String by default will correspond to user expectations in most cases."},
            {"output_format_parquet_compression_method", "lz4", "zstd", "Parquet/ORC/Arrow support many compression methods, including lz4 and zstd. ClickHouse supports each and every compression method. Some inferior tools, such as 'duckdb', lack support for the faster `lz4` compression method, that's why we set zstd by default."},
            {"output_format_orc_compression_method", "lz4", "zstd", "Parquet/ORC/Arrow support many compression methods, including lz4 and zstd. ClickHouse supports each and every compression method. Some inferior tools, such as 'duckdb', lack support for the faster `lz4` compression method, that's why we set zstd by default."},
            {"output_format_pretty_highlight_digit_groups", false, true, "If enabled and if output is a terminal, highlight every digit corresponding to the number of thousands, millions, etc. with underline."},
            {"geo_distance_returns_float64_on_float64_arguments", false, true, "Increase the default precision."},
            {"azure_max_inflight_parts_for_one_file", 20, 20, "The maximum number of a concurrent loaded parts in multipart upload request. 0 means unlimited."},
            {"azure_strict_upload_part_size", 0, 0, "The exact size of part to upload during multipart upload to Azure blob storage."},
            {"azure_min_upload_part_size", 16*1024*1024, 16*1024*1024, "The minimum size of part to upload during multipart upload to Azure blob storage."},
            {"azure_max_upload_part_size", 5ull*1024*1024*1024, 5ull*1024*1024*1024, "The maximum size of part to upload during multipart upload to Azure blob storage."},
            {"azure_upload_part_size_multiply_factor", 2, 2, "Multiply azure_min_upload_part_size by this factor each time azure_multiply_parts_count_threshold parts were uploaded from a single write to Azure blob storage."},
            {"azure_upload_part_size_multiply_parts_count_threshold", 500, 500, "Each time this number of parts was uploaded to Azure blob storage, azure_min_upload_part_size is multiplied by azure_upload_part_size_multiply_factor."},
            {"output_format_csv_serialize_tuple_into_separate_columns", true, true, "A new way of how interpret tuples in CSV format was added."},
            {"input_format_csv_deserialize_separate_columns_into_tuple", true, true, "A new way of how interpret tuples in CSV format was added."},
            {"input_format_csv_try_infer_strings_from_quoted_tuples", true, true, "A new way of how interpret tuples in CSV format was added."},
        });
        addSettingsChanges(settings_changes_history, "24.2",
        {
            {"allow_suspicious_variant_types", true, false, "Don't allow creating Variant type with suspicious variants by default"},
            {"validate_experimental_and_suspicious_types_inside_nested_types", false, true, "Validate usage of experimental and suspicious types inside nested types"},
            {"output_format_values_escape_quote_with_quote", false, false, "If true escape ' with '', otherwise quoted with \\'"},
            {"output_format_pretty_single_large_number_tip_threshold", 0, 1'000'000, "Print a readable number tip on the right side of the table if the block consists of a single number which exceeds this value (except 0)"},
            {"input_format_try_infer_exponent_floats", true, false, "Don't infer floats in exponential notation by default"},
            {"query_plan_optimize_prewhere", true, true, "Allow to push down filter to PREWHERE expression for supported storages"},
            {"async_insert_max_data_size", 1000000, 10485760, "The previous value appeared to be too small."},
            {"async_insert_poll_timeout_ms", 10, 10, "Timeout in milliseconds for polling data from asynchronous insert queue"},
            {"async_insert_use_adaptive_busy_timeout", false, true, "Use adaptive asynchronous insert timeout"},
            {"async_insert_busy_timeout_min_ms", 50, 50, "The minimum value of the asynchronous insert timeout in milliseconds; it also serves as the initial value, which may be increased later by the adaptive algorithm"},
            {"async_insert_busy_timeout_max_ms", 200, 200, "The minimum value of the asynchronous insert timeout in milliseconds; async_insert_busy_timeout_ms is aliased to async_insert_busy_timeout_max_ms"},
            {"async_insert_busy_timeout_increase_rate", 0.2, 0.2, "The exponential growth rate at which the adaptive asynchronous insert timeout increases"},
            {"async_insert_busy_timeout_decrease_rate", 0.2, 0.2, "The exponential growth rate at which the adaptive asynchronous insert timeout decreases"},
            {"format_template_row_format", "", "", "Template row format string can be set directly in query"},
            {"format_template_resultset_format", "", "", "Template result set format string can be set in query"},
            {"split_parts_ranges_into_intersecting_and_non_intersecting_final", true, true, "Allow to split parts ranges into intersecting and non intersecting during FINAL optimization"},
            {"split_intersecting_parts_ranges_into_layers_final", true, true, "Allow to split intersecting parts ranges into layers during FINAL optimization"},
            {"azure_max_single_part_copy_size", 256*1024*1024, 256*1024*1024, "The maximum size of object to copy using single part copy to Azure blob storage."},
            {"min_external_table_block_size_rows", DEFAULT_INSERT_BLOCK_SIZE, DEFAULT_INSERT_BLOCK_SIZE, "Squash blocks passed to external table to specified size in rows, if blocks are not big enough"},
            {"min_external_table_block_size_bytes", DEFAULT_INSERT_BLOCK_SIZE * 256, DEFAULT_INSERT_BLOCK_SIZE * 256, "Squash blocks passed to external table to specified size in bytes, if blocks are not big enough."},
            {"parallel_replicas_prefer_local_join", true, true, "If true, and JOIN can be executed with parallel replicas algorithm, and all storages of right JOIN part are *MergeTree, local JOIN will be used instead of GLOBAL JOIN."},
            {"optimize_time_filter_with_preimage", true, true, "Optimize Date and DateTime predicates by converting functions into equivalent comparisons without conversions (e.g. toYear(col) = 2023 -> col >= '2023-01-01' AND col <= '2023-12-31')"},
            {"extract_key_value_pairs_max_pairs_per_row", 0, 0, "Max number of pairs that can be produced by the `extractKeyValuePairs` function. Used as a safeguard against consuming too much memory."},
            {"default_view_definer", "CURRENT_USER", "CURRENT_USER", "Allows to set default `DEFINER` option while creating a view"},
            {"default_materialized_view_sql_security", "DEFINER", "DEFINER", "Allows to set a default value for SQL SECURITY option when creating a materialized view"},
            {"default_normal_view_sql_security", "INVOKER", "INVOKER", "Allows to set default `SQL SECURITY` option while creating a normal view"},
            {"mysql_map_string_to_text_in_show_columns", false, true, "Reduce the configuration effort to connect ClickHouse with BI tools."},
            {"mysql_map_fixed_string_to_text_in_show_columns", false, true, "Reduce the configuration effort to connect ClickHouse with BI tools."},
        });
        addSettingsChanges(settings_changes_history, "24.1",
        {
            {"print_pretty_type_names", false, true, "Better user experience."},
            {"input_format_json_read_bools_as_strings", false, true, "Allow to read bools as strings in JSON formats by default"},
            {"output_format_arrow_use_signed_indexes_for_dictionary", false, true, "Use signed indexes type for Arrow dictionaries by default as it's recommended"},
            {"allow_experimental_variant_type", false, false, "Add new experimental Variant type"},
            {"use_variant_as_common_type", false, false, "Allow to use Variant in if/multiIf if there is no common type"},
            {"output_format_arrow_use_64_bit_indexes_for_dictionary", false, false, "Allow to use 64 bit indexes type in Arrow dictionaries"},
            {"parallel_replicas_mark_segment_size", 128, 128, "Add new setting to control segment size in new parallel replicas coordinator implementation"},
            {"ignore_materialized_views_with_dropped_target_table", false, false, "Add new setting to allow to ignore materialized views with dropped target table"},
            {"output_format_compression_level", 3, 3, "Allow to change compression level in the query output"},
            {"output_format_compression_zstd_window_log", 0, 0, "Allow to change zstd window log in the query output when zstd compression is used"},
            {"enable_zstd_qat_codec", false, false, "Add new ZSTD_QAT codec"},
            {"enable_vertical_final", false, true, "Use vertical final by default"},
            {"output_format_arrow_use_64_bit_indexes_for_dictionary", false, false, "Allow to use 64 bit indexes type in Arrow dictionaries"},
            {"max_rows_in_set_to_optimize_join", 100000, 0, "Disable join optimization as it prevents from read in order optimization"},
            {"output_format_pretty_color", true, "auto", "Setting is changed to allow also for auto value, disabling ANSI escapes if output is not a tty"},
            {"function_visible_width_behavior", 0, 1, "We changed the default behavior of `visibleWidth` to be more precise"},
            {"max_estimated_execution_time", 0, 0, "Separate max_execution_time and max_estimated_execution_time"},
            {"iceberg_engine_ignore_schema_evolution", false, false, "Allow to ignore schema evolution in Iceberg table engine"},
            {"optimize_injective_functions_in_group_by", false, true, "Replace injective functions by it's arguments in GROUP BY section in analyzer"},
            {"update_insert_deduplication_token_in_dependent_materialized_views", false, false, "Allow to update insert deduplication token with table identifier during insert in dependent materialized views"},
            {"azure_max_unexpected_write_error_retries", 4, 4, "The maximum number of retries in case of unexpected errors during Azure blob storage write"},
            {"split_parts_ranges_into_intersecting_and_non_intersecting_final", false, true, "Allow to split parts ranges into intersecting and non intersecting during FINAL optimization"},
            {"split_intersecting_parts_ranges_into_layers_final", true, true, "Allow to split intersecting parts ranges into layers during FINAL optimization"}
        });
        addSettingsChanges(settings_changes_history, "23.12",
        {
            {"allow_suspicious_ttl_expressions", true, false, "It is a new setting, and in previous versions the behavior was equivalent to allowing."},
            {"input_format_parquet_allow_missing_columns", false, true, "Allow missing columns in Parquet files by default"},
            {"input_format_orc_allow_missing_columns", false, true, "Allow missing columns in ORC files by default"},
            {"input_format_arrow_allow_missing_columns", false, true, "Allow missing columns in Arrow files by default"}
        });
        addSettingsChanges(settings_changes_history, "23.11",
        {
            {"parsedatetime_parse_without_leading_zeros", false, true, "Improved compatibility with MySQL DATE_FORMAT/STR_TO_DATE"}
        });
        addSettingsChanges(settings_changes_history, "23.9",
        {
            {"optimize_group_by_constant_keys", false, true, "Optimize group by constant keys by default"},
            {"input_format_json_try_infer_named_tuples_from_objects", false, true, "Try to infer named Tuples from JSON objects by default"},
            {"input_format_json_read_numbers_as_strings", false, true, "Allow to read numbers as strings in JSON formats by default"},
            {"input_format_json_read_arrays_as_strings", false, true, "Allow to read arrays as strings in JSON formats by default"},
            {"input_format_json_infer_incomplete_types_as_strings", false, true, "Allow to infer incomplete types as Strings in JSON formats by default"},
            {"input_format_json_try_infer_numbers_from_strings", true, false, "Don't infer numbers from strings in JSON formats by default to prevent possible parsing errors"},
            {"http_write_exception_in_output_format", false, true, "Output valid JSON/XML on exception in HTTP streaming."}
        });
        addSettingsChanges(settings_changes_history, "23.8",
        {
            {"rewrite_count_distinct_if_with_count_distinct_implementation", false, true, "Rewrite countDistinctIf with count_distinct_implementation configuration"}
        });
        addSettingsChanges(settings_changes_history, "23.7",
        {
            {"function_sleep_max_microseconds_per_block", 0, 3000000, "In previous versions, the maximum sleep time of 3 seconds was applied only for `sleep`, but not for `sleepEachRow` function. In the new version, we introduce this setting. If you set compatibility with the previous versions, we will disable the limit altogether."}
        });
        addSettingsChanges(settings_changes_history, "23.6",
        {
            {"http_send_timeout", 180, 30, "3 minutes seems crazy long. Note that this is timeout for a single network write call, not for the whole upload operation."},
            {"http_receive_timeout", 180, 30, "See http_send_timeout."}
        });
        addSettingsChanges(settings_changes_history, "23.5",
        {
            {"input_format_parquet_preserve_order", true, false, "Allow Parquet reader to reorder rows for better parallelism."},
            {"parallelize_output_from_storages", false, true, "Allow parallelism when executing queries that read from file/url/s3/etc. This may reorder rows."},
            {"use_with_fill_by_sorting_prefix", false, true, "Columns preceding WITH FILL columns in ORDER BY clause form sorting prefix. Rows with different values in sorting prefix are filled independently"},
            {"output_format_parquet_compliant_nested_types", false, true, "Change an internal field name in output Parquet file schema."}
        });
        addSettingsChanges(settings_changes_history, "23.4",
        {
            {"allow_suspicious_indices", true, false, "If true, index can defined with identical expressions"},
            {"allow_nonconst_timezone_arguments", true, false, "Allow non-const timezone arguments in certain time-related functions like toTimeZone(), fromUnixTimestamp*(), snowflakeToDateTime*()."},
            {"connect_timeout_with_failover_ms", 50, 1000, "Increase default connect timeout because of async connect"},
            {"connect_timeout_with_failover_secure_ms", 100, 1000, "Increase default secure connect timeout because of async connect"},
            {"hedged_connection_timeout_ms", 100, 50, "Start new connection in hedged requests after 50 ms instead of 100 to correspond with previous connect timeout"},
            {"formatdatetime_f_prints_single_zero", true, false, "Improved compatibility with MySQL DATE_FORMAT()/STR_TO_DATE()"},
            {"formatdatetime_parsedatetime_m_is_month_name", false, true, "Improved compatibility with MySQL DATE_FORMAT/STR_TO_DATE"}
        });
        addSettingsChanges(settings_changes_history, "23.3",
        {
            {"output_format_parquet_version", "1.0", "2.latest", "Use latest Parquet format version for output format"},
            {"input_format_json_ignore_unknown_keys_in_named_tuple", false, true, "Improve parsing JSON objects as named tuples"},
            {"input_format_native_allow_types_conversion", false, true, "Allow types conversion in Native input forma"},
            {"output_format_arrow_compression_method", "none", "lz4_frame", "Use lz4 compression in Arrow output format by default"},
            {"output_format_parquet_compression_method", "snappy", "lz4", "Use lz4 compression in Parquet output format by default"},
            {"output_format_orc_compression_method", "none", "lz4_frame", "Use lz4 compression in ORC output format by default"},
            {"async_query_sending_for_remote", false, true, "Create connections and send query async across shards"}
        });
        addSettingsChanges(settings_changes_history, "23.2",
        {
            {"output_format_parquet_fixed_string_as_fixed_byte_array", false, true, "Use Parquet FIXED_LENGTH_BYTE_ARRAY type for FixedString by default"},
            {"output_format_arrow_fixed_string_as_fixed_byte_array", false, true, "Use Arrow FIXED_SIZE_BINARY type for FixedString by default"},
            {"query_plan_remove_redundant_distinct", false, true, "Remove redundant Distinct step in query plan"},
            {"optimize_duplicate_order_by_and_distinct", true, false, "Remove duplicate ORDER BY and DISTINCT if it's possible"},
            {"insert_keeper_max_retries", 0, 20, "Enable reconnections to Keeper on INSERT, improve reliability"}
        });
        addSettingsChanges(settings_changes_history, "23.1",
        {
            {"input_format_json_read_objects_as_strings", 0, 1, "Enable reading nested json objects as strings while object type is experimental"},
            {"input_format_json_defaults_for_missing_elements_in_named_tuple", false, true, "Allow missing elements in JSON objects while reading named tuples by default"},
            {"input_format_csv_detect_header", false, true, "Detect header in CSV format by default"},
            {"input_format_tsv_detect_header", false, true, "Detect header in TSV format by default"},
            {"input_format_custom_detect_header", false, true, "Detect header in CustomSeparated format by default"},
            {"query_plan_remove_redundant_sorting", false, true, "Remove redundant sorting in query plan. For example, sorting steps related to ORDER BY clauses in subqueries"}
        });
        addSettingsChanges(settings_changes_history, "22.12",
        {
            {"max_size_to_preallocate_for_aggregation", 10'000'000, 100'000'000, "This optimizes performance"},
            {"query_plan_aggregation_in_order", 0, 1, "Enable some refactoring around query plan"},
            {"format_binary_max_string_size", 0, 1_GiB, "Prevent allocating large amount of memory"}
        });
        addSettingsChanges(settings_changes_history, "22.11",
        {
            {"use_structure_from_insertion_table_in_table_functions", 0, 2, "Improve using structure from insertion table in table functions"}
        });
        addSettingsChanges(settings_changes_history, "22.9",
        {
            {"force_grouping_standard_compatibility", false, true, "Make GROUPING function output the same as in SQL standard and other DBMS"}
        });
        addSettingsChanges(settings_changes_history, "22.7",
        {
            {"cross_to_inner_join_rewrite", 1, 2, "Force rewrite comma join to inner"},
            {"enable_positional_arguments", false, true, "Enable positional arguments feature by default"},
            {"format_csv_allow_single_quotes", true, false, "Most tools don't treat single quote in CSV specially, don't do it by default too"}
        });
        addSettingsChanges(settings_changes_history, "22.6",
        {
            {"output_format_json_named_tuples_as_objects", false, true, "Allow to serialize named tuples as JSON objects in JSON formats by default"},
            {"input_format_skip_unknown_fields", false, true, "Optimize reading subset of columns for some input formats"}
        });
        addSettingsChanges(settings_changes_history, "22.5",
        {
            {"memory_overcommit_ratio_denominator", 0, 1073741824, "Enable memory overcommit feature by default"},
            {"memory_overcommit_ratio_denominator_for_user", 0, 1073741824, "Enable memory overcommit feature by default"}
        });
        addSettingsChanges(settings_changes_history, "22.4",
        {
            {"allow_settings_after_format_in_insert", true, false, "Do not allow SETTINGS after FORMAT for INSERT queries because ClickHouse interpret SETTINGS as some values, which is misleading"}
        });
        addSettingsChanges(settings_changes_history, "22.3",
        {
            {"cast_ipv4_ipv6_default_on_conversion_error", true, false, "Make functions cast(value, 'IPv4') and cast(value, 'IPv6') behave same as toIPv4 and toIPv6 functions"}
        });
        addSettingsChanges(settings_changes_history, "21.12",
        {
            {"stream_like_engine_allow_direct_select", true, false, "Do not allow direct select for Kafka/RabbitMQ/FileLog by default"}
        });
        addSettingsChanges(settings_changes_history, "21.9",
        {
            {"output_format_decimal_trailing_zeros", true, false, "Do not output trailing zeros in text representation of Decimal types by default for better looking output"},
            {"use_hedged_requests", false, true, "Enable Hedged Requests feature by default"}
        });
        addSettingsChanges(settings_changes_history, "21.7",
        {
            {"legacy_column_name_of_tuple_literal", true, false, "Add this setting only for compatibility reasons. It makes sense to set to 'true', while doing rolling update of cluster from version lower than 21.7 to higher"}
        });
        addSettingsChanges(settings_changes_history, "21.5",
        {
            {"async_socket_for_remote", false, true, "Fix all problems and turn on asynchronous reads from socket for remote queries by default again"}
        });
        addSettingsChanges(settings_changes_history, "21.3",
        {
            {"async_socket_for_remote", true, false, "Turn off asynchronous reads from socket for remote queries because of some problems"},
            {"optimize_normalize_count_variants", false, true, "Rewrite aggregate functions that semantically equals to count() as count() by default"},
            {"normalize_function_names", false, true, "Normalize function names to their canonical names, this was needed for projection query routing"}
        });
        addSettingsChanges(settings_changes_history, "21.2",
        {
            {"enable_global_with_statement", false, true, "Propagate WITH statements to UNION queries and all subqueries by default"}
        });
        addSettingsChanges(settings_changes_history, "21.1",
        {
            {"insert_quorum_parallel", false, true, "Use parallel quorum inserts by default. It is significantly more convenient to use than sequential quorum inserts"},
            {"input_format_null_as_default", false, true, "Allow to insert NULL as default for input formats by default"},
            {"optimize_on_insert", false, true, "Enable data optimization on INSERT by default for better user experience"},
            {"use_compact_format_in_distributed_parts_names", false, true, "Use compact format for async INSERT into Distributed tables by default"}
        });
        addSettingsChanges(settings_changes_history, "20.10",
        {
            {"format_regexp_escaping_rule", "Escaped", "Raw", "Use Raw as default escaping rule for Regexp format to male the behaviour more like to what users expect"}
        });
        addSettingsChanges(settings_changes_history, "20.7",
        {
            {"show_table_uuid_in_table_create_query_if_not_nil", true, false, "Stop showing  UID of the table in its CREATE query for Engine=Atomic"}
        });
        addSettingsChanges(settings_changes_history, "20.5",
        {
            {"input_format_with_names_use_header", false, true, "Enable using header with names for formats with WithNames/WithNamesAndTypes suffixes"},
            {"allow_suspicious_codecs", true, false, "Don't allow to specify meaningless compression codecs"}
        });
        addSettingsChanges(settings_changes_history, "20.4",
        {
            {"validate_polygons", false, true, "Throw exception if polygon is invalid in function pointInPolygon by default instead of returning possibly wrong results"}
        });
        addSettingsChanges(settings_changes_history, "19.18",
        {
            {"enable_scalar_subquery_optimization", false, true, "Prevent scalar subqueries from (de)serializing large scalar values and possibly avoid running the same subquery more than once"}
        });
        addSettingsChanges(settings_changes_history, "19.14",
        {
            {"any_join_distinct_right_table_keys", true, false, "Disable ANY RIGHT and ANY FULL JOINs by default to avoid inconsistency"}
        });
        addSettingsChanges(settings_changes_history, "19.12",
        {
            {"input_format_defaults_for_omitted_fields", false, true, "Enable calculation of complex default expressions for omitted fields for some input formats, because it should be the expected behaviour"}
        });
        addSettingsChanges(settings_changes_history, "19.5",
        {
            {"max_partitions_per_insert_block", 0, 100, "Add a limit for the number of partitions in one block"}
        });
        addSettingsChanges(settings_changes_history, "18.12.17",
        {
            {"enable_optimize_predicate_expression", 0, 1, "Optimize predicates to subqueries by default"}
        });
    });
    return settings_changes_history;
}

const VersionToSettingsChangesMap & getMergeTreeSettingsChangesHistory()
{
    static VersionToSettingsChangesMap merge_tree_settings_changes_history;
    static std::once_flag initialized_flag;
    std::call_once(initialized_flag, [&]
    {
        addSettingsChanges(merge_tree_settings_changes_history, "25.6",
        {
            {"cache_populated_by_fetch_filename_regexp", "", "", "New setting"},
        });
        addSettingsChanges(merge_tree_settings_changes_history, "25.5",
        {
            /// Release closed. Please use 25.6
            {"shared_merge_tree_enable_coordinated_merges", false, false, "New setting"},
            {"shared_merge_tree_merge_coordinator_merges_prepare_count", 100, 100, "New setting"},
            {"shared_merge_tree_merge_coordinator_fetch_fresh_metadata_period_ms", 10000, 10000, "New setting"},
            {"shared_merge_tree_merge_coordinator_max_merge_request_size", 20, 20, "New setting"},
            {"shared_merge_tree_merge_coordinator_election_check_period_ms", 30000, 30000, "New setting"},
            {"shared_merge_tree_merge_coordinator_min_period_ms", 1, 1, "New setting"},
            {"shared_merge_tree_merge_coordinator_max_period_ms", 10000, 10000, "New setting"},
            {"shared_merge_tree_merge_coordinator_factor", 2, 2, "New setting"},
            {"shared_merge_tree_merge_worker_fast_timeout_ms", 100, 100, "New setting"},
            {"shared_merge_tree_merge_worker_regular_timeout_ms", 10000, 10000, "New setting"},
            {"apply_patches_on_merge", true, true, "New setting"},
            {"remove_unused_patch_parts", true, true, "New setting"},
            {"write_marks_for_substreams_in_compact_parts", false, false, "New setting"},
            /// Release closed. Please use 25.6
        });
        addSettingsChanges(merge_tree_settings_changes_history, "25.4",
        {
            /// Release closed. Please use 25.5
            {"max_postpone_time_for_failed_replicated_fetches_ms", 0, 1ULL * 60 * 1000, "Added new setting to enable postponing fetch tasks in the replication queue."},
            {"max_postpone_time_for_failed_replicated_merges_ms", 0, 1ULL * 60 * 1000, "Added new setting to enable postponing merge tasks in the replication queue."},
            {"max_postpone_time_for_failed_replicated_tasks_ms", 0, 5ULL * 60 * 1000, "Added new setting to enable postponing tasks in the replication queue."},
            {"default_compression_codec", "", "", "New setting"},
            {"refresh_parts_interval", 0, 0, "A new setting"},
            {"max_merge_delayed_streams_for_parallel_write", 40, 40, "New setting"},
            {"allow_summing_columns_in_partition_or_order_key", true, false, "New setting to allow summing of partition or sorting key columns"},
            /// Release closed. Please use 25.5
        });
        addSettingsChanges(merge_tree_settings_changes_history, "25.3",
        {
            /// Release closed. Please use 25.4
            {"shared_merge_tree_enable_keeper_parts_extra_data", false, false, "New setting"},
            {"zero_copy_merge_mutation_min_parts_size_sleep_no_scale_before_lock", 0, 0, "New setting"},
            {"enable_replacing_merge_with_cleanup_for_min_age_to_force_merge", false, false, "New setting to allow automatic cleanup merges for ReplacingMergeTree"},
            /// Release closed. Please use 25.4
        });
        addSettingsChanges(merge_tree_settings_changes_history, "25.2",
        {
            /// Release closed. Please use 25.3
            {"shared_merge_tree_initial_parts_update_backoff_ms", 50, 50, "New setting"},
            {"shared_merge_tree_max_parts_update_backoff_ms", 5000, 5000, "New setting"},
            {"shared_merge_tree_interserver_http_connection_timeout_ms", 100, 100, "New setting"},
            {"columns_and_secondary_indices_sizes_lazy_calculation", true, true, "New setting to calculate columns and indices sizes lazily"},
            {"table_disk", false, false, "New setting"},
            {"allow_reduce_blocking_parts_task", false, true, "Now SMT will remove stale blocking parts from ZooKeeper by default"},
            {"shared_merge_tree_max_suspicious_broken_parts", 0, 0, "Max broken parts for SMT, if more - deny automatic detach"},
            {"shared_merge_tree_max_suspicious_broken_parts_bytes", 0, 0, "Max size of all broken parts for SMT, if more - deny automatic detach"},
            /// Release closed. Please use 25.3
        });
        addSettingsChanges(merge_tree_settings_changes_history, "25.1",
        {
            /// Release closed. Please use 25.2
            {"shared_merge_tree_try_fetch_part_in_memory_data_from_replicas", false, false, "New setting to fetch parts data from other replicas"},
            {"enable_max_bytes_limit_for_min_age_to_force_merge", false, false, "Added new setting to limit max bytes for min_age_to_force_merge."},
            {"enable_max_bytes_limit_for_min_age_to_force_merge", false, false, "New setting"},
            {"add_minmax_index_for_numeric_columns", false, false, "New setting"},
            {"add_minmax_index_for_string_columns", false, false, "New setting"},
            {"materialize_skip_indexes_on_merge", true, true, "New setting"},
            {"merge_max_bytes_to_prewarm_cache", 1ULL * 1024 * 1024 * 1024, 1ULL * 1024 * 1024 * 1024, "Cloud sync"},
            {"merge_total_max_bytes_to_prewarm_cache", 15ULL * 1024 * 1024 * 1024, 15ULL * 1024 * 1024 * 1024, "Cloud sync"},
            {"reduce_blocking_parts_sleep_ms", 5000, 5000, "Cloud sync"},
            {"number_of_partitions_to_consider_for_merge", 10, 10, "Cloud sync"},
            {"shared_merge_tree_enable_outdated_parts_check", true, true, "Cloud sync"},
            {"shared_merge_tree_max_parts_update_leaders_in_total", 6, 6, "Cloud sync"},
            {"shared_merge_tree_max_parts_update_leaders_per_az", 2, 2, "Cloud sync"},
            {"shared_merge_tree_leader_update_period_seconds", 30, 30, "Cloud sync"},
            {"shared_merge_tree_leader_update_period_random_add_seconds", 10, 10, "Cloud sync"},
            {"shared_merge_tree_read_virtual_parts_from_leader", true, true, "Cloud sync"},
            {"shared_merge_tree_interserver_http_timeout_ms", 10000, 10000, "Cloud sync"},
            {"shared_merge_tree_max_replicas_for_parts_deletion", 10, 10, "Cloud sync"},
            {"shared_merge_tree_max_replicas_to_merge_parts_for_each_parts_range", 5, 5, "Cloud sync"},
            {"shared_merge_tree_use_outdated_parts_compact_format", false, false, "Cloud sync"},
            {"shared_merge_tree_memo_ids_remove_timeout_seconds", 1800, 1800, "Cloud sync"},
            {"shared_merge_tree_idle_parts_update_seconds", 3600, 3600, "Cloud sync"},
            {"shared_merge_tree_max_outdated_parts_to_process_at_once", 1000, 1000, "Cloud sync"},
            {"shared_merge_tree_postpone_next_merge_for_locally_merged_parts_rows_threshold", 1000000, 1000000, "Cloud sync"},
            {"shared_merge_tree_postpone_next_merge_for_locally_merged_parts_ms", 0, 0, "Cloud sync"},
            {"shared_merge_tree_range_for_merge_window_size", 10, 10, "Cloud sync"},
            {"shared_merge_tree_use_too_many_parts_count_from_virtual_parts", 0, 0, "Cloud sync"},
            {"shared_merge_tree_create_per_replica_metadata_nodes", true, true, "Cloud sync"},
            {"shared_merge_tree_use_metadata_hints_cache", true, true, "Cloud sync"},
            {"notify_newest_block_number", false, false, "Cloud sync"},
            {"allow_reduce_blocking_parts_task", false, false, "Cloud sync"},
            /// Release closed. Please use 25.2
        });
        addSettingsChanges(merge_tree_settings_changes_history, "24.12",
        {
            /// Release closed. Please use 25.1
            {"enforce_index_structure_match_on_partition_manipulation", true, false, "New setting"},
            {"use_primary_key_cache", false, false, "New setting"},
            {"prewarm_primary_key_cache", false, false, "New setting"},
            {"min_bytes_to_prewarm_caches", 0, 0, "New setting"},
            {"allow_experimental_reverse_key", false, false, "New setting"},
            /// Release closed. Please use 25.1
        });
        addSettingsChanges(merge_tree_settings_changes_history, "24.11",
        {
        });
        addSettingsChanges(merge_tree_settings_changes_history, "24.10",
        {
        });
        addSettingsChanges(merge_tree_settings_changes_history, "24.9",
        {
        });
        addSettingsChanges(merge_tree_settings_changes_history, "24.8",
        {
            {"deduplicate_merge_projection_mode", "ignore", "throw", "Do not allow to create inconsistent projection"}
        });
    });

    return merge_tree_settings_changes_history;
}

}<|MERGE_RESOLUTION|>--- conflicted
+++ resolved
@@ -72,12 +72,9 @@
             {"cast_string_to_date_time_mode", "basic", "basic", "Allow to use different DateTime parsing mode in String to DateTime cast"},
             {"parallel_replicas_connect_timeout_ms", 1000, 300, "Separate connection timeout for parallel replicas queries"},
             {"use_iceberg_partition_pruning", false, true, "Enable Iceberg partition pruning by default."},
-<<<<<<< HEAD
             {"enable_shared_storage_snapshot_in_query", false, false, "A new setting to share storage snapshot in query"},
             {"merge_tree_storage_snapshot_sleep_ms", 0, 0, "A new setting to debug storage snapshot consistency in query"},
-=======
             {"enable_job_stack_trace", false, false, "The setting was disabled by default to avoid performance overhead."},
->>>>>>> ce31d75b
         });
         addSettingsChanges(settings_changes_history, "25.5",
         {
