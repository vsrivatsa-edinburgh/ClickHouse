#include <Core/Defines.h>
#include <Core/SettingsChangesHistory.h>
#include <IO/ReadBufferFromString.h>
#include <IO/ReadHelpers.h>
#include <boost/algorithm/string.hpp>


namespace DB
{

namespace ErrorCodes
{
    extern const int BAD_ARGUMENTS;
    extern const int LOGICAL_ERROR;
}

ClickHouseVersion::ClickHouseVersion(const String & version)
{
    Strings split;
    boost::split(split, version, [](char c){ return c == '.'; });
    components.reserve(split.size());
    if (split.empty())
        throw Exception{ErrorCodes::BAD_ARGUMENTS, "Cannot parse ClickHouse version here: {}", version};

    for (const auto & split_element : split)
    {
        size_t component;
        ReadBufferFromString buf(split_element);
        if (!tryReadIntText(component, buf) || !buf.eof())
            throw Exception{ErrorCodes::BAD_ARGUMENTS, "Cannot parse ClickHouse version here: {}", version};
        components.push_back(component);
    }
}

ClickHouseVersion::ClickHouseVersion(const char * version)
    : ClickHouseVersion(String(version))
{
}

String ClickHouseVersion::toString() const
{
    String version = std::to_string(components[0]);
    for (size_t i = 1; i < components.size(); ++i)
        version += "." + std::to_string(components[i]);

    return version;
}

// clang-format off
/// History of settings changes that controls some backward incompatible changes
/// across all ClickHouse versions. It maps ClickHouse version to settings changes that were done
/// in this version. This history contains both changes to existing settings and newly added settings.
/// Settings changes is a vector of structs
///     {setting_name, previous_value, new_value, reason}.
/// For newly added setting choose the most appropriate previous_value (for example, if new setting
/// controls new feature and it's 'true' by default, use 'false' as previous_value).
/// It's used to implement `compatibility` setting (see https://github.com/ClickHouse/ClickHouse/issues/35972)
/// Note: please check if the key already exists to prevent duplicate entries.
static std::initializer_list<std::pair<ClickHouseVersion, SettingsChangesHistory::SettingsChanges>> settings_changes_history_initializer =
{
    {"25.1",
        {

        }
    },
    {"24.12",
        {
            /// Release closed. Please use 25.1
            {"allow_experimental_database_iceberg", false, false, "New setting."},
            {"query_plan_join_swap_table", "false", "auto", "New setting. Right table was always chosen before."},
            {"max_size_to_preallocate_for_aggregation", 100'000'000, 1'000'000'000'000, "Enable optimisation for bigger tables."},
            {"max_size_to_preallocate_for_joins", 100'000'000, 1'000'000'000'000, "Enable optimisation for bigger tables."},
            {"max_bytes_ratio_before_external_group_by", 0., 0., "New setting."},
            {"optimize_extract_common_expressions", false, false, "Introduce setting to optimize WHERE, PREWHERE, ON, HAVING and QUALIFY expressions by extracting common expressions out from disjunction of conjunctions."},
            {"object_storage_remove_recursive_file_limit", 0, 1000, "Added new setting to limit number of files stored in memory while removing from object storage. Zero value means unlimited."},
            {"max_bytes_ratio_before_external_sort", 0., 0., "New setting."},
            {"use_async_executor_for_materialized_views", false, false, "New setting."},
            {"composed_data_type_output_format_mode", "default", "default", "New setting"},
            {"http_response_headers", "", "", "New setting."},
            {"parallel_replicas_index_analysis_only_on_coordinator", true, true, "Index analysis done only on replica-coordinator and skipped on other replicas. Effective only with enabled parallel_replicas_local_plan"}, // enabling it was moved to 24.10
            /// Release closed. Please use 25.1
        }
    },
    {"24.11",
        {
            {"validate_mutation_query", false, true, "New setting to validate mutation queries by default."},
            {"enable_job_stack_trace", false, true, "Enable by default collecting stack traces from job's scheduling."},
            {"allow_suspicious_types_in_group_by", true, false, "Don't allow Variant/Dynamic types in GROUP BY by default"},
            {"allow_suspicious_types_in_order_by", true, false, "Don't allow Variant/Dynamic types in ORDER BY by default"},
            {"distributed_cache_discard_connection_if_unread_data", true, true, "New setting"},
            {"filesystem_cache_enable_background_download_for_metadata_files_in_packed_storage", true, true, "New setting"},
            {"filesystem_cache_enable_background_download_during_fetch", true, true, "New setting"},
            {"azure_check_objects_after_upload", false, false, "Check each uploaded object in azure blob storage to be sure that upload was successful"},
            {"backup_restore_keeper_max_retries", 20, 1000, "Should be big enough so the whole operation BACKUP or RESTORE operation won't fail because of a temporary [Zoo]Keeper failure in the middle of it."},
            {"backup_restore_failure_after_host_disconnected_for_seconds", 0, 3600, "New setting."},
            {"backup_restore_keeper_max_retries_while_initializing", 0, 20, "New setting."},
            {"backup_restore_keeper_max_retries_while_handling_error", 0, 20, "New setting."},
            {"backup_restore_finish_timeout_after_error_sec", 0, 180, "New setting."},
            {"query_plan_merge_filters", false, true, "Allow to merge filters in the query plan. This is required to properly support filter-push-down with a new analyzer."},
            {"parallel_replicas_local_plan", false, true, "Use local plan for local replica in a query with parallel replicas"},
            {"allow_experimental_shared_set_join", 1, 0, "Disable a setting for ClickHouse Cloud"},
            {"merge_tree_use_v1_object_and_dynamic_serialization", true, false, "Add new serialization V2 version for JSON and Dynamic types"},
            {"min_joined_block_size_bytes", 524288, 524288, "New setting."},
            {"allow_experimental_bfloat16_type", false, false, "Add new experimental BFloat16 type"},
            {"filesystem_cache_skip_download_if_exceeds_per_query_cache_write_limit", 1, 1, "Rename of setting skip_download_if_exceeds_query_cache_limit"},
            {"filesystem_cache_prefer_bigger_buffer_size", true, true, "New setting"},
            {"read_in_order_use_virtual_row", false, false, "Use virtual row while reading in order of primary key or its monotonic function fashion. It is useful when searching over multiple parts as only relevant ones are touched."},
            {"s3_skip_empty_files", false, true, "We hope it will provide better UX"},
            {"filesystem_cache_boundary_alignment", 0, 0, "New setting"},
            {"push_external_roles_in_interserver_queries", false, true, "New setting."},
            {"enable_variant_type", false, false, "Add alias to allow_experimental_variant_type"},
            {"enable_dynamic_type", false, false, "Add alias to allow_experimental_dynamic_type"},
            {"enable_json_type", false, false, "Add alias to allow_experimental_json_type"},
        }
    },
    {"24.10",
        {
            {"query_metric_log_interval", 0, -1, "New setting."},
            {"enforce_strict_identifier_format", false, false, "New setting."},
            {"enable_parsing_to_custom_serialization", false, true, "New setting"},
            {"mongodb_throw_on_unsupported_query", false, true, "New setting."},
            {"enable_parallel_replicas", false, false, "Parallel replicas with read tasks became the Beta tier feature."},
            {"parallel_replicas_mode", "read_tasks", "read_tasks", "This setting was introduced as a part of making parallel replicas feature Beta"},
            {"filesystem_cache_name", "", "", "Filesystem cache name to use for stateless table engines or data lakes"},
            {"restore_replace_external_dictionary_source_to_null", false, false, "New setting."},
            {"show_create_query_identifier_quoting_rule", "when_necessary", "when_necessary", "New setting."},
            {"show_create_query_identifier_quoting_style", "Backticks", "Backticks", "New setting."},
            {"merge_tree_min_read_task_size", 8, 8, "New setting"},
            {"merge_tree_min_rows_for_concurrent_read_for_remote_filesystem", (20 * 8192), 0, "Setting is deprecated"},
            {"merge_tree_min_bytes_for_concurrent_read_for_remote_filesystem", (24 * 10 * 1024 * 1024), 0, "Setting is deprecated"},
            {"implicit_select", false, false, "A new setting."},
            {"output_format_native_write_json_as_string", false, false, "Add new setting to allow write JSON column as single String column in Native format"},
            {"output_format_binary_write_json_as_string", false, false, "Add new setting to write values of JSON type as JSON string in RowBinary output format"},
            {"input_format_binary_read_json_as_string", false, false, "Add new setting to read values of JSON type as JSON string in RowBinary input format"},
            {"min_free_disk_bytes_to_perform_insert", 0, 0, "New setting."},
            {"min_free_disk_ratio_to_perform_insert", 0.0, 0.0, "New setting."},
            {"enable_named_columns_in_function_tuple", false, false, "Disabled pending usability improvements"},
            {"cloud_mode_database_engine", 1, 1, "A setting for ClickHouse Cloud"},
            {"allow_experimental_shared_set_join", 0, 0, "A setting for ClickHouse Cloud"},
            {"read_through_distributed_cache", 0, 0, "A setting for ClickHouse Cloud"},
            {"write_through_distributed_cache", 0, 0, "A setting for ClickHouse Cloud"},
            {"distributed_cache_throw_on_error", 0, 0, "A setting for ClickHouse Cloud"},
            {"distributed_cache_log_mode", "on_error", "on_error", "A setting for ClickHouse Cloud"},
            {"distributed_cache_fetch_metrics_only_from_current_az", 1, 1, "A setting for ClickHouse Cloud"},
            {"distributed_cache_connect_max_tries", 100, 100, "A setting for ClickHouse Cloud"},
            {"distributed_cache_receive_response_wait_milliseconds", 60000, 60000, "A setting for ClickHouse Cloud"},
            {"distributed_cache_receive_timeout_milliseconds", 10000, 10000, "A setting for ClickHouse Cloud"},
            {"distributed_cache_wait_connection_from_pool_milliseconds", 100, 100, "A setting for ClickHouse Cloud"},
            {"distributed_cache_bypass_connection_pool", 0, 0, "A setting for ClickHouse Cloud"},
            {"distributed_cache_pool_behaviour_on_limit", "allocate_bypassing_pool", "allocate_bypassing_pool", "A setting for ClickHouse Cloud"},
            {"distributed_cache_read_alignment", 0, 0, "A setting for ClickHouse Cloud"},
            {"distributed_cache_max_unacked_inflight_packets", 10, 10, "A setting for ClickHouse Cloud"},
            {"distributed_cache_data_packet_ack_window", 5, 5, "A setting for ClickHouse Cloud"},
            {"input_format_parquet_enable_row_group_prefetch", false, true, "Enable row group prefetching during parquet parsing. Currently, only single-threaded parsing can prefetch."},
            {"input_format_orc_dictionary_as_low_cardinality", false, true, "Treat ORC dictionary encoded columns as LowCardinality columns while reading ORC files"},
            {"allow_experimental_refreshable_materialized_view", false, true, "Not experimental anymore"},
            {"max_parts_to_move", 0, 1000, "New setting"},
            {"hnsw_candidate_list_size_for_search", 64, 256, "New setting. Previously, the value was optionally specified in CREATE INDEX and 64 by default."},
            {"allow_reorder_prewhere_conditions", true, true, "New setting"},
            {"input_format_parquet_bloom_filter_push_down", false, true, "When reading Parquet files, skip whole row groups based on the WHERE/PREWHERE expressions and bloom filter in the Parquet metadata."},
            {"date_time_64_output_format_cut_trailing_zeros_align_to_groups_of_thousands", false, false, "Dynamically trim the trailing zeros of datetime64 values to adjust the output scale to (0, 3, 6), corresponding to 'seconds', 'milliseconds', and 'microseconds'."},
            {"parallel_replicas_index_analysis_only_on_coordinator", false, true, "Index analysis done only on replica-coordinator and skipped on other replicas. Effective only with enabled parallel_replicas_local_plan"},
        }
    },
    {"24.9",
        {
            {"output_format_orc_dictionary_key_size_threshold", 0.0, 0.0, "For a string column in ORC output format, if the number of distinct values is greater than this fraction of the total number of non-null rows, turn off dictionary encoding. Otherwise dictionary encoding is enabled"},
            {"input_format_json_empty_as_default", false, false, "Added new setting to allow to treat empty fields in JSON input as default values."},
            {"input_format_try_infer_variants", false, false, "Try to infer Variant type in text formats when there is more than one possible type for column/array elements"},
            {"join_output_by_rowlist_perkey_rows_threshold", 0, 5, "The lower limit of per-key average rows in the right table to determine whether to output by row list in hash join."},
            {"create_if_not_exists", false, false, "New setting."},
            {"allow_materialized_view_with_bad_select", true, true, "Support (but not enable yet) stricter validation in CREATE MATERIALIZED VIEW"},
            {"parallel_replicas_mark_segment_size", 128, 0, "Value for this setting now determined automatically"},
            {"database_replicated_allow_replicated_engine_arguments", 1, 0, "Don't allow explicit arguments by default"},
            {"database_replicated_allow_explicit_uuid", 1, 0, "Added a new setting to disallow explicitly specifying table UUID"},
            {"parallel_replicas_local_plan", false, false, "Use local plan for local replica in a query with parallel replicas"},
            {"join_to_sort_minimum_perkey_rows", 0, 40, "The lower limit of per-key average rows in the right table to determine whether to rerange the right table by key in left or inner join. This setting ensures that the optimization is not applied for sparse table keys"},
            {"join_to_sort_maximum_table_rows", 0, 10000, "The maximum number of rows in the right table to determine whether to rerange the right table by key in left or inner join"},
            {"allow_experimental_join_right_table_sorting", false, false, "If it is set to true, and the conditions of `join_to_sort_minimum_perkey_rows` and `join_to_sort_maximum_table_rows` are met, rerange the right table by key to improve the performance in left or inner hash join"},
            {"mongodb_throw_on_unsupported_query", false, true, "New setting."},
            {"min_free_disk_bytes_to_perform_insert", 0, 0, "Maintain some free disk space bytes from inserts while still allowing for temporary writing."},
            {"min_free_disk_ratio_to_perform_insert", 0.0, 0.0, "Maintain some free disk space bytes expressed as ratio to total disk space from inserts while still allowing for temporary writing."},
        }
    },
    {"24.8",
        {
            {"rows_before_aggregation", false, false, "Provide exact value for rows_before_aggregation statistic, represents the number of rows read before aggregation"},
            {"restore_replace_external_table_functions_to_null", false, false, "New setting."},
            {"restore_replace_external_engines_to_null", false, false, "New setting."},
            {"input_format_json_max_depth", 1000000, 1000, "It was unlimited in previous versions, but that was unsafe."},
            {"merge_tree_min_bytes_per_task_for_remote_reading", 4194304, 2097152, "Value is unified with `filesystem_prefetch_min_bytes_for_single_read_task`"},
            {"use_hive_partitioning", false, false, "Allows to use hive partitioning for File, URL, S3, AzureBlobStorage and HDFS engines."},
            {"allow_experimental_kafka_offsets_storage_in_keeper", false, false, "Allow the usage of experimental Kafka storage engine that stores the committed offsets in ClickHouse Keeper"},
            {"allow_archive_path_syntax", true, true, "Added new setting to allow disabling archive path syntax."},
            {"query_cache_tag", "", "", "New setting for labeling query cache settings."},
            {"allow_experimental_time_series_table", false, false, "Added new setting to allow the TimeSeries table engine"},
            {"enable_analyzer", 1, 1, "Added an alias to a setting `allow_experimental_analyzer`."},
            {"optimize_functions_to_subcolumns", false, true, "Enabled settings by default"},
            {"allow_experimental_json_type", false, false, "Add new experimental JSON type"},
            {"use_json_alias_for_old_object_type", true, false, "Use JSON type alias to create new JSON type"},
            {"type_json_skip_duplicated_paths", false, false, "Allow to skip duplicated paths during JSON parsing"},
            {"allow_experimental_vector_similarity_index", false, false, "Added new setting to allow experimental vector similarity indexes"},
            {"input_format_try_infer_datetimes_only_datetime64", true, false, "Allow to infer DateTime instead of DateTime64 in data formats"},
        }
    },
    {"24.7",
        {
            {"output_format_parquet_write_page_index", false, true, "Add a possibility to write page index into parquet files."},
            {"output_format_binary_encode_types_in_binary_format", false, false, "Added new setting to allow to write type names in binary format in RowBinaryWithNamesAndTypes output format"},
            {"input_format_binary_decode_types_in_binary_format", false, false, "Added new setting to allow to read type names in binary format in RowBinaryWithNamesAndTypes input format"},
            {"output_format_native_encode_types_in_binary_format", false, false, "Added new setting to allow to write type names in binary format in Native output format"},
            {"input_format_native_decode_types_in_binary_format", false, false, "Added new setting to allow to read type names in binary format in Native output format"},
            {"read_in_order_use_buffering", false, true, "Use buffering before merging while reading in order of primary key"},
            {"enable_named_columns_in_function_tuple", false, false, "Generate named tuples in function tuple() when all names are unique and can be treated as unquoted identifiers."},
            {"optimize_trivial_insert_select", true, false, "The optimization does not make sense in many cases."},
            {"dictionary_validate_primary_key_type", false, false, "Validate primary key type for dictionaries. By default id type for simple layouts will be implicitly converted to UInt64."},
            {"collect_hash_table_stats_during_joins", false, true, "New setting."},
            {"max_size_to_preallocate_for_joins", 0, 100'000'000, "New setting."},
            {"input_format_orc_reader_time_zone_name", "GMT", "GMT", "The time zone name for ORC row reader, the default ORC row reader's time zone is GMT."},
            {"database_replicated_allow_heavy_create", true, false, "Long-running DDL queries (CREATE AS SELECT and POPULATE) for Replicated database engine was forbidden"},
            {"query_plan_merge_filters", false, false, "Allow to merge filters in the query plan"},
            {"azure_sdk_max_retries", 10, 10, "Maximum number of retries in azure sdk"},
            {"azure_sdk_retry_initial_backoff_ms", 10, 10, "Minimal backoff between retries in azure sdk"},
            {"azure_sdk_retry_max_backoff_ms", 1000, 1000, "Maximal backoff between retries in azure sdk"},
            {"ignore_on_cluster_for_replicated_named_collections_queries", false, false, "Ignore ON CLUSTER clause for replicated named collections management queries."},
            {"backup_restore_s3_retry_attempts", 1000,1000, "Setting for Aws::Client::RetryStrategy, Aws::Client does retries itself, 0 means no retries. It takes place only for backup/restore."},
            {"postgresql_connection_attempt_timeout", 2, 2, "Allow to control 'connect_timeout' parameter of PostgreSQL connection."},
            {"postgresql_connection_pool_retries", 2, 2, "Allow to control the number of retries in PostgreSQL connection pool."}
        }
    },
    {"24.6",
        {
            {"materialize_skip_indexes_on_insert", true, true, "Added new setting to allow to disable materialization of skip indexes on insert"},
            {"materialize_statistics_on_insert", true, true, "Added new setting to allow to disable materialization of statistics on insert"},
            {"input_format_parquet_use_native_reader", false, false, "When reading Parquet files, to use native reader instead of arrow reader."},
            {"hdfs_throw_on_zero_files_match", false, false, "Allow to throw an error when ListObjects request cannot match any files in HDFS engine instead of empty query result"},
            {"azure_throw_on_zero_files_match", false, false, "Allow to throw an error when ListObjects request cannot match any files in AzureBlobStorage engine instead of empty query result"},
            {"s3_validate_request_settings", true, true, "Allow to disable S3 request settings validation"},
            {"allow_experimental_full_text_index", false, false, "Enable experimental full-text index"},
            {"azure_skip_empty_files", false, false, "Allow to skip empty files in azure table engine"},
            {"hdfs_ignore_file_doesnt_exist", false, false, "Allow to return 0 rows when the requested files don't exist instead of throwing an exception in HDFS table engine"},
            {"azure_ignore_file_doesnt_exist", false, false, "Allow to return 0 rows when the requested files don't exist instead of throwing an exception in AzureBlobStorage table engine"},
            {"s3_ignore_file_doesnt_exist", false, false, "Allow to return 0 rows when the requested files don't exist instead of throwing an exception in S3 table engine"},
            {"s3_max_part_number", 10000, 10000, "Maximum part number number for s3 upload part"},
            {"s3_max_single_operation_copy_size", 32 * 1024 * 1024, 32 * 1024 * 1024, "Maximum size for a single copy operation in s3"},
            {"input_format_parquet_max_block_size", 8192, DEFAULT_BLOCK_SIZE, "Increase block size for parquet reader."},
            {"input_format_parquet_prefer_block_bytes", 0, DEFAULT_BLOCK_SIZE * 256, "Average block bytes output by parquet reader."},
            {"enable_blob_storage_log", true, true, "Write information about blob storage operations to system.blob_storage_log table"},
            {"allow_deprecated_snowflake_conversion_functions", true, false, "Disabled deprecated functions snowflakeToDateTime[64] and dateTime[64]ToSnowflake."},
            {"allow_statistic_optimize", false, false, "Old setting which popped up here being renamed."},
            {"allow_experimental_statistic", false, false, "Old setting which popped up here being renamed."},
            {"allow_statistics_optimize", false, false, "The setting was renamed. The previous name is `allow_statistic_optimize`."},
            {"allow_experimental_statistics", false, false, "The setting was renamed. The previous name is `allow_experimental_statistic`."},
            {"enable_vertical_final", false, true, "Enable vertical final by default again after fixing bug"},
            {"parallel_replicas_custom_key_range_lower", 0, 0, "Add settings to control the range filter when using parallel replicas with dynamic shards"},
            {"parallel_replicas_custom_key_range_upper", 0, 0, "Add settings to control the range filter when using parallel replicas with dynamic shards. A value of 0 disables the upper limit"},
            {"output_format_pretty_display_footer_column_names", 0, 1, "Add a setting to display column names in the footer if there are many rows. Threshold value is controlled by output_format_pretty_display_footer_column_names_min_rows."},
            {"output_format_pretty_display_footer_column_names_min_rows", 0, 50, "Add a setting to control the threshold value for setting output_format_pretty_display_footer_column_names_min_rows. Default 50."},
            {"output_format_csv_serialize_tuple_into_separate_columns", true, true, "A new way of how interpret tuples in CSV format was added."},
            {"input_format_csv_deserialize_separate_columns_into_tuple", true, true, "A new way of how interpret tuples in CSV format was added."},
            {"input_format_csv_try_infer_strings_from_quoted_tuples", true, true, "A new way of how interpret tuples in CSV format was added."},
        }
    },
    {"24.5",
        {
            {"allow_deprecated_error_prone_window_functions", true, false, "Allow usage of deprecated error prone window functions (neighbor, runningAccumulate, runningDifferenceStartingWithFirstValue, runningDifference)"},
            {"allow_experimental_join_condition", false, false, "Support join with inequal conditions which involve columns from both left and right table. e.g. t1.y < t2.y."},
            {"input_format_tsv_crlf_end_of_line", false, false, "Enables reading of CRLF line endings with TSV formats"},
            {"output_format_parquet_use_custom_encoder", false, true, "Enable custom Parquet encoder."},
            {"cross_join_min_rows_to_compress", 0, 10000000, "Minimal count of rows to compress block in CROSS JOIN. Zero value means - disable this threshold. This block is compressed when any of the two thresholds (by rows or by bytes) are reached."},
            {"cross_join_min_bytes_to_compress", 0, 1_GiB, "Minimal size of block to compress in CROSS JOIN. Zero value means - disable this threshold. This block is compressed when any of the two thresholds (by rows or by bytes) are reached."},
            {"http_max_chunk_size", 0, 0, "Internal limitation"},
            {"prefer_external_sort_block_bytes", 0, DEFAULT_BLOCK_SIZE * 256, "Prefer maximum block bytes for external sort, reduce the memory usage during merging."},
            {"input_format_force_null_for_omitted_fields", false, false, "Disable type-defaults for omitted fields when needed"},
            {"cast_string_to_dynamic_use_inference", false, false, "Add setting to allow converting String to Dynamic through parsing"},
            {"allow_experimental_dynamic_type", false, false, "Add new experimental Dynamic type"},
            {"azure_max_blocks_in_multipart_upload", 50000, 50000, "Maximum number of blocks in multipart upload for Azure."},
            {"allow_archive_path_syntax", false, true, "Added new setting to allow disabling archive path syntax."},
        }
    },
    {"24.4",
        {
            {"input_format_json_throw_on_bad_escape_sequence", true, true, "Allow to save JSON strings with bad escape sequences"},
            {"max_parsing_threads", 0, 0, "Add a separate setting to control number of threads in parallel parsing from files"},
            {"ignore_drop_queries_probability", 0, 0, "Allow to ignore drop queries in server with specified probability for testing purposes"},
            {"lightweight_deletes_sync", 2, 2, "The same as 'mutation_sync', but controls only execution of lightweight deletes"},
            {"query_cache_system_table_handling", "save", "throw", "The query cache no longer caches results of queries against system tables"},
            {"input_format_json_ignore_unnecessary_fields", false, true, "Ignore unnecessary fields and not parse them. Enabling this may not throw exceptions on json strings of invalid format or with duplicated fields"},
            {"input_format_hive_text_allow_variable_number_of_columns", false, true, "Ignore extra columns in Hive Text input (if file has more columns than expected) and treat missing fields in Hive Text input as default values."},
            {"allow_experimental_database_replicated", false, true, "Database engine Replicated is now in Beta stage"},
            {"temporary_data_in_cache_reserve_space_wait_lock_timeout_milliseconds", (10 * 60 * 1000), (10 * 60 * 1000), "Wait time to lock cache for sapce reservation in temporary data in filesystem cache"},
            {"optimize_rewrite_sum_if_to_count_if", false, true, "Only available for the analyzer, where it works correctly"},
            {"azure_allow_parallel_part_upload", "true", "true", "Use multiple threads for azure multipart upload."},
            {"max_recursive_cte_evaluation_depth", DBMS_RECURSIVE_CTE_MAX_EVALUATION_DEPTH, DBMS_RECURSIVE_CTE_MAX_EVALUATION_DEPTH, "Maximum limit on recursive CTE evaluation depth"},
            {"query_plan_convert_outer_join_to_inner_join", false, true, "Allow to convert OUTER JOIN to INNER JOIN if filter after JOIN always filters default values"},
        }
    },
    {"24.3",
        {
            {"s3_connect_timeout_ms", 1000, 1000, "Introduce new dedicated setting for s3 connection timeout"},
            {"allow_experimental_shared_merge_tree", false, true, "The setting is obsolete"},
            {"use_page_cache_for_disks_without_file_cache", false, false, "Added userspace page cache"},
            {"read_from_page_cache_if_exists_otherwise_bypass_cache", false, false, "Added userspace page cache"},
            {"page_cache_inject_eviction", false, false, "Added userspace page cache"},
            {"default_table_engine", "None", "MergeTree", "Set default table engine to MergeTree for better usability"},
            {"input_format_json_use_string_type_for_ambiguous_paths_in_named_tuples_inference_from_objects", false, false, "Allow to use String type for ambiguous paths during named tuple inference from JSON objects"},
            {"traverse_shadow_remote_data_paths", false, false, "Traverse shadow directory when query system.remote_data_paths."},
            {"throw_if_deduplication_in_dependent_materialized_views_enabled_with_async_insert", false, true, "Deduplication in dependent materialized view cannot work together with async inserts."},
            {"parallel_replicas_allow_in_with_subquery", false, true, "If true, subquery for IN will be executed on every follower replica"},
            {"log_processors_profiles", false, true, "Enable by default"},
            {"function_locate_has_mysql_compatible_argument_order", false, true, "Increase compatibility with MySQL's locate function."},
            {"allow_suspicious_primary_key", true, false, "Forbid suspicious PRIMARY KEY/ORDER BY for MergeTree (i.e. SimpleAggregateFunction)"},
            {"filesystem_cache_reserve_space_wait_lock_timeout_milliseconds", 1000, 1000, "Wait time to lock cache for sapce reservation in filesystem cache"},
            {"max_parser_backtracks", 0, 1000000, "Limiting the complexity of parsing"},
            {"analyzer_compatibility_join_using_top_level_identifier", false, false, "Force to resolve identifier in JOIN USING from projection"},
            {"distributed_insert_skip_read_only_replicas", false, false, "If true, INSERT into Distributed will skip read-only replicas"},
            {"keeper_max_retries", 10, 10, "Max retries for general keeper operations"},
            {"keeper_retry_initial_backoff_ms", 100, 100, "Initial backoff timeout for general keeper operations"},
            {"keeper_retry_max_backoff_ms", 5000, 5000, "Max backoff timeout for general keeper operations"},
            {"s3queue_allow_experimental_sharded_mode", false, false, "Enable experimental sharded mode of S3Queue table engine. It is experimental because it will be rewritten"},
            {"allow_experimental_analyzer", false, true, "Enable analyzer and planner by default."},
            {"merge_tree_read_split_ranges_into_intersecting_and_non_intersecting_injection_probability", 0.0, 0.0, "For testing of `PartsSplitter` - split read ranges into intersecting and non intersecting every time you read from MergeTree with the specified probability."},
            {"allow_get_client_http_header", false, false, "Introduced a new function."},
            {"output_format_pretty_row_numbers", false, true, "It is better for usability."},
            {"output_format_pretty_max_value_width_apply_for_single_value", true, false, "Single values in Pretty formats won't be cut."},
            {"output_format_parquet_string_as_string", false, true, "ClickHouse allows arbitrary binary data in the String data type, which is typically UTF-8. Parquet/ORC/Arrow Strings only support UTF-8. That's why you can choose which Arrow's data type to use for the ClickHouse String data type - String or Binary. While Binary would be more correct and compatible, using String by default will correspond to user expectations in most cases."},
            {"output_format_orc_string_as_string", false, true, "ClickHouse allows arbitrary binary data in the String data type, which is typically UTF-8. Parquet/ORC/Arrow Strings only support UTF-8. That's why you can choose which Arrow's data type to use for the ClickHouse String data type - String or Binary. While Binary would be more correct and compatible, using String by default will correspond to user expectations in most cases."},
            {"output_format_arrow_string_as_string", false, true, "ClickHouse allows arbitrary binary data in the String data type, which is typically UTF-8. Parquet/ORC/Arrow Strings only support UTF-8. That's why you can choose which Arrow's data type to use for the ClickHouse String data type - String or Binary. While Binary would be more correct and compatible, using String by default will correspond to user expectations in most cases."},
            {"output_format_parquet_compression_method", "lz4", "zstd", "Parquet/ORC/Arrow support many compression methods, including lz4 and zstd. ClickHouse supports each and every compression method. Some inferior tools, such as 'duckdb', lack support for the faster `lz4` compression method, that's why we set zstd by default."},
            {"output_format_orc_compression_method", "lz4", "zstd", "Parquet/ORC/Arrow support many compression methods, including lz4 and zstd. ClickHouse supports each and every compression method. Some inferior tools, such as 'duckdb', lack support for the faster `lz4` compression method, that's why we set zstd by default."},
            {"output_format_pretty_highlight_digit_groups", false, true, "If enabled and if output is a terminal, highlight every digit corresponding to the number of thousands, millions, etc. with underline."},
            {"geo_distance_returns_float64_on_float64_arguments", false, true, "Increase the default precision."},
            {"azure_max_inflight_parts_for_one_file", 20, 20, "The maximum number of a concurrent loaded parts in multipart upload request. 0 means unlimited."},
            {"azure_strict_upload_part_size", 0, 0, "The exact size of part to upload during multipart upload to Azure blob storage."},
            {"azure_min_upload_part_size", 16*1024*1024, 16*1024*1024, "The minimum size of part to upload during multipart upload to Azure blob storage."},
            {"azure_max_upload_part_size", 5ull*1024*1024*1024, 5ull*1024*1024*1024, "The maximum size of part to upload during multipart upload to Azure blob storage."},
            {"azure_upload_part_size_multiply_factor", 2, 2, "Multiply azure_min_upload_part_size by this factor each time azure_multiply_parts_count_threshold parts were uploaded from a single write to Azure blob storage."},
            {"azure_upload_part_size_multiply_parts_count_threshold", 500, 500, "Each time this number of parts was uploaded to Azure blob storage, azure_min_upload_part_size is multiplied by azure_upload_part_size_multiply_factor."},
            {"output_format_csv_serialize_tuple_into_separate_columns", true, true, "A new way of how interpret tuples in CSV format was added."},
            {"input_format_csv_deserialize_separate_columns_into_tuple", true, true, "A new way of how interpret tuples in CSV format was added."},
            {"input_format_csv_try_infer_strings_from_quoted_tuples", true, true, "A new way of how interpret tuples in CSV format was added."},
        }
    },
    {"24.2",
        {
            {"allow_suspicious_variant_types", true, false, "Don't allow creating Variant type with suspicious variants by default"},
            {"validate_experimental_and_suspicious_types_inside_nested_types", false, true, "Validate usage of experimental and suspicious types inside nested types"},
            {"output_format_values_escape_quote_with_quote", false, false, "If true escape ' with '', otherwise quoted with \\'"},
            {"output_format_pretty_single_large_number_tip_threshold", 0, 1'000'000, "Print a readable number tip on the right side of the table if the block consists of a single number which exceeds this value (except 0)"},
            {"input_format_try_infer_exponent_floats", true, false, "Don't infer floats in exponential notation by default"},
            {"query_plan_optimize_prewhere", true, true, "Allow to push down filter to PREWHERE expression for supported storages"},
            {"async_insert_max_data_size", 1000000, 10485760, "The previous value appeared to be too small."},
            {"async_insert_poll_timeout_ms", 10, 10, "Timeout in milliseconds for polling data from asynchronous insert queue"},
            {"async_insert_use_adaptive_busy_timeout", false, true, "Use adaptive asynchronous insert timeout"},
            {"async_insert_busy_timeout_min_ms", 50, 50, "The minimum value of the asynchronous insert timeout in milliseconds; it also serves as the initial value, which may be increased later by the adaptive algorithm"},
            {"async_insert_busy_timeout_max_ms", 200, 200, "The minimum value of the asynchronous insert timeout in milliseconds; async_insert_busy_timeout_ms is aliased to async_insert_busy_timeout_max_ms"},
            {"async_insert_busy_timeout_increase_rate", 0.2, 0.2, "The exponential growth rate at which the adaptive asynchronous insert timeout increases"},
            {"async_insert_busy_timeout_decrease_rate", 0.2, 0.2, "The exponential growth rate at which the adaptive asynchronous insert timeout decreases"},
            {"format_template_row_format", "", "", "Template row format string can be set directly in query"},
            {"format_template_resultset_format", "", "", "Template result set format string can be set in query"},
            {"split_parts_ranges_into_intersecting_and_non_intersecting_final", true, true, "Allow to split parts ranges into intersecting and non intersecting during FINAL optimization"},
            {"split_intersecting_parts_ranges_into_layers_final", true, true, "Allow to split intersecting parts ranges into layers during FINAL optimization"},
            {"azure_max_single_part_copy_size", 256*1024*1024, 256*1024*1024, "The maximum size of object to copy using single part copy to Azure blob storage."},
            {"min_external_table_block_size_rows", DEFAULT_INSERT_BLOCK_SIZE, DEFAULT_INSERT_BLOCK_SIZE, "Squash blocks passed to external table to specified size in rows, if blocks are not big enough"},
            {"min_external_table_block_size_bytes", DEFAULT_INSERT_BLOCK_SIZE * 256, DEFAULT_INSERT_BLOCK_SIZE * 256, "Squash blocks passed to external table to specified size in bytes, if blocks are not big enough."},
            {"parallel_replicas_prefer_local_join", true, true, "If true, and JOIN can be executed with parallel replicas algorithm, and all storages of right JOIN part are *MergeTree, local JOIN will be used instead of GLOBAL JOIN."},
            {"optimize_time_filter_with_preimage", true, true, "Optimize Date and DateTime predicates by converting functions into equivalent comparisons without conversions (e.g. toYear(col) = 2023 -> col >= '2023-01-01' AND col <= '2023-12-31')"},
            {"extract_key_value_pairs_max_pairs_per_row", 0, 0, "Max number of pairs that can be produced by the `extractKeyValuePairs` function. Used as a safeguard against consuming too much memory."},
            {"default_view_definer", "CURRENT_USER", "CURRENT_USER", "Allows to set default `DEFINER` option while creating a view"},
            {"default_materialized_view_sql_security", "DEFINER", "DEFINER", "Allows to set a default value for SQL SECURITY option when creating a materialized view"},
            {"default_normal_view_sql_security", "INVOKER", "INVOKER", "Allows to set default `SQL SECURITY` option while creating a normal view"},
            {"mysql_map_string_to_text_in_show_columns", false, true, "Reduce the configuration effort to connect ClickHouse with BI tools."},
            {"mysql_map_fixed_string_to_text_in_show_columns", false, true, "Reduce the configuration effort to connect ClickHouse with BI tools."},
        }
    },
    {"24.1",
        {
            {"print_pretty_type_names", false, true, "Better user experience."},
            {"input_format_json_read_bools_as_strings", false, true, "Allow to read bools as strings in JSON formats by default"},
            {"output_format_arrow_use_signed_indexes_for_dictionary", false, true, "Use signed indexes type for Arrow dictionaries by default as it's recommended"},
            {"allow_experimental_variant_type", false, false, "Add new experimental Variant type"},
            {"use_variant_as_common_type", false, false, "Allow to use Variant in if/multiIf if there is no common type"},
            {"output_format_arrow_use_64_bit_indexes_for_dictionary", false, false, "Allow to use 64 bit indexes type in Arrow dictionaries"},
            {"parallel_replicas_mark_segment_size", 128, 128, "Add new setting to control segment size in new parallel replicas coordinator implementation"},
            {"ignore_materialized_views_with_dropped_target_table", false, false, "Add new setting to allow to ignore materialized views with dropped target table"},
            {"output_format_compression_level", 3, 3, "Allow to change compression level in the query output"},
            {"output_format_compression_zstd_window_log", 0, 0, "Allow to change zstd window log in the query output when zstd compression is used"},
            {"enable_zstd_qat_codec", false, false, "Add new ZSTD_QAT codec"},
            {"enable_vertical_final", false, true, "Use vertical final by default"},
            {"output_format_arrow_use_64_bit_indexes_for_dictionary", false, false, "Allow to use 64 bit indexes type in Arrow dictionaries"},
            {"max_rows_in_set_to_optimize_join", 100000, 0, "Disable join optimization as it prevents from read in order optimization"},
            {"output_format_pretty_color", true, "auto", "Setting is changed to allow also for auto value, disabling ANSI escapes if output is not a tty"},
            {"function_visible_width_behavior", 0, 1, "We changed the default behavior of `visibleWidth` to be more precise"},
            {"max_estimated_execution_time", 0, 0, "Separate max_execution_time and max_estimated_execution_time"},
            {"iceberg_engine_ignore_schema_evolution", false, false, "Allow to ignore schema evolution in Iceberg table engine"},
            {"optimize_injective_functions_in_group_by", false, true, "Replace injective functions by it's arguments in GROUP BY section in analyzer"},
            {"update_insert_deduplication_token_in_dependent_materialized_views", false, false, "Allow to update insert deduplication token with table identifier during insert in dependent materialized views"},
            {"azure_max_unexpected_write_error_retries", 4, 4, "The maximum number of retries in case of unexpected errors during Azure blob storage write"},
            {"split_parts_ranges_into_intersecting_and_non_intersecting_final", false, true, "Allow to split parts ranges into intersecting and non intersecting during FINAL optimization"},
            {"split_intersecting_parts_ranges_into_layers_final", true, true, "Allow to split intersecting parts ranges into layers during FINAL optimization"}
        }
    },
    {"23.12",
        {
            {"allow_suspicious_ttl_expressions", true, false, "It is a new setting, and in previous versions the behavior was equivalent to allowing."},
            {"input_format_parquet_allow_missing_columns", false, true, "Allow missing columns in Parquet files by default"},
            {"input_format_orc_allow_missing_columns", false, true, "Allow missing columns in ORC files by default"},
            {"input_format_arrow_allow_missing_columns", false, true, "Allow missing columns in Arrow files by default"}
        }
    },
    {"23.11",
        {
            {"parsedatetime_parse_without_leading_zeros", false, true, "Improved compatibility with MySQL DATE_FORMAT/STR_TO_DATE"}
        }
    },
    {"23.9",
        {
            {"optimize_group_by_constant_keys", false, true, "Optimize group by constant keys by default"},
            {"input_format_json_try_infer_named_tuples_from_objects", false, true, "Try to infer named Tuples from JSON objects by default"},
            {"input_format_json_read_numbers_as_strings", false, true, "Allow to read numbers as strings in JSON formats by default"},
            {"input_format_json_read_arrays_as_strings", false, true, "Allow to read arrays as strings in JSON formats by default"},
            {"input_format_json_infer_incomplete_types_as_strings", false, true, "Allow to infer incomplete types as Strings in JSON formats by default"},
            {"input_format_json_try_infer_numbers_from_strings", true, false, "Don't infer numbers from strings in JSON formats by default to prevent possible parsing errors"},
            {"http_write_exception_in_output_format", false, true, "Output valid JSON/XML on exception in HTTP streaming."}
        }
    },
    {"23.8",
        {
            {"rewrite_count_distinct_if_with_count_distinct_implementation", false, true, "Rewrite countDistinctIf with count_distinct_implementation configuration"}
        }
    },
    {"23.7",
        {
            {"function_sleep_max_microseconds_per_block", 0, 3000000, "In previous versions, the maximum sleep time of 3 seconds was applied only for `sleep`, but not for `sleepEachRow` function. In the new version, we introduce this setting. If you set compatibility with the previous versions, we will disable the limit altogether."}
        }
    },
    {"23.6",
        {
            {"http_send_timeout", 180, 30, "3 minutes seems crazy long. Note that this is timeout for a single network write call, not for the whole upload operation."},
            {"http_receive_timeout", 180, 30, "See http_send_timeout."}
        }
    },
    {"23.5",
        {
            {"input_format_parquet_preserve_order", true, false, "Allow Parquet reader to reorder rows for better parallelism."},
            {"parallelize_output_from_storages", false, true, "Allow parallelism when executing queries that read from file/url/s3/etc. This may reorder rows."},
            {"use_with_fill_by_sorting_prefix", false, true, "Columns preceding WITH FILL columns in ORDER BY clause form sorting prefix. Rows with different values in sorting prefix are filled independently"},
            {"output_format_parquet_compliant_nested_types", false, true, "Change an internal field name in output Parquet file schema."}
        }
    },
    {"23.4",
        {
            {"allow_suspicious_indices", true, false, "If true, index can defined with identical expressions"},
            {"allow_nonconst_timezone_arguments", true, false, "Allow non-const timezone arguments in certain time-related functions like toTimeZone(), fromUnixTimestamp*(), snowflakeToDateTime*()."},
            {"connect_timeout_with_failover_ms", 50, 1000, "Increase default connect timeout because of async connect"},
            {"connect_timeout_with_failover_secure_ms", 100, 1000, "Increase default secure connect timeout because of async connect"},
            {"hedged_connection_timeout_ms", 100, 50, "Start new connection in hedged requests after 50 ms instead of 100 to correspond with previous connect timeout"},
            {"formatdatetime_f_prints_single_zero", true, false, "Improved compatibility with MySQL DATE_FORMAT()/STR_TO_DATE()"},
            {"formatdatetime_parsedatetime_m_is_month_name", false, true, "Improved compatibility with MySQL DATE_FORMAT/STR_TO_DATE"}
        }
    },
    {"23.3",
        {
            {"output_format_parquet_version", "1.0", "2.latest", "Use latest Parquet format version for output format"},
            {"input_format_json_ignore_unknown_keys_in_named_tuple", false, true, "Improve parsing JSON objects as named tuples"},
            {"input_format_native_allow_types_conversion", false, true, "Allow types conversion in Native input forma"},
            {"output_format_arrow_compression_method", "none", "lz4_frame", "Use lz4 compression in Arrow output format by default"},
            {"output_format_parquet_compression_method", "snappy", "lz4", "Use lz4 compression in Parquet output format by default"},
            {"output_format_orc_compression_method", "none", "lz4_frame", "Use lz4 compression in ORC output format by default"},
            {"async_query_sending_for_remote", false, true, "Create connections and send query async across shards"}
        }
    },
    {"23.2",
        {
            {"output_format_parquet_fixed_string_as_fixed_byte_array", false, true, "Use Parquet FIXED_LENGTH_BYTE_ARRAY type for FixedString by default"},
            {"output_format_arrow_fixed_string_as_fixed_byte_array", false, true, "Use Arrow FIXED_SIZE_BINARY type for FixedString by default"},
            {"query_plan_remove_redundant_distinct", false, true, "Remove redundant Distinct step in query plan"},
            {"optimize_duplicate_order_by_and_distinct", true, false, "Remove duplicate ORDER BY and DISTINCT if it's possible"},
            {"insert_keeper_max_retries", 0, 20, "Enable reconnections to Keeper on INSERT, improve reliability"}
        }
    },
    {"23.1",
        {
            {"input_format_json_read_objects_as_strings", 0, 1, "Enable reading nested json objects as strings while object type is experimental"},
            {"input_format_json_defaults_for_missing_elements_in_named_tuple", false, true, "Allow missing elements in JSON objects while reading named tuples by default"},
            {"input_format_csv_detect_header", false, true, "Detect header in CSV format by default"},
            {"input_format_tsv_detect_header", false, true, "Detect header in TSV format by default"},
            {"input_format_custom_detect_header", false, true, "Detect header in CustomSeparated format by default"},
            {"query_plan_remove_redundant_sorting", false, true, "Remove redundant sorting in query plan. For example, sorting steps related to ORDER BY clauses in subqueries"}
        }
    },
    {"22.12",
        {
            {"max_size_to_preallocate_for_aggregation", 10'000'000, 100'000'000, "This optimizes performance"},
            {"query_plan_aggregation_in_order", 0, 1, "Enable some refactoring around query plan"},
            {"format_binary_max_string_size", 0, 1_GiB, "Prevent allocating large amount of memory"}
        }
    },
    {"22.11",
        {
            {"use_structure_from_insertion_table_in_table_functions", 0, 2, "Improve using structure from insertion table in table functions"}
        }
    },
    {"22.9",
        {
            {"force_grouping_standard_compatibility", false, true, "Make GROUPING function output the same as in SQL standard and other DBMS"}
        }
    },
    {"22.7",
        {
            {"cross_to_inner_join_rewrite", 1, 2, "Force rewrite comma join to inner"},
            {"enable_positional_arguments", false, true, "Enable positional arguments feature by default"},
            {"format_csv_allow_single_quotes", true, false, "Most tools don't treat single quote in CSV specially, don't do it by default too"}
        }
    },
    {"22.6",
        {
            {"output_format_json_named_tuples_as_objects", false, true, "Allow to serialize named tuples as JSON objects in JSON formats by default"},
            {"input_format_skip_unknown_fields", false, true, "Optimize reading subset of columns for some input formats"}
        }
    },
    {"22.5",
        {
            {"memory_overcommit_ratio_denominator", 0, 1073741824, "Enable memory overcommit feature by default"},
            {"memory_overcommit_ratio_denominator_for_user", 0, 1073741824, "Enable memory overcommit feature by default"}
        }
    },
    {"22.4",
        {
            {"allow_settings_after_format_in_insert", true, false, "Do not allow SETTINGS after FORMAT for INSERT queries because ClickHouse interpret SETTINGS as some values, which is misleading"}
        }
    },
    {"22.3",
        {
            {"cast_ipv4_ipv6_default_on_conversion_error", true, false, "Make functions cast(value, 'IPv4') and cast(value, 'IPv6') behave same as toIPv4 and toIPv6 functions"}
        }
    },
    {"21.12",
        {
            {"stream_like_engine_allow_direct_select", true, false, "Do not allow direct select for Kafka/RabbitMQ/FileLog by default"}
        }
    },
    {"21.9",
        {
            {"output_format_decimal_trailing_zeros", true, false, "Do not output trailing zeros in text representation of Decimal types by default for better looking output"},
            {"use_hedged_requests", false, true, "Enable Hedged Requests feature by default"}
        }
    },
    {"21.7",
        {
            {"legacy_column_name_of_tuple_literal", true, false, "Add this setting only for compatibility reasons. It makes sense to set to 'true', while doing rolling update of cluster from version lower than 21.7 to higher"}
        }
    },
    {"21.5",
        {
            {"async_socket_for_remote", false, true, "Fix all problems and turn on asynchronous reads from socket for remote queries by default again"}
        }
    },
    {"21.3",
        {
            {"async_socket_for_remote", true, false, "Turn off asynchronous reads from socket for remote queries because of some problems"},
            {"optimize_normalize_count_variants", false, true, "Rewrite aggregate functions that semantically equals to count() as count() by default"},
            {"normalize_function_names", false, true, "Normalize function names to their canonical names, this was needed for projection query routing"}
        }
    },
    {"21.2",
        {
            {"enable_global_with_statement", false, true, "Propagate WITH statements to UNION queries and all subqueries by default"}
        }
    },
    {"21.1",
        {
            {"insert_quorum_parallel", false, true, "Use parallel quorum inserts by default. It is significantly more convenient to use than sequential quorum inserts"},
            {"input_format_null_as_default", false, true, "Allow to insert NULL as default for input formats by default"},
            {"optimize_on_insert", false, true, "Enable data optimization on INSERT by default for better user experience"},
            {"use_compact_format_in_distributed_parts_names", false, true, "Use compact format for async INSERT into Distributed tables by default"}
        }
    },
    {"20.10",
        {
            {"format_regexp_escaping_rule", "Escaped", "Raw", "Use Raw as default escaping rule for Regexp format to male the behaviour more like to what users expect"}
        }
    },
    {"20.7",
        {
            {"show_table_uuid_in_table_create_query_if_not_nil", true, false, "Stop showing  UID of the table in its CREATE query for Engine=Atomic"}
        }
    },
    {"20.5",
        {
            {"input_format_with_names_use_header", false, true, "Enable using header with names for formats with WithNames/WithNamesAndTypes suffixes"},
            {"allow_suspicious_codecs", true, false, "Don't allow to specify meaningless compression codecs"}
        }
    },
    {"20.4",
        {
            {"validate_polygons", false, true, "Throw exception if polygon is invalid in function pointInPolygon by default instead of returning possibly wrong results"}
        }
    },
    {"19.18",
        {
            {"enable_scalar_subquery_optimization", false, true, "Prevent scalar subqueries from (de)serializing large scalar values and possibly avoid running the same subquery more than once"}
        }
    },
    {"19.14",
        {
            {"any_join_distinct_right_table_keys", true, false, "Disable ANY RIGHT and ANY FULL JOINs by default to avoid inconsistency"}
        }
    },
    {"19.12",
        {
            {"input_format_defaults_for_omitted_fields", false, true, "Enable calculation of complex default expressions for omitted fields for some input formats, because it should be the expected behaviour"}
        }
    },
    {"19.5",
        {
            {"max_partitions_per_insert_block", 0, 100, "Add a limit for the number of partitions in one block"}
        }
    },
    {"18.12.17",
        {
            {"enable_optimize_predicate_expression", 0, 1, "Optimize predicates to subqueries by default"}
        }
    },
};

static std::initializer_list<std::pair<ClickHouseVersion, SettingsChangesHistory::SettingsChanges>> merge_tree_settings_changes_history_initializer =
{
    {"25.1",
        {

        }
    },
    {"24.12",
        {
<<<<<<< HEAD
            {"enforce_index_structure_match_on_partition_manipulation", true, false, "New setting"},
=======
            /// Release closed. Please use 25.1
            {"enforce_index_structure_match_on_partition_manipulation", true, false, "Add new setting to allow attach when source table's projections and secondary indices is a subset of those in the target table."},
>>>>>>> c49d1e45
            {"use_primary_key_cache", false, false, "New setting"},
            {"prewarm_primary_key_cache", false, false, "New setting"},
            {"min_bytes_to_prewarm_caches", 0, 0, "New setting"},
            {"enable_minmax_index_for_all_numeric_columns", false, false, "New setting"},
            {"enable_minmax_index_for_all_string_columns", false, false, "New setting"},
            {"allow_experimental_reverse_key", false, false, "New setting"},
            /// Release closed. Please use 25.1
        }
    },
    {"24.11",
        {
        }
    },
    {"24.10",
        {
        }
    },
    {"24.9",
        {
        }
    },
    {"24.8",
        {
            {"deduplicate_merge_projection_mode", "ignore", "throw", "Do not allow to create inconsistent projection"}
        }
    },
};

static void initSettingsChangesHistory(
    std::map<ClickHouseVersion, SettingsChangesHistory::SettingsChanges> & settings_changes_history,
    std::once_flag & initialized_flag,
    std::initializer_list<std::pair<ClickHouseVersion, SettingsChangesHistory::SettingsChanges>> const & initializer
)
{
    std::call_once(initialized_flag, [&]()
    {
        for (const auto & setting_change : initializer)
        {
            /// Disallow duplicate keys in the settings changes history. Example:
            ///     {"21.2", {{"some_setting_1", false, true, "[...]"}}},
            ///     [...]
            ///     {"21.2", {{"some_setting_2", false, true, "[...]"}}},
            /// As std::set has unique keys, one of the entries would be overwritten.
            if (settings_changes_history.contains(setting_change.first))
                throw Exception{ErrorCodes::LOGICAL_ERROR, "Detected duplicate version '{}'", setting_change.first.toString()};

            settings_changes_history[setting_change.first] = setting_change.second;
        }
    });
}

const std::map<ClickHouseVersion, SettingsChangesHistory::SettingsChanges> & getSettingsChangesHistory()
{
    static std::map<ClickHouseVersion, SettingsChangesHistory::SettingsChanges> settings_changes_history;
    static std::once_flag initialized_flag;
    initSettingsChangesHistory(settings_changes_history, initialized_flag, settings_changes_history_initializer);

    return settings_changes_history;
}

const std::map<ClickHouseVersion, SettingsChangesHistory::SettingsChanges> & getMergeTreeSettingsChangesHistory()
{
    static std::map<ClickHouseVersion, SettingsChangesHistory::SettingsChanges> merge_tree_settings_changes_history;
    static std::once_flag initialized_flag;
    initSettingsChangesHistory(merge_tree_settings_changes_history, initialized_flag, merge_tree_settings_changes_history_initializer);

    return merge_tree_settings_changes_history;
}

}<|MERGE_RESOLUTION|>--- conflicted
+++ resolved
@@ -628,22 +628,18 @@
 {
     {"25.1",
         {
-
+            {"enable_minmax_index_for_all_numeric_columns", false, false, "New setting"},
+            {"enable_minmax_index_for_all_string_columns", false, false, "New setting"},
         }
     },
     {"24.12",
         {
-<<<<<<< HEAD
             {"enforce_index_structure_match_on_partition_manipulation", true, false, "New setting"},
-=======
             /// Release closed. Please use 25.1
             {"enforce_index_structure_match_on_partition_manipulation", true, false, "Add new setting to allow attach when source table's projections and secondary indices is a subset of those in the target table."},
->>>>>>> c49d1e45
             {"use_primary_key_cache", false, false, "New setting"},
             {"prewarm_primary_key_cache", false, false, "New setting"},
             {"min_bytes_to_prewarm_caches", 0, 0, "New setting"},
-            {"enable_minmax_index_for_all_numeric_columns", false, false, "New setting"},
-            {"enable_minmax_index_for_all_string_columns", false, false, "New setting"},
             {"allow_experimental_reverse_key", false, false, "New setting"},
             /// Release closed. Please use 25.1
         }
