#include <Core/Defines.h>
#include <Core/SettingsChangesHistory.h>
#include <IO/ReadBufferFromString.h>
#include <IO/ReadHelpers.h>
#include <boost/algorithm/string.hpp>


namespace DB
{

namespace ErrorCodes
{
    extern const int BAD_ARGUMENTS;
    extern const int LOGICAL_ERROR;
}

ClickHouseVersion::ClickHouseVersion(const String & version)
{
    Strings split;
    boost::split(split, version, [](char c){ return c == '.'; });
    components.reserve(split.size());
    if (split.empty())
        throw Exception{ErrorCodes::BAD_ARGUMENTS, "Cannot parse ClickHouse version here: {}", version};

    for (const auto & split_element : split)
    {
        size_t component;
        ReadBufferFromString buf(split_element);
        if (!tryReadIntText(component, buf) || !buf.eof())
            throw Exception{ErrorCodes::BAD_ARGUMENTS, "Cannot parse ClickHouse version here: {}", version};
        components.push_back(component);
    }
}

ClickHouseVersion::ClickHouseVersion(const char * version)
    : ClickHouseVersion(String(version))
{
}

String ClickHouseVersion::toString() const
{
    String version = std::to_string(components[0]);
    for (size_t i = 1; i < components.size(); ++i)
        version += "." + std::to_string(components[i]);

    return version;
}

// clang-format off
/// History of settings changes that controls some backward incompatible changes
/// across all ClickHouse versions. It maps ClickHouse version to settings changes that were done
/// in this version. This history contains both changes to existing settings and newly added settings.
/// Settings changes is a vector of structs
///     {setting_name, previous_value, new_value, reason}.
/// For newly added setting choose the most appropriate previous_value (for example, if new setting
/// controls new feature and it's 'true' by default, use 'false' as previous_value).
/// It's used to implement `compatibility` setting (see https://github.com/ClickHouse/ClickHouse/issues/35972)
/// Note: please check if the key already exists to prevent duplicate entries.
static std::initializer_list<std::pair<ClickHouseVersion, SettingsChangesHistory::SettingsChanges>> settings_changes_history_initializer =
{
    {"24.12",
        {
<<<<<<< HEAD
            {"optimize_extract_common_expressions", false, false, "Introduce setting to optimize WHERE, PREWHERE, ON, HAVING and QUALIFY expressions by extracting common expressions out from disjunction of conjunctions."},
=======
            {"parallel_replicas_index_analysis_only_on_coordinator", false, true, "Index analysis done only on replica-coordinator and skipped on other replicas. Effective only with enabled parallel_replicas_local_plan"},
>>>>>>> 5b03379a
            {"use_async_executor_for_materialized_views", false, false, "New setting."},
        }
    },
    {"24.11",
        {
            {"validate_mutation_query", false, true, "New setting to validate mutation queries by default."},
            {"enable_job_stack_trace", false, true, "Enable by default collecting stack traces from job's scheduling."},
            {"allow_suspicious_types_in_group_by", true, false, "Don't allow Variant/Dynamic types in GROUP BY by default"},
            {"allow_suspicious_types_in_order_by", true, false, "Don't allow Variant/Dynamic types in ORDER BY by default"},
            {"distributed_cache_discard_connection_if_unread_data", true, true, "New setting"},
            {"filesystem_cache_enable_background_download_for_metadata_files_in_packed_storage", true, true, "New setting"},
            {"filesystem_cache_enable_background_download_during_fetch", true, true, "New setting"},
            {"azure_check_objects_after_upload", false, false, "Check each uploaded object in azure blob storage to be sure that upload was successful"},
            {"backup_restore_keeper_max_retries", 20, 1000, "Should be big enough so the whole operation BACKUP or RESTORE operation won't fail because of a temporary [Zoo]Keeper failure in the middle of it."},
            {"backup_restore_failure_after_host_disconnected_for_seconds", 0, 3600, "New setting."},
            {"backup_restore_keeper_max_retries_while_initializing", 0, 20, "New setting."},
            {"backup_restore_keeper_max_retries_while_handling_error", 0, 20, "New setting."},
            {"backup_restore_finish_timeout_after_error_sec", 0, 180, "New setting."},
            {"query_plan_merge_filters", false, true, "Allow to merge filters in the query plan. This is required to properly support filter-push-down with a new analyzer."},
            {"parallel_replicas_local_plan", false, true, "Use local plan for local replica in a query with parallel replicas"},
            {"allow_experimental_shared_set_join", 1, 0, "Disable a setting for ClickHouse Cloud"},
            {"merge_tree_use_v1_object_and_dynamic_serialization", true, false, "Add new serialization V2 version for JSON and Dynamic types"},
            {"min_joined_block_size_bytes", 524288, 524288, "New setting."},
            {"allow_experimental_bfloat16_type", false, false, "Add new experimental BFloat16 type"},
            {"filesystem_cache_skip_download_if_exceeds_per_query_cache_write_limit", 1, 1, "Rename of setting skip_download_if_exceeds_query_cache_limit"},
            {"filesystem_cache_prefer_bigger_buffer_size", true, true, "New setting"},
            {"read_in_order_use_virtual_row", false, false, "Use virtual row while reading in order of primary key or its monotonic function fashion. It is useful when searching over multiple parts as only relevant ones are touched."},
            {"s3_skip_empty_files", false, true, "We hope it will provide better UX"},
            {"filesystem_cache_boundary_alignment", 0, 0, "New setting"},
            {"push_external_roles_in_interserver_queries", false, false, "New setting."},
            {"enable_variant_type", false, false, "Add alias to allow_experimental_variant_type"},
            {"enable_dynamic_type", false, false, "Add alias to allow_experimental_dynamic_type"},
            {"enable_json_type", false, false, "Add alias to allow_experimental_json_type"},
        }
    },
    {"24.10",
        {
            {"query_metric_log_interval", 0, -1, "New setting."},
            {"enforce_strict_identifier_format", false, false, "New setting."},
            {"enable_parsing_to_custom_serialization", false, true, "New setting"},
            {"mongodb_throw_on_unsupported_query", false, true, "New setting."},
            {"enable_parallel_replicas", false, false, "Parallel replicas with read tasks became the Beta tier feature."},
            {"parallel_replicas_mode", "read_tasks", "read_tasks", "This setting was introduced as a part of making parallel replicas feature Beta"},
            {"filesystem_cache_name", "", "", "Filesystem cache name to use for stateless table engines or data lakes"},
            {"restore_replace_external_dictionary_source_to_null", false, false, "New setting."},
            {"show_create_query_identifier_quoting_rule", "when_necessary", "when_necessary", "New setting."},
            {"show_create_query_identifier_quoting_style", "Backticks", "Backticks", "New setting."},
            {"merge_tree_min_read_task_size", 8, 8, "New setting"},
            {"merge_tree_min_rows_for_concurrent_read_for_remote_filesystem", (20 * 8192), 0, "Setting is deprecated"},
            {"merge_tree_min_bytes_for_concurrent_read_for_remote_filesystem", (24 * 10 * 1024 * 1024), 0, "Setting is deprecated"},
            {"implicit_select", false, false, "A new setting."},
            {"output_format_native_write_json_as_string", false, false, "Add new setting to allow write JSON column as single String column in Native format"},
            {"output_format_binary_write_json_as_string", false, false, "Add new setting to write values of JSON type as JSON string in RowBinary output format"},
            {"input_format_binary_read_json_as_string", false, false, "Add new setting to read values of JSON type as JSON string in RowBinary input format"},
            {"min_free_disk_bytes_to_perform_insert", 0, 0, "New setting."},
            {"min_free_disk_ratio_to_perform_insert", 0.0, 0.0, "New setting."},
            {"enable_named_columns_in_function_tuple", false, false, "Disabled pending usability improvements"},
            {"cloud_mode_database_engine", 1, 1, "A setting for ClickHouse Cloud"},
            {"allow_experimental_shared_set_join", 0, 0, "A setting for ClickHouse Cloud"},
            {"read_through_distributed_cache", 0, 0, "A setting for ClickHouse Cloud"},
            {"write_through_distributed_cache", 0, 0, "A setting for ClickHouse Cloud"},
            {"distributed_cache_throw_on_error", 0, 0, "A setting for ClickHouse Cloud"},
            {"distributed_cache_log_mode", "on_error", "on_error", "A setting for ClickHouse Cloud"},
            {"distributed_cache_fetch_metrics_only_from_current_az", 1, 1, "A setting for ClickHouse Cloud"},
            {"distributed_cache_connect_max_tries", 100, 100, "A setting for ClickHouse Cloud"},
            {"distributed_cache_receive_response_wait_milliseconds", 60000, 60000, "A setting for ClickHouse Cloud"},
            {"distributed_cache_receive_timeout_milliseconds", 10000, 10000, "A setting for ClickHouse Cloud"},
            {"distributed_cache_wait_connection_from_pool_milliseconds", 100, 100, "A setting for ClickHouse Cloud"},
            {"distributed_cache_bypass_connection_pool", 0, 0, "A setting for ClickHouse Cloud"},
            {"distributed_cache_pool_behaviour_on_limit", "allocate_bypassing_pool", "allocate_bypassing_pool", "A setting for ClickHouse Cloud"},
            {"distributed_cache_read_alignment", 0, 0, "A setting for ClickHouse Cloud"},
            {"distributed_cache_max_unacked_inflight_packets", 10, 10, "A setting for ClickHouse Cloud"},
            {"distributed_cache_data_packet_ack_window", 5, 5, "A setting for ClickHouse Cloud"},
            {"input_format_parquet_enable_row_group_prefetch", false, true, "Enable row group prefetching during parquet parsing. Currently, only single-threaded parsing can prefetch."},
            {"input_format_orc_dictionary_as_low_cardinality", false, true, "Treat ORC dictionary encoded columns as LowCardinality columns while reading ORC files"},
            {"allow_experimental_refreshable_materialized_view", false, true, "Not experimental anymore"},
            {"max_parts_to_move", 0, 1000, "New setting"},
            {"hnsw_candidate_list_size_for_search", 64, 256, "New setting. Previously, the value was optionally specified in CREATE INDEX and 64 by default."},
            {"allow_reorder_prewhere_conditions", true, true, "New setting"},
            {"input_format_parquet_bloom_filter_push_down", false, true, "When reading Parquet files, skip whole row groups based on the WHERE/PREWHERE expressions and bloom filter in the Parquet metadata."},
            {"date_time_64_output_format_cut_trailing_zeros_align_to_groups_of_thousands", false, false, "Dynamically trim the trailing zeros of datetime64 values to adjust the output scale to (0, 3, 6), corresponding to 'seconds', 'milliseconds', and 'microseconds'."},
        }
    },
    {"24.9",
        {
            {"output_format_orc_dictionary_key_size_threshold", 0.0, 0.0, "For a string column in ORC output format, if the number of distinct values is greater than this fraction of the total number of non-null rows, turn off dictionary encoding. Otherwise dictionary encoding is enabled"},
            {"input_format_json_empty_as_default", false, false, "Added new setting to allow to treat empty fields in JSON input as default values."},
            {"input_format_try_infer_variants", false, false, "Try to infer Variant type in text formats when there is more than one possible type for column/array elements"},
            {"join_output_by_rowlist_perkey_rows_threshold", 0, 5, "The lower limit of per-key average rows in the right table to determine whether to output by row list in hash join."},
            {"create_if_not_exists", false, false, "New setting."},
            {"allow_materialized_view_with_bad_select", true, true, "Support (but not enable yet) stricter validation in CREATE MATERIALIZED VIEW"},
            {"parallel_replicas_mark_segment_size", 128, 0, "Value for this setting now determined automatically"},
            {"database_replicated_allow_replicated_engine_arguments", 1, 0, "Don't allow explicit arguments by default"},
            {"database_replicated_allow_explicit_uuid", 1, 0, "Added a new setting to disallow explicitly specifying table UUID"},
            {"parallel_replicas_local_plan", false, false, "Use local plan for local replica in a query with parallel replicas"},
            {"join_to_sort_minimum_perkey_rows", 0, 40, "The lower limit of per-key average rows in the right table to determine whether to rerange the right table by key in left or inner join. This setting ensures that the optimization is not applied for sparse table keys"},
            {"join_to_sort_maximum_table_rows", 0, 10000, "The maximum number of rows in the right table to determine whether to rerange the right table by key in left or inner join"},
            {"allow_experimental_join_right_table_sorting", false, false, "If it is set to true, and the conditions of `join_to_sort_minimum_perkey_rows` and `join_to_sort_maximum_table_rows` are met, rerange the right table by key to improve the performance in left or inner hash join"},
            {"mongodb_throw_on_unsupported_query", false, true, "New setting."},
            {"min_free_disk_bytes_to_perform_insert", 0, 0, "Maintain some free disk space bytes from inserts while still allowing for temporary writing."},
            {"min_free_disk_ratio_to_perform_insert", 0.0, 0.0, "Maintain some free disk space bytes expressed as ratio to total disk space from inserts while still allowing for temporary writing."},
        }
    },
    {"24.8",
        {
            {"rows_before_aggregation", false, false, "Provide exact value for rows_before_aggregation statistic, represents the number of rows read before aggregation"},
            {"restore_replace_external_table_functions_to_null", false, false, "New setting."},
            {"restore_replace_external_engines_to_null", false, false, "New setting."},
            {"input_format_json_max_depth", 1000000, 1000, "It was unlimited in previous versions, but that was unsafe."},
            {"merge_tree_min_bytes_per_task_for_remote_reading", 4194304, 2097152, "Value is unified with `filesystem_prefetch_min_bytes_for_single_read_task`"},
            {"use_hive_partitioning", false, false, "Allows to use hive partitioning for File, URL, S3, AzureBlobStorage and HDFS engines."},
            {"allow_experimental_kafka_offsets_storage_in_keeper", false, false, "Allow the usage of experimental Kafka storage engine that stores the committed offsets in ClickHouse Keeper"},
            {"allow_archive_path_syntax", true, true, "Added new setting to allow disabling archive path syntax."},
            {"query_cache_tag", "", "", "New setting for labeling query cache settings."},
            {"allow_experimental_time_series_table", false, false, "Added new setting to allow the TimeSeries table engine"},
            {"enable_analyzer", 1, 1, "Added an alias to a setting `allow_experimental_analyzer`."},
            {"optimize_functions_to_subcolumns", false, true, "Enabled settings by default"},
            {"allow_experimental_json_type", false, false, "Add new experimental JSON type"},
            {"use_json_alias_for_old_object_type", true, false, "Use JSON type alias to create new JSON type"},
            {"type_json_skip_duplicated_paths", false, false, "Allow to skip duplicated paths during JSON parsing"},
            {"allow_experimental_vector_similarity_index", false, false, "Added new setting to allow experimental vector similarity indexes"},
            {"input_format_try_infer_datetimes_only_datetime64", true, false, "Allow to infer DateTime instead of DateTime64 in data formats"},
        }
    },
    {"24.7",
        {
            {"output_format_parquet_write_page_index", false, true, "Add a possibility to write page index into parquet files."},
            {"output_format_binary_encode_types_in_binary_format", false, false, "Added new setting to allow to write type names in binary format in RowBinaryWithNamesAndTypes output format"},
            {"input_format_binary_decode_types_in_binary_format", false, false, "Added new setting to allow to read type names in binary format in RowBinaryWithNamesAndTypes input format"},
            {"output_format_native_encode_types_in_binary_format", false, false, "Added new setting to allow to write type names in binary format in Native output format"},
            {"input_format_native_decode_types_in_binary_format", false, false, "Added new setting to allow to read type names in binary format in Native output format"},
            {"read_in_order_use_buffering", false, true, "Use buffering before merging while reading in order of primary key"},
            {"enable_named_columns_in_function_tuple", false, false, "Generate named tuples in function tuple() when all names are unique and can be treated as unquoted identifiers."},
            {"optimize_trivial_insert_select", true, false, "The optimization does not make sense in many cases."},
            {"dictionary_validate_primary_key_type", false, false, "Validate primary key type for dictionaries. By default id type for simple layouts will be implicitly converted to UInt64."},
            {"collect_hash_table_stats_during_joins", false, true, "New setting."},
            {"max_size_to_preallocate_for_joins", 0, 100'000'000, "New setting."},
            {"input_format_orc_reader_time_zone_name", "GMT", "GMT", "The time zone name for ORC row reader, the default ORC row reader's time zone is GMT."},
            {"database_replicated_allow_heavy_create", true, false, "Long-running DDL queries (CREATE AS SELECT and POPULATE) for Replicated database engine was forbidden"},
            {"query_plan_merge_filters", false, false, "Allow to merge filters in the query plan"},
            {"azure_sdk_max_retries", 10, 10, "Maximum number of retries in azure sdk"},
            {"azure_sdk_retry_initial_backoff_ms", 10, 10, "Minimal backoff between retries in azure sdk"},
            {"azure_sdk_retry_max_backoff_ms", 1000, 1000, "Maximal backoff between retries in azure sdk"},
            {"ignore_on_cluster_for_replicated_named_collections_queries", false, false, "Ignore ON CLUSTER clause for replicated named collections management queries."},
            {"backup_restore_s3_retry_attempts", 1000,1000, "Setting for Aws::Client::RetryStrategy, Aws::Client does retries itself, 0 means no retries. It takes place only for backup/restore."},
            {"postgresql_connection_attempt_timeout", 2, 2, "Allow to control 'connect_timeout' parameter of PostgreSQL connection."},
            {"postgresql_connection_pool_retries", 2, 2, "Allow to control the number of retries in PostgreSQL connection pool."}
        }
    },
    {"24.6",
        {
            {"materialize_skip_indexes_on_insert", true, true, "Added new setting to allow to disable materialization of skip indexes on insert"},
            {"materialize_statistics_on_insert", true, true, "Added new setting to allow to disable materialization of statistics on insert"},
            {"input_format_parquet_use_native_reader", false, false, "When reading Parquet files, to use native reader instead of arrow reader."},
            {"hdfs_throw_on_zero_files_match", false, false, "Allow to throw an error when ListObjects request cannot match any files in HDFS engine instead of empty query result"},
            {"azure_throw_on_zero_files_match", false, false, "Allow to throw an error when ListObjects request cannot match any files in AzureBlobStorage engine instead of empty query result"},
            {"s3_validate_request_settings", true, true, "Allow to disable S3 request settings validation"},
            {"allow_experimental_full_text_index", false, false, "Enable experimental full-text index"},
            {"azure_skip_empty_files", false, false, "Allow to skip empty files in azure table engine"},
            {"hdfs_ignore_file_doesnt_exist", false, false, "Allow to return 0 rows when the requested files don't exist instead of throwing an exception in HDFS table engine"},
            {"azure_ignore_file_doesnt_exist", false, false, "Allow to return 0 rows when the requested files don't exist instead of throwing an exception in AzureBlobStorage table engine"},
            {"s3_ignore_file_doesnt_exist", false, false, "Allow to return 0 rows when the requested files don't exist instead of throwing an exception in S3 table engine"},
            {"s3_max_part_number", 10000, 10000, "Maximum part number number for s3 upload part"},
            {"s3_max_single_operation_copy_size", 32 * 1024 * 1024, 32 * 1024 * 1024, "Maximum size for a single copy operation in s3"},
            {"input_format_parquet_max_block_size", 8192, DEFAULT_BLOCK_SIZE, "Increase block size for parquet reader."},
            {"input_format_parquet_prefer_block_bytes", 0, DEFAULT_BLOCK_SIZE * 256, "Average block bytes output by parquet reader."},
            {"enable_blob_storage_log", true, true, "Write information about blob storage operations to system.blob_storage_log table"},
            {"allow_deprecated_snowflake_conversion_functions", true, false, "Disabled deprecated functions snowflakeToDateTime[64] and dateTime[64]ToSnowflake."},
            {"allow_statistic_optimize", false, false, "Old setting which popped up here being renamed."},
            {"allow_experimental_statistic", false, false, "Old setting which popped up here being renamed."},
            {"allow_statistics_optimize", false, false, "The setting was renamed. The previous name is `allow_statistic_optimize`."},
            {"allow_experimental_statistics", false, false, "The setting was renamed. The previous name is `allow_experimental_statistic`."},
            {"enable_vertical_final", false, true, "Enable vertical final by default again after fixing bug"},
            {"parallel_replicas_custom_key_range_lower", 0, 0, "Add settings to control the range filter when using parallel replicas with dynamic shards"},
            {"parallel_replicas_custom_key_range_upper", 0, 0, "Add settings to control the range filter when using parallel replicas with dynamic shards. A value of 0 disables the upper limit"},
            {"output_format_pretty_display_footer_column_names", 0, 1, "Add a setting to display column names in the footer if there are many rows. Threshold value is controlled by output_format_pretty_display_footer_column_names_min_rows."},
            {"output_format_pretty_display_footer_column_names_min_rows", 0, 50, "Add a setting to control the threshold value for setting output_format_pretty_display_footer_column_names_min_rows. Default 50."},
            {"output_format_csv_serialize_tuple_into_separate_columns", true, true, "A new way of how interpret tuples in CSV format was added."},
            {"input_format_csv_deserialize_separate_columns_into_tuple", true, true, "A new way of how interpret tuples in CSV format was added."},
            {"input_format_csv_try_infer_strings_from_quoted_tuples", true, true, "A new way of how interpret tuples in CSV format was added."},
        }
    },
    {"24.5",
        {
            {"allow_deprecated_error_prone_window_functions", true, false, "Allow usage of deprecated error prone window functions (neighbor, runningAccumulate, runningDifferenceStartingWithFirstValue, runningDifference)"},
            {"allow_experimental_join_condition", false, false, "Support join with inequal conditions which involve columns from both left and right table. e.g. t1.y < t2.y."},
            {"input_format_tsv_crlf_end_of_line", false, false, "Enables reading of CRLF line endings with TSV formats"},
            {"output_format_parquet_use_custom_encoder", false, true, "Enable custom Parquet encoder."},
            {"cross_join_min_rows_to_compress", 0, 10000000, "Minimal count of rows to compress block in CROSS JOIN. Zero value means - disable this threshold. This block is compressed when any of the two thresholds (by rows or by bytes) are reached."},
            {"cross_join_min_bytes_to_compress", 0, 1_GiB, "Minimal size of block to compress in CROSS JOIN. Zero value means - disable this threshold. This block is compressed when any of the two thresholds (by rows or by bytes) are reached."},
            {"http_max_chunk_size", 0, 0, "Internal limitation"},
            {"prefer_external_sort_block_bytes", 0, DEFAULT_BLOCK_SIZE * 256, "Prefer maximum block bytes for external sort, reduce the memory usage during merging."},
            {"input_format_force_null_for_omitted_fields", false, false, "Disable type-defaults for omitted fields when needed"},
            {"cast_string_to_dynamic_use_inference", false, false, "Add setting to allow converting String to Dynamic through parsing"},
            {"allow_experimental_dynamic_type", false, false, "Add new experimental Dynamic type"},
            {"azure_max_blocks_in_multipart_upload", 50000, 50000, "Maximum number of blocks in multipart upload for Azure."},
            {"allow_archive_path_syntax", false, true, "Added new setting to allow disabling archive path syntax."},
        }
    },
    {"24.4",
        {
            {"input_format_json_throw_on_bad_escape_sequence", true, true, "Allow to save JSON strings with bad escape sequences"},
            {"max_parsing_threads", 0, 0, "Add a separate setting to control number of threads in parallel parsing from files"},
            {"ignore_drop_queries_probability", 0, 0, "Allow to ignore drop queries in server with specified probability for testing purposes"},
            {"lightweight_deletes_sync", 2, 2, "The same as 'mutation_sync', but controls only execution of lightweight deletes"},
            {"query_cache_system_table_handling", "save", "throw", "The query cache no longer caches results of queries against system tables"},
            {"input_format_json_ignore_unnecessary_fields", false, true, "Ignore unnecessary fields and not parse them. Enabling this may not throw exceptions on json strings of invalid format or with duplicated fields"},
            {"input_format_hive_text_allow_variable_number_of_columns", false, true, "Ignore extra columns in Hive Text input (if file has more columns than expected) and treat missing fields in Hive Text input as default values."},
            {"allow_experimental_database_replicated", false, true, "Database engine Replicated is now in Beta stage"},
            {"temporary_data_in_cache_reserve_space_wait_lock_timeout_milliseconds", (10 * 60 * 1000), (10 * 60 * 1000), "Wait time to lock cache for sapce reservation in temporary data in filesystem cache"},
            {"optimize_rewrite_sum_if_to_count_if", false, true, "Only available for the analyzer, where it works correctly"},
            {"azure_allow_parallel_part_upload", "true", "true", "Use multiple threads for azure multipart upload."},
            {"max_recursive_cte_evaluation_depth", DBMS_RECURSIVE_CTE_MAX_EVALUATION_DEPTH, DBMS_RECURSIVE_CTE_MAX_EVALUATION_DEPTH, "Maximum limit on recursive CTE evaluation depth"},
            {"query_plan_convert_outer_join_to_inner_join", false, true, "Allow to convert OUTER JOIN to INNER JOIN if filter after JOIN always filters default values"},
        }
    },
    {"24.3",
        {
            {"s3_connect_timeout_ms", 1000, 1000, "Introduce new dedicated setting for s3 connection timeout"},
            {"allow_experimental_shared_merge_tree", false, true, "The setting is obsolete"},
            {"use_page_cache_for_disks_without_file_cache", false, false, "Added userspace page cache"},
            {"read_from_page_cache_if_exists_otherwise_bypass_cache", false, false, "Added userspace page cache"},
            {"page_cache_inject_eviction", false, false, "Added userspace page cache"},
            {"default_table_engine", "None", "MergeTree", "Set default table engine to MergeTree for better usability"},
            {"input_format_json_use_string_type_for_ambiguous_paths_in_named_tuples_inference_from_objects", false, false, "Allow to use String type for ambiguous paths during named tuple inference from JSON objects"},
            {"traverse_shadow_remote_data_paths", false, false, "Traverse shadow directory when query system.remote_data_paths."},
            {"throw_if_deduplication_in_dependent_materialized_views_enabled_with_async_insert", false, true, "Deduplication in dependent materialized view cannot work together with async inserts."},
            {"parallel_replicas_allow_in_with_subquery", false, true, "If true, subquery for IN will be executed on every follower replica"},
            {"log_processors_profiles", false, true, "Enable by default"},
            {"function_locate_has_mysql_compatible_argument_order", false, true, "Increase compatibility with MySQL's locate function."},
            {"allow_suspicious_primary_key", true, false, "Forbid suspicious PRIMARY KEY/ORDER BY for MergeTree (i.e. SimpleAggregateFunction)"},
            {"filesystem_cache_reserve_space_wait_lock_timeout_milliseconds", 1000, 1000, "Wait time to lock cache for sapce reservation in filesystem cache"},
            {"max_parser_backtracks", 0, 1000000, "Limiting the complexity of parsing"},
            {"analyzer_compatibility_join_using_top_level_identifier", false, false, "Force to resolve identifier in JOIN USING from projection"},
            {"distributed_insert_skip_read_only_replicas", false, false, "If true, INSERT into Distributed will skip read-only replicas"},
            {"keeper_max_retries", 10, 10, "Max retries for general keeper operations"},
            {"keeper_retry_initial_backoff_ms", 100, 100, "Initial backoff timeout for general keeper operations"},
            {"keeper_retry_max_backoff_ms", 5000, 5000, "Max backoff timeout for general keeper operations"},
            {"s3queue_allow_experimental_sharded_mode", false, false, "Enable experimental sharded mode of S3Queue table engine. It is experimental because it will be rewritten"},
            {"allow_experimental_analyzer", false, true, "Enable analyzer and planner by default."},
            {"merge_tree_read_split_ranges_into_intersecting_and_non_intersecting_injection_probability", 0.0, 0.0, "For testing of `PartsSplitter` - split read ranges into intersecting and non intersecting every time you read from MergeTree with the specified probability."},
            {"allow_get_client_http_header", false, false, "Introduced a new function."},
            {"output_format_pretty_row_numbers", false, true, "It is better for usability."},
            {"output_format_pretty_max_value_width_apply_for_single_value", true, false, "Single values in Pretty formats won't be cut."},
            {"output_format_parquet_string_as_string", false, true, "ClickHouse allows arbitrary binary data in the String data type, which is typically UTF-8. Parquet/ORC/Arrow Strings only support UTF-8. That's why you can choose which Arrow's data type to use for the ClickHouse String data type - String or Binary. While Binary would be more correct and compatible, using String by default will correspond to user expectations in most cases."},
            {"output_format_orc_string_as_string", false, true, "ClickHouse allows arbitrary binary data in the String data type, which is typically UTF-8. Parquet/ORC/Arrow Strings only support UTF-8. That's why you can choose which Arrow's data type to use for the ClickHouse String data type - String or Binary. While Binary would be more correct and compatible, using String by default will correspond to user expectations in most cases."},
            {"output_format_arrow_string_as_string", false, true, "ClickHouse allows arbitrary binary data in the String data type, which is typically UTF-8. Parquet/ORC/Arrow Strings only support UTF-8. That's why you can choose which Arrow's data type to use for the ClickHouse String data type - String or Binary. While Binary would be more correct and compatible, using String by default will correspond to user expectations in most cases."},
            {"output_format_parquet_compression_method", "lz4", "zstd", "Parquet/ORC/Arrow support many compression methods, including lz4 and zstd. ClickHouse supports each and every compression method. Some inferior tools, such as 'duckdb', lack support for the faster `lz4` compression method, that's why we set zstd by default."},
            {"output_format_orc_compression_method", "lz4", "zstd", "Parquet/ORC/Arrow support many compression methods, including lz4 and zstd. ClickHouse supports each and every compression method. Some inferior tools, such as 'duckdb', lack support for the faster `lz4` compression method, that's why we set zstd by default."},
            {"output_format_pretty_highlight_digit_groups", false, true, "If enabled and if output is a terminal, highlight every digit corresponding to the number of thousands, millions, etc. with underline."},
            {"geo_distance_returns_float64_on_float64_arguments", false, true, "Increase the default precision."},
            {"azure_max_inflight_parts_for_one_file", 20, 20, "The maximum number of a concurrent loaded parts in multipart upload request. 0 means unlimited."},
            {"azure_strict_upload_part_size", 0, 0, "The exact size of part to upload during multipart upload to Azure blob storage."},
            {"azure_min_upload_part_size", 16*1024*1024, 16*1024*1024, "The minimum size of part to upload during multipart upload to Azure blob storage."},
            {"azure_max_upload_part_size", 5ull*1024*1024*1024, 5ull*1024*1024*1024, "The maximum size of part to upload during multipart upload to Azure blob storage."},
            {"azure_upload_part_size_multiply_factor", 2, 2, "Multiply azure_min_upload_part_size by this factor each time azure_multiply_parts_count_threshold parts were uploaded from a single write to Azure blob storage."},
            {"azure_upload_part_size_multiply_parts_count_threshold", 500, 500, "Each time this number of parts was uploaded to Azure blob storage, azure_min_upload_part_size is multiplied by azure_upload_part_size_multiply_factor."},
            {"output_format_csv_serialize_tuple_into_separate_columns", true, true, "A new way of how interpret tuples in CSV format was added."},
            {"input_format_csv_deserialize_separate_columns_into_tuple", true, true, "A new way of how interpret tuples in CSV format was added."},
            {"input_format_csv_try_infer_strings_from_quoted_tuples", true, true, "A new way of how interpret tuples in CSV format was added."},
        }
    },
    {"24.2",
        {
            {"allow_suspicious_variant_types", true, false, "Don't allow creating Variant type with suspicious variants by default"},
            {"validate_experimental_and_suspicious_types_inside_nested_types", false, true, "Validate usage of experimental and suspicious types inside nested types"},
            {"output_format_values_escape_quote_with_quote", false, false, "If true escape ' with '', otherwise quoted with \\'"},
            {"output_format_pretty_single_large_number_tip_threshold", 0, 1'000'000, "Print a readable number tip on the right side of the table if the block consists of a single number which exceeds this value (except 0)"},
            {"input_format_try_infer_exponent_floats", true, false, "Don't infer floats in exponential notation by default"},
            {"query_plan_optimize_prewhere", true, true, "Allow to push down filter to PREWHERE expression for supported storages"},
            {"async_insert_max_data_size", 1000000, 10485760, "The previous value appeared to be too small."},
            {"async_insert_poll_timeout_ms", 10, 10, "Timeout in milliseconds for polling data from asynchronous insert queue"},
            {"async_insert_use_adaptive_busy_timeout", false, true, "Use adaptive asynchronous insert timeout"},
            {"async_insert_busy_timeout_min_ms", 50, 50, "The minimum value of the asynchronous insert timeout in milliseconds; it also serves as the initial value, which may be increased later by the adaptive algorithm"},
            {"async_insert_busy_timeout_max_ms", 200, 200, "The minimum value of the asynchronous insert timeout in milliseconds; async_insert_busy_timeout_ms is aliased to async_insert_busy_timeout_max_ms"},
            {"async_insert_busy_timeout_increase_rate", 0.2, 0.2, "The exponential growth rate at which the adaptive asynchronous insert timeout increases"},
            {"async_insert_busy_timeout_decrease_rate", 0.2, 0.2, "The exponential growth rate at which the adaptive asynchronous insert timeout decreases"},
            {"format_template_row_format", "", "", "Template row format string can be set directly in query"},
            {"format_template_resultset_format", "", "", "Template result set format string can be set in query"},
            {"split_parts_ranges_into_intersecting_and_non_intersecting_final", true, true, "Allow to split parts ranges into intersecting and non intersecting during FINAL optimization"},
            {"split_intersecting_parts_ranges_into_layers_final", true, true, "Allow to split intersecting parts ranges into layers during FINAL optimization"},
            {"azure_max_single_part_copy_size", 256*1024*1024, 256*1024*1024, "The maximum size of object to copy using single part copy to Azure blob storage."},
            {"min_external_table_block_size_rows", DEFAULT_INSERT_BLOCK_SIZE, DEFAULT_INSERT_BLOCK_SIZE, "Squash blocks passed to external table to specified size in rows, if blocks are not big enough"},
            {"min_external_table_block_size_bytes", DEFAULT_INSERT_BLOCK_SIZE * 256, DEFAULT_INSERT_BLOCK_SIZE * 256, "Squash blocks passed to external table to specified size in bytes, if blocks are not big enough."},
            {"parallel_replicas_prefer_local_join", true, true, "If true, and JOIN can be executed with parallel replicas algorithm, and all storages of right JOIN part are *MergeTree, local JOIN will be used instead of GLOBAL JOIN."},
            {"optimize_time_filter_with_preimage", true, true, "Optimize Date and DateTime predicates by converting functions into equivalent comparisons without conversions (e.g. toYear(col) = 2023 -> col >= '2023-01-01' AND col <= '2023-12-31')"},
            {"extract_key_value_pairs_max_pairs_per_row", 0, 0, "Max number of pairs that can be produced by the `extractKeyValuePairs` function. Used as a safeguard against consuming too much memory."},
            {"default_view_definer", "CURRENT_USER", "CURRENT_USER", "Allows to set default `DEFINER` option while creating a view"},
            {"default_materialized_view_sql_security", "DEFINER", "DEFINER", "Allows to set a default value for SQL SECURITY option when creating a materialized view"},
            {"default_normal_view_sql_security", "INVOKER", "INVOKER", "Allows to set default `SQL SECURITY` option while creating a normal view"},
            {"mysql_map_string_to_text_in_show_columns", false, true, "Reduce the configuration effort to connect ClickHouse with BI tools."},
            {"mysql_map_fixed_string_to_text_in_show_columns", false, true, "Reduce the configuration effort to connect ClickHouse with BI tools."},
        }
    },
    {"24.1",
        {
            {"print_pretty_type_names", false, true, "Better user experience."},
            {"input_format_json_read_bools_as_strings", false, true, "Allow to read bools as strings in JSON formats by default"},
            {"output_format_arrow_use_signed_indexes_for_dictionary", false, true, "Use signed indexes type for Arrow dictionaries by default as it's recommended"},
            {"allow_experimental_variant_type", false, false, "Add new experimental Variant type"},
            {"use_variant_as_common_type", false, false, "Allow to use Variant in if/multiIf if there is no common type"},
            {"output_format_arrow_use_64_bit_indexes_for_dictionary", false, false, "Allow to use 64 bit indexes type in Arrow dictionaries"},
            {"parallel_replicas_mark_segment_size", 128, 128, "Add new setting to control segment size in new parallel replicas coordinator implementation"},
            {"ignore_materialized_views_with_dropped_target_table", false, false, "Add new setting to allow to ignore materialized views with dropped target table"},
            {"output_format_compression_level", 3, 3, "Allow to change compression level in the query output"},
            {"output_format_compression_zstd_window_log", 0, 0, "Allow to change zstd window log in the query output when zstd compression is used"},
            {"enable_zstd_qat_codec", false, false, "Add new ZSTD_QAT codec"},
            {"enable_vertical_final", false, true, "Use vertical final by default"},
            {"output_format_arrow_use_64_bit_indexes_for_dictionary", false, false, "Allow to use 64 bit indexes type in Arrow dictionaries"},
            {"max_rows_in_set_to_optimize_join", 100000, 0, "Disable join optimization as it prevents from read in order optimization"},
            {"output_format_pretty_color", true, "auto", "Setting is changed to allow also for auto value, disabling ANSI escapes if output is not a tty"},
            {"function_visible_width_behavior", 0, 1, "We changed the default behavior of `visibleWidth` to be more precise"},
            {"max_estimated_execution_time", 0, 0, "Separate max_execution_time and max_estimated_execution_time"},
            {"iceberg_engine_ignore_schema_evolution", false, false, "Allow to ignore schema evolution in Iceberg table engine"},
            {"optimize_injective_functions_in_group_by", false, true, "Replace injective functions by it's arguments in GROUP BY section in analyzer"},
            {"update_insert_deduplication_token_in_dependent_materialized_views", false, false, "Allow to update insert deduplication token with table identifier during insert in dependent materialized views"},
            {"azure_max_unexpected_write_error_retries", 4, 4, "The maximum number of retries in case of unexpected errors during Azure blob storage write"},
            {"split_parts_ranges_into_intersecting_and_non_intersecting_final", false, true, "Allow to split parts ranges into intersecting and non intersecting during FINAL optimization"},
            {"split_intersecting_parts_ranges_into_layers_final", true, true, "Allow to split intersecting parts ranges into layers during FINAL optimization"}
        }
    },
    {"23.12",
        {
            {"allow_suspicious_ttl_expressions", true, false, "It is a new setting, and in previous versions the behavior was equivalent to allowing."},
            {"input_format_parquet_allow_missing_columns", false, true, "Allow missing columns in Parquet files by default"},
            {"input_format_orc_allow_missing_columns", false, true, "Allow missing columns in ORC files by default"},
            {"input_format_arrow_allow_missing_columns", false, true, "Allow missing columns in Arrow files by default"}
        }
    },
    {"23.11",
        {
            {"parsedatetime_parse_without_leading_zeros", false, true, "Improved compatibility with MySQL DATE_FORMAT/STR_TO_DATE"}
        }
    },
    {"23.9",
        {
            {"optimize_group_by_constant_keys", false, true, "Optimize group by constant keys by default"},
            {"input_format_json_try_infer_named_tuples_from_objects", false, true, "Try to infer named Tuples from JSON objects by default"},
            {"input_format_json_read_numbers_as_strings", false, true, "Allow to read numbers as strings in JSON formats by default"},
            {"input_format_json_read_arrays_as_strings", false, true, "Allow to read arrays as strings in JSON formats by default"},
            {"input_format_json_infer_incomplete_types_as_strings", false, true, "Allow to infer incomplete types as Strings in JSON formats by default"},
            {"input_format_json_try_infer_numbers_from_strings", true, false, "Don't infer numbers from strings in JSON formats by default to prevent possible parsing errors"},
            {"http_write_exception_in_output_format", false, true, "Output valid JSON/XML on exception in HTTP streaming."}
        }
    },
    {"23.8",
        {
            {"rewrite_count_distinct_if_with_count_distinct_implementation", false, true, "Rewrite countDistinctIf with count_distinct_implementation configuration"}
        }
    },
    {"23.7",
        {
            {"function_sleep_max_microseconds_per_block", 0, 3000000, "In previous versions, the maximum sleep time of 3 seconds was applied only for `sleep`, but not for `sleepEachRow` function. In the new version, we introduce this setting. If you set compatibility with the previous versions, we will disable the limit altogether."}
        }
    },
    {"23.6",
        {
            {"http_send_timeout", 180, 30, "3 minutes seems crazy long. Note that this is timeout for a single network write call, not for the whole upload operation."},
            {"http_receive_timeout", 180, 30, "See http_send_timeout."}
        }
    },
    {"23.5",
        {
            {"input_format_parquet_preserve_order", true, false, "Allow Parquet reader to reorder rows for better parallelism."},
            {"parallelize_output_from_storages", false, true, "Allow parallelism when executing queries that read from file/url/s3/etc. This may reorder rows."},
            {"use_with_fill_by_sorting_prefix", false, true, "Columns preceding WITH FILL columns in ORDER BY clause form sorting prefix. Rows with different values in sorting prefix are filled independently"},
            {"output_format_parquet_compliant_nested_types", false, true, "Change an internal field name in output Parquet file schema."}
        }
    },
    {"23.4",
        {
            {"allow_suspicious_indices", true, false, "If true, index can defined with identical expressions"},
            {"allow_nonconst_timezone_arguments", true, false, "Allow non-const timezone arguments in certain time-related functions like toTimeZone(), fromUnixTimestamp*(), snowflakeToDateTime*()."},
            {"connect_timeout_with_failover_ms", 50, 1000, "Increase default connect timeout because of async connect"},
            {"connect_timeout_with_failover_secure_ms", 100, 1000, "Increase default secure connect timeout because of async connect"},
            {"hedged_connection_timeout_ms", 100, 50, "Start new connection in hedged requests after 50 ms instead of 100 to correspond with previous connect timeout"},
            {"formatdatetime_f_prints_single_zero", true, false, "Improved compatibility with MySQL DATE_FORMAT()/STR_TO_DATE()"},
            {"formatdatetime_parsedatetime_m_is_month_name", false, true, "Improved compatibility with MySQL DATE_FORMAT/STR_TO_DATE"}
        }
    },
    {"23.3",
        {
            {"output_format_parquet_version", "1.0", "2.latest", "Use latest Parquet format version for output format"},
            {"input_format_json_ignore_unknown_keys_in_named_tuple", false, true, "Improve parsing JSON objects as named tuples"},
            {"input_format_native_allow_types_conversion", false, true, "Allow types conversion in Native input forma"},
            {"output_format_arrow_compression_method", "none", "lz4_frame", "Use lz4 compression in Arrow output format by default"},
            {"output_format_parquet_compression_method", "snappy", "lz4", "Use lz4 compression in Parquet output format by default"},
            {"output_format_orc_compression_method", "none", "lz4_frame", "Use lz4 compression in ORC output format by default"},
            {"async_query_sending_for_remote", false, true, "Create connections and send query async across shards"}
        }
    },
    {"23.2",
        {
            {"output_format_parquet_fixed_string_as_fixed_byte_array", false, true, "Use Parquet FIXED_LENGTH_BYTE_ARRAY type for FixedString by default"},
            {"output_format_arrow_fixed_string_as_fixed_byte_array", false, true, "Use Arrow FIXED_SIZE_BINARY type for FixedString by default"},
            {"query_plan_remove_redundant_distinct", false, true, "Remove redundant Distinct step in query plan"},
            {"optimize_duplicate_order_by_and_distinct", true, false, "Remove duplicate ORDER BY and DISTINCT if it's possible"},
            {"insert_keeper_max_retries", 0, 20, "Enable reconnections to Keeper on INSERT, improve reliability"}
        }
    },
    {"23.1",
        {
            {"input_format_json_read_objects_as_strings", 0, 1, "Enable reading nested json objects as strings while object type is experimental"},
            {"input_format_json_defaults_for_missing_elements_in_named_tuple", false, true, "Allow missing elements in JSON objects while reading named tuples by default"},
            {"input_format_csv_detect_header", false, true, "Detect header in CSV format by default"},
            {"input_format_tsv_detect_header", false, true, "Detect header in TSV format by default"},
            {"input_format_custom_detect_header", false, true, "Detect header in CustomSeparated format by default"},
            {"query_plan_remove_redundant_sorting", false, true, "Remove redundant sorting in query plan. For example, sorting steps related to ORDER BY clauses in subqueries"}
        }
    },
    {"22.12",
        {
            {"max_size_to_preallocate_for_aggregation", 10'000'000, 100'000'000, "This optimizes performance"},
            {"query_plan_aggregation_in_order", 0, 1, "Enable some refactoring around query plan"},
            {"format_binary_max_string_size", 0, 1_GiB, "Prevent allocating large amount of memory"}
        }
    },
    {"22.11",
        {
            {"use_structure_from_insertion_table_in_table_functions", 0, 2, "Improve using structure from insertion table in table functions"}
        }
    },
    {"22.9",
        {
            {"force_grouping_standard_compatibility", false, true, "Make GROUPING function output the same as in SQL standard and other DBMS"}
        }
    },
    {"22.7",
        {
            {"cross_to_inner_join_rewrite", 1, 2, "Force rewrite comma join to inner"},
            {"enable_positional_arguments", false, true, "Enable positional arguments feature by default"},
            {"format_csv_allow_single_quotes", true, false, "Most tools don't treat single quote in CSV specially, don't do it by default too"}
        }
    },
    {"22.6",
        {
            {"output_format_json_named_tuples_as_objects", false, true, "Allow to serialize named tuples as JSON objects in JSON formats by default"},
            {"input_format_skip_unknown_fields", false, true, "Optimize reading subset of columns for some input formats"}
        }
    },
    {"22.5",
        {
            {"memory_overcommit_ratio_denominator", 0, 1073741824, "Enable memory overcommit feature by default"},
            {"memory_overcommit_ratio_denominator_for_user", 0, 1073741824, "Enable memory overcommit feature by default"}
        }
    },
    {"22.4",
        {
            {"allow_settings_after_format_in_insert", true, false, "Do not allow SETTINGS after FORMAT for INSERT queries because ClickHouse interpret SETTINGS as some values, which is misleading"}
        }
    },
    {"22.3",
        {
            {"cast_ipv4_ipv6_default_on_conversion_error", true, false, "Make functions cast(value, 'IPv4') and cast(value, 'IPv6') behave same as toIPv4 and toIPv6 functions"}
        }
    },
    {"21.12",
        {
            {"stream_like_engine_allow_direct_select", true, false, "Do not allow direct select for Kafka/RabbitMQ/FileLog by default"}
        }
    },
    {"21.9",
        {
            {"output_format_decimal_trailing_zeros", true, false, "Do not output trailing zeros in text representation of Decimal types by default for better looking output"},
            {"use_hedged_requests", false, true, "Enable Hedged Requests feature by default"}
        }
    },
    {"21.7",
        {
            {"legacy_column_name_of_tuple_literal", true, false, "Add this setting only for compatibility reasons. It makes sense to set to 'true', while doing rolling update of cluster from version lower than 21.7 to higher"}
        }
    },
    {"21.5",
        {
            {"async_socket_for_remote", false, true, "Fix all problems and turn on asynchronous reads from socket for remote queries by default again"}
        }
    },
    {"21.3",
        {
            {"async_socket_for_remote", true, false, "Turn off asynchronous reads from socket for remote queries because of some problems"},
            {"optimize_normalize_count_variants", false, true, "Rewrite aggregate functions that semantically equals to count() as count() by default"},
            {"normalize_function_names", false, true, "Normalize function names to their canonical names, this was needed for projection query routing"}
        }
    },
    {"21.2",
        {
            {"enable_global_with_statement", false, true, "Propagate WITH statements to UNION queries and all subqueries by default"}
        }
    },
    {"21.1",
        {
            {"insert_quorum_parallel", false, true, "Use parallel quorum inserts by default. It is significantly more convenient to use than sequential quorum inserts"},
            {"input_format_null_as_default", false, true, "Allow to insert NULL as default for input formats by default"},
            {"optimize_on_insert", false, true, "Enable data optimization on INSERT by default for better user experience"},
            {"use_compact_format_in_distributed_parts_names", false, true, "Use compact format for async INSERT into Distributed tables by default"}
        }
    },
    {"20.10",
        {
            {"format_regexp_escaping_rule", "Escaped", "Raw", "Use Raw as default escaping rule for Regexp format to male the behaviour more like to what users expect"}
        }
    },
    {"20.7",
        {
            {"show_table_uuid_in_table_create_query_if_not_nil", true, false, "Stop showing  UID of the table in its CREATE query for Engine=Atomic"}
        }
    },
    {"20.5",
        {
            {"input_format_with_names_use_header", false, true, "Enable using header with names for formats with WithNames/WithNamesAndTypes suffixes"},
            {"allow_suspicious_codecs", true, false, "Don't allow to specify meaningless compression codecs"}
        }
    },
    {"20.4",
        {
            {"validate_polygons", false, true, "Throw exception if polygon is invalid in function pointInPolygon by default instead of returning possibly wrong results"}
        }
    },
    {"19.18",
        {
            {"enable_scalar_subquery_optimization", false, true, "Prevent scalar subqueries from (de)serializing large scalar values and possibly avoid running the same subquery more than once"}
        }
    },
    {"19.14",
        {
            {"any_join_distinct_right_table_keys", true, false, "Disable ANY RIGHT and ANY FULL JOINs by default to avoid inconsistency"}
        }
    },
    {"19.12",
        {
            {"input_format_defaults_for_omitted_fields", false, true, "Enable calculation of complex default expressions for omitted fields for some input formats, because it should be the expected behaviour"}
        }
    },
    {"19.5",
        {
            {"max_partitions_per_insert_block", 0, 100, "Add a limit for the number of partitions in one block"}
        }
    },
    {"18.12.17",
        {
            {"enable_optimize_predicate_expression", 0, 1, "Optimize predicates to subqueries by default"}
        }
    },
};

static std::initializer_list<std::pair<ClickHouseVersion, SettingsChangesHistory::SettingsChanges>> merge_tree_settings_changes_history_initializer =
{
    {"24.12",
        {
            {"enforce_index_structure_match_on_partition_manipulation", true, false, "Add new setting to allow attach when source table's projections and secondary indices is a subset of those in the target table."}
        }
    },
    {"24.11",
        {
        }
    },
    {"24.10",
        {
        }
    },
    {"24.9",
        {
        }
    },
    {"24.8",
        {
            {"deduplicate_merge_projection_mode", "ignore", "throw", "Do not allow to create inconsistent projection"}
        }
    },
};

static void initSettingsChangesHistory(
    std::map<ClickHouseVersion, SettingsChangesHistory::SettingsChanges> & settings_changes_history,
    std::once_flag & initialized_flag,
    std::initializer_list<std::pair<ClickHouseVersion, SettingsChangesHistory::SettingsChanges>> & initializer
)
{
    std::call_once(initialized_flag, [&]()
    {
        for (const auto & setting_change : initializer)
        {
            /// Disallow duplicate keys in the settings changes history. Example:
            ///     {"21.2", {{"some_setting_1", false, true, "[...]"}}},
            ///     [...]
            ///     {"21.2", {{"some_setting_2", false, true, "[...]"}}},
            /// As std::set has unique keys, one of the entries would be overwritten.
            if (settings_changes_history.contains(setting_change.first))
                throw Exception{ErrorCodes::LOGICAL_ERROR, "Detected duplicate version '{}'", setting_change.first.toString()};

            settings_changes_history[setting_change.first] = setting_change.second;
        }
    });
}

const std::map<ClickHouseVersion, SettingsChangesHistory::SettingsChanges> & getSettingsChangesHistory()
{
    static std::map<ClickHouseVersion, SettingsChangesHistory::SettingsChanges> settings_changes_history;
    static std::once_flag initialized_flag;
    initSettingsChangesHistory(settings_changes_history, initialized_flag, settings_changes_history_initializer);

    return settings_changes_history;
}

const std::map<ClickHouseVersion, SettingsChangesHistory::SettingsChanges> & getMergeTreeSettingsChangesHistory()
{
    static std::map<ClickHouseVersion, SettingsChangesHistory::SettingsChanges> merge_tree_settings_changes_history;
    static std::once_flag initialized_flag;
    initSettingsChangesHistory(merge_tree_settings_changes_history, initialized_flag, merge_tree_settings_changes_history_initializer);

    return merge_tree_settings_changes_history;
}

}<|MERGE_RESOLUTION|>--- conflicted
+++ resolved
@@ -60,11 +60,8 @@
 {
     {"24.12",
         {
-<<<<<<< HEAD
             {"optimize_extract_common_expressions", false, false, "Introduce setting to optimize WHERE, PREWHERE, ON, HAVING and QUALIFY expressions by extracting common expressions out from disjunction of conjunctions."},
-=======
             {"parallel_replicas_index_analysis_only_on_coordinator", false, true, "Index analysis done only on replica-coordinator and skipped on other replicas. Effective only with enabled parallel_replicas_local_plan"},
->>>>>>> 5b03379a
             {"use_async_executor_for_materialized_views", false, false, "New setting."},
         }
     },
