--- conflicted
+++ resolved
@@ -60,11 +60,8 @@
 {
     {"24.12",
         {
-<<<<<<< HEAD
             {"parallel_replicas_index_analysis_only_on_coordinator", false, true, "Index analysis done only on replica-coordinator and skipped on other replicas. Effective only with enabled parallel_replicas_local_plan"},
-=======
             {"use_async_executor_for_materialized_views", false, false, "New setting."},
->>>>>>> ed1f326d
         }
     },
     {"24.11",
