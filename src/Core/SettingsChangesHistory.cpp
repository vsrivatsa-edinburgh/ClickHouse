#include <Core/SettingsChangesHistory.h>
#include <Core/Defines.h>
#include <IO/ReadBufferFromString.h>
#include <IO/ReadHelpers.h>
#include <boost/algorithm/string.hpp>

namespace DB
{

namespace ErrorCodes
{
    extern const int BAD_ARGUMENTS;
    extern const int LOGICAL_ERROR;
}

ClickHouseVersion::ClickHouseVersion(const String & version)
{
    Strings split;
    boost::split(split, version, [](char c){ return c == '.'; });
    components.reserve(split.size());
    if (split.empty())
        throw Exception{ErrorCodes::BAD_ARGUMENTS, "Cannot parse ClickHouse version here: {}", version};

    for (const auto & split_element : split)
    {
        size_t component;
        ReadBufferFromString buf(split_element);
        if (!tryReadIntText(component, buf) || !buf.eof())
            throw Exception{ErrorCodes::BAD_ARGUMENTS, "Cannot parse ClickHouse version here: {}", version};
        components.push_back(component);
    }
}

ClickHouseVersion::ClickHouseVersion(const char * version)
    : ClickHouseVersion(String(version))
{
}

String ClickHouseVersion::toString() const
{
    String version = std::to_string(components[0]);
    for (size_t i = 1; i < components.size(); ++i)
        version += "." + std::to_string(components[i]);

    return version;
}

// clang-format off
/// History of settings changes that controls some backward incompatible changes
/// across all ClickHouse versions. It maps ClickHouse version to settings changes that were done
/// in this version. This history contains both changes to existing settings and newly added settings.
/// Settings changes is a vector of structs
///     {setting_name, previous_value, new_value, reason}.
/// For newly added setting choose the most appropriate previous_value (for example, if new setting
/// controls new feature and it's 'true' by default, use 'false' as previous_value).
/// It's used to implement `compatibility` setting (see https://github.com/ClickHouse/ClickHouse/issues/35972)
/// Note: please check if the key already exists to prevent duplicate entries.
static std::initializer_list<std::pair<ClickHouseVersion, SettingsChangesHistory::SettingsChanges>> settings_changes_history_initializer =
{
    {"24.7", {{"output_format_parquet_write_page_index", false, true, "Add a possibility to write page index into parquet files."},
<<<<<<< HEAD
              {"read_in_order_use_buffering", false, true, "Use buffering before merging while reading in order of primary key"},
=======
              {"optimize_functions_to_subcolumns", false, true, "Enable optimization by default"},
              {"input_format_json_ignore_key_case", false, false, "Ignore json key case while read json field from string."},
              {"optimize_trivial_insert_select", true, false, "The optimization does not make sense in many cases."},
              {"lightweight_mutation_projection_mode", "throw", "throw", "When lightweight delete happens on a table with projection(s), the possible operations include throw the exception as projection exists, or drop all projection related to this table then do lightweight delete."},
              {"database_replicated_allow_heavy_create", true, false, "Long-running DDL queries (CREATE AS SELECT and POPULATE) for Replicated database engine was forbidden"},
              {"query_plan_merge_filters", false, false, "Allow to merge filters in the query plan"},
              {"azure_sdk_max_retries", 10, 10, "Maximum number of retries in azure sdk"},
              {"azure_sdk_retry_initial_backoff_ms", 10, 10, "Minimal backoff between retries in azure sdk"},
              {"azure_sdk_retry_max_backoff_ms", 1000, 1000, "Maximal backoff between retries in azure sdk"},
>>>>>>> 5943d60f
              }},
    {"24.6", {{"materialize_skip_indexes_on_insert", true, true, "Added new setting to allow to disable materialization of skip indexes on insert"},
              {"materialize_statistics_on_insert", true, true, "Added new setting to allow to disable materialization of statistics on insert"},
              {"input_format_parquet_use_native_reader", false, false, "When reading Parquet files, to use native reader instead of arrow reader."},
              {"hdfs_throw_on_zero_files_match", false, false, "Allow to throw an error when ListObjects request cannot match any files in HDFS engine instead of empty query result"},
              {"azure_throw_on_zero_files_match", false, false, "Allow to throw an error when ListObjects request cannot match any files in AzureBlobStorage engine instead of empty query result"},
              {"s3_validate_request_settings", true, true, "Allow to disable S3 request settings validation"},
              {"allow_experimental_full_text_index", false, false, "Enable experimental full-text index"},
              {"azure_skip_empty_files", false, false, "Allow to skip empty files in azure table engine"},
              {"hdfs_ignore_file_doesnt_exist", false, false, "Allow to return 0 rows when the requested files don't exist instead of throwing an exception in HDFS table engine"},
              {"azure_ignore_file_doesnt_exist", false, false, "Allow to return 0 rows when the requested files don't exist instead of throwing an exception in AzureBlobStorage table engine"},
              {"s3_ignore_file_doesnt_exist", false, false, "Allow to return 0 rows when the requested files don't exist instead of throwing an exception in S3 table engine"},
              {"s3_max_part_number", 10000, 10000, "Maximum part number number for s3 upload part"},
              {"s3_max_single_operation_copy_size", 32 * 1024 * 1024, 32 * 1024 * 1024, "Maximum size for a single copy operation in s3"},
              {"input_format_parquet_max_block_size", 8192, DEFAULT_BLOCK_SIZE, "Increase block size for parquet reader."},
              {"input_format_parquet_prefer_block_bytes", 0, DEFAULT_BLOCK_SIZE * 256, "Average block bytes output by parquet reader."},
              {"enable_blob_storage_log", true, true, "Write information about blob storage operations to system.blob_storage_log table"},
              {"allow_deprecated_snowflake_conversion_functions", true, false, "Disabled deprecated functions snowflakeToDateTime[64] and dateTime[64]ToSnowflake."},
              {"allow_statistic_optimize", false, false, "Old setting which popped up here being renamed."},
              {"allow_experimental_statistic", false, false, "Old setting which popped up here being renamed."},
              {"allow_statistics_optimize", false, false, "The setting was renamed. The previous name is `allow_statistic_optimize`."},
              {"allow_experimental_statistics", false, false, "The setting was renamed. The previous name is `allow_experimental_statistic`."},
              {"enable_vertical_final", false, true, "Enable vertical final by default again after fixing bug"},
              {"parallel_replicas_custom_key_range_lower", 0, 0, "Add settings to control the range filter when using parallel replicas with dynamic shards"},
              {"parallel_replicas_custom_key_range_upper", 0, 0, "Add settings to control the range filter when using parallel replicas with dynamic shards. A value of 0 disables the upper limit"},
              {"output_format_pretty_display_footer_column_names", 0, 1, "Add a setting to display column names in the footer if there are many rows. Threshold value is controlled by output_format_pretty_display_footer_column_names_min_rows."},
              {"output_format_pretty_display_footer_column_names_min_rows", 0, 50, "Add a setting to control the threshold value for setting output_format_pretty_display_footer_column_names_min_rows. Default 50."},
              {"output_format_csv_serialize_tuple_into_separate_columns", true, true, "A new way of how interpret tuples in CSV format was added."},
              {"input_format_csv_deserialize_separate_columns_into_tuple", true, true, "A new way of how interpret tuples in CSV format was added."},
              {"input_format_csv_try_infer_strings_from_quoted_tuples", true, true, "A new way of how interpret tuples in CSV format was added."},
              }},
    {"24.5", {{"allow_deprecated_error_prone_window_functions", true, false, "Allow usage of deprecated error prone window functions (neighbor, runningAccumulate, runningDifferenceStartingWithFirstValue, runningDifference)"},
              {"allow_experimental_join_condition", false, false, "Support join with inequal conditions which involve columns from both left and right table. e.g. t1.y < t2.y."},
              {"input_format_tsv_crlf_end_of_line", false, false, "Enables reading of CRLF line endings with TSV formats"},
              {"output_format_parquet_use_custom_encoder", false, true, "Enable custom Parquet encoder."},
              {"cross_join_min_rows_to_compress", 0, 10000000, "Minimal count of rows to compress block in CROSS JOIN. Zero value means - disable this threshold. This block is compressed when any of the two thresholds (by rows or by bytes) are reached."},
              {"cross_join_min_bytes_to_compress", 0, 1_GiB, "Minimal size of block to compress in CROSS JOIN. Zero value means - disable this threshold. This block is compressed when any of the two thresholds (by rows or by bytes) are reached."},
              {"http_max_chunk_size", 0, 0, "Internal limitation"},
              {"prefer_external_sort_block_bytes", 0, DEFAULT_BLOCK_SIZE * 256, "Prefer maximum block bytes for external sort, reduce the memory usage during merging."},
              {"input_format_force_null_for_omitted_fields", false, false, "Disable type-defaults for omitted fields when needed"},
              {"cast_string_to_dynamic_use_inference", false, false, "Add setting to allow converting String to Dynamic through parsing"},
              {"allow_experimental_dynamic_type", false, false, "Add new experimental Dynamic type"},
              {"azure_max_blocks_in_multipart_upload", 50000, 50000, "Maximum number of blocks in multipart upload for Azure."},
              }},
    {"24.4", {{"input_format_json_throw_on_bad_escape_sequence", true, true, "Allow to save JSON strings with bad escape sequences"},
              {"max_parsing_threads", 0, 0, "Add a separate setting to control number of threads in parallel parsing from files"},
              {"ignore_drop_queries_probability", 0, 0, "Allow to ignore drop queries in server with specified probability for testing purposes"},
              {"lightweight_deletes_sync", 2, 2, "The same as 'mutation_sync', but controls only execution of lightweight deletes"},
              {"query_cache_system_table_handling", "save", "throw", "The query cache no longer caches results of queries against system tables"},
              {"input_format_json_ignore_unnecessary_fields", false, true, "Ignore unnecessary fields and not parse them. Enabling this may not throw exceptions on json strings of invalid format or with duplicated fields"},
              {"input_format_hive_text_allow_variable_number_of_columns", false, true, "Ignore extra columns in Hive Text input (if file has more columns than expected) and treat missing fields in Hive Text input as default values."},
              {"allow_experimental_database_replicated", false, true, "Database engine Replicated is now in Beta stage"},
              {"temporary_data_in_cache_reserve_space_wait_lock_timeout_milliseconds", (10 * 60 * 1000), (10 * 60 * 1000), "Wait time to lock cache for sapce reservation in temporary data in filesystem cache"},
              {"optimize_rewrite_sum_if_to_count_if", false, true, "Only available for the analyzer, where it works correctly"},
              {"azure_allow_parallel_part_upload", "true", "true", "Use multiple threads for azure multipart upload."},
              {"max_recursive_cte_evaluation_depth", DBMS_RECURSIVE_CTE_MAX_EVALUATION_DEPTH, DBMS_RECURSIVE_CTE_MAX_EVALUATION_DEPTH, "Maximum limit on recursive CTE evaluation depth"},
              {"query_plan_convert_outer_join_to_inner_join", false, true, "Allow to convert OUTER JOIN to INNER JOIN if filter after JOIN always filters default values"},
              }},
    {"24.3", {{"s3_connect_timeout_ms", 1000, 1000, "Introduce new dedicated setting for s3 connection timeout"},
              {"allow_experimental_shared_merge_tree", false, true, "The setting is obsolete"},
              {"use_page_cache_for_disks_without_file_cache", false, false, "Added userspace page cache"},
              {"read_from_page_cache_if_exists_otherwise_bypass_cache", false, false, "Added userspace page cache"},
              {"page_cache_inject_eviction", false, false, "Added userspace page cache"},
              {"default_table_engine", "None", "MergeTree", "Set default table engine to MergeTree for better usability"},
              {"input_format_json_use_string_type_for_ambiguous_paths_in_named_tuples_inference_from_objects", false, false, "Allow to use String type for ambiguous paths during named tuple inference from JSON objects"},
              {"traverse_shadow_remote_data_paths", false, false, "Traverse shadow directory when query system.remote_data_paths."},
              {"throw_if_deduplication_in_dependent_materialized_views_enabled_with_async_insert", false, true, "Deduplication is dependent materialized view cannot work together with async inserts."},
              {"parallel_replicas_allow_in_with_subquery", false, true, "If true, subquery for IN will be executed on every follower replica"},
              {"log_processors_profiles", false, true, "Enable by default"},
              {"function_locate_has_mysql_compatible_argument_order", false, true, "Increase compatibility with MySQL's locate function."},
              {"allow_suspicious_primary_key", true, false, "Forbid suspicious PRIMARY KEY/ORDER BY for MergeTree (i.e. SimpleAggregateFunction)"},
              {"filesystem_cache_reserve_space_wait_lock_timeout_milliseconds", 1000, 1000, "Wait time to lock cache for sapce reservation in filesystem cache"},
              {"max_parser_backtracks", 0, 1000000, "Limiting the complexity of parsing"},
              {"analyzer_compatibility_join_using_top_level_identifier", false, false, "Force to resolve identifier in JOIN USING from projection"},
              {"distributed_insert_skip_read_only_replicas", false, false, "If true, INSERT into Distributed will skip read-only replicas"},
              {"keeper_max_retries", 10, 10, "Max retries for general keeper operations"},
              {"keeper_retry_initial_backoff_ms", 100, 100, "Initial backoff timeout for general keeper operations"},
              {"keeper_retry_max_backoff_ms", 5000, 5000, "Max backoff timeout for general keeper operations"},
              {"s3queue_allow_experimental_sharded_mode", false, false, "Enable experimental sharded mode of S3Queue table engine. It is experimental because it will be rewritten"},
              {"allow_experimental_analyzer", false, true, "Enable analyzer and planner by default."},
              {"merge_tree_read_split_ranges_into_intersecting_and_non_intersecting_injection_probability", 0.0, 0.0, "For testing of `PartsSplitter` - split read ranges into intersecting and non intersecting every time you read from MergeTree with the specified probability."},
              {"allow_get_client_http_header", false, false, "Introduced a new function."},
              {"output_format_pretty_row_numbers", false, true, "It is better for usability."},
              {"output_format_pretty_max_value_width_apply_for_single_value", true, false, "Single values in Pretty formats won't be cut."},
              {"output_format_parquet_string_as_string", false, true, "ClickHouse allows arbitrary binary data in the String data type, which is typically UTF-8. Parquet/ORC/Arrow Strings only support UTF-8. That's why you can choose which Arrow's data type to use for the ClickHouse String data type - String or Binary. While Binary would be more correct and compatible, using String by default will correspond to user expectations in most cases."},
              {"output_format_orc_string_as_string", false, true, "ClickHouse allows arbitrary binary data in the String data type, which is typically UTF-8. Parquet/ORC/Arrow Strings only support UTF-8. That's why you can choose which Arrow's data type to use for the ClickHouse String data type - String or Binary. While Binary would be more correct and compatible, using String by default will correspond to user expectations in most cases."},
              {"output_format_arrow_string_as_string", false, true, "ClickHouse allows arbitrary binary data in the String data type, which is typically UTF-8. Parquet/ORC/Arrow Strings only support UTF-8. That's why you can choose which Arrow's data type to use for the ClickHouse String data type - String or Binary. While Binary would be more correct and compatible, using String by default will correspond to user expectations in most cases."},
              {"output_format_parquet_compression_method", "lz4", "zstd", "Parquet/ORC/Arrow support many compression methods, including lz4 and zstd. ClickHouse supports each and every compression method. Some inferior tools, such as 'duckdb', lack support for the faster `lz4` compression method, that's why we set zstd by default."},
              {"output_format_orc_compression_method", "lz4", "zstd", "Parquet/ORC/Arrow support many compression methods, including lz4 and zstd. ClickHouse supports each and every compression method. Some inferior tools, such as 'duckdb', lack support for the faster `lz4` compression method, that's why we set zstd by default."},
              {"output_format_pretty_highlight_digit_groups", false, true, "If enabled and if output is a terminal, highlight every digit corresponding to the number of thousands, millions, etc. with underline."},
              {"geo_distance_returns_float64_on_float64_arguments", false, true, "Increase the default precision."},
              {"azure_max_inflight_parts_for_one_file", 20, 20, "The maximum number of a concurrent loaded parts in multipart upload request. 0 means unlimited."},
              {"azure_strict_upload_part_size", 0, 0, "The exact size of part to upload during multipart upload to Azure blob storage."},
              {"azure_min_upload_part_size", 16*1024*1024, 16*1024*1024, "The minimum size of part to upload during multipart upload to Azure blob storage."},
              {"azure_max_upload_part_size", 5ull*1024*1024*1024, 5ull*1024*1024*1024, "The maximum size of part to upload during multipart upload to Azure blob storage."},
              {"azure_upload_part_size_multiply_factor", 2, 2, "Multiply azure_min_upload_part_size by this factor each time azure_multiply_parts_count_threshold parts were uploaded from a single write to Azure blob storage."},
              {"azure_upload_part_size_multiply_parts_count_threshold", 500, 500, "Each time this number of parts was uploaded to Azure blob storage, azure_min_upload_part_size is multiplied by azure_upload_part_size_multiply_factor."},
              {"output_format_csv_serialize_tuple_into_separate_columns", true, true, "A new way of how interpret tuples in CSV format was added."},
              {"input_format_csv_deserialize_separate_columns_into_tuple", true, true, "A new way of how interpret tuples in CSV format was added."},
              {"input_format_csv_try_infer_strings_from_quoted_tuples", true, true, "A new way of how interpret tuples in CSV format was added."},
              }},
    {"24.2", {{"allow_suspicious_variant_types", true, false, "Don't allow creating Variant type with suspicious variants by default"},
              {"validate_experimental_and_suspicious_types_inside_nested_types", false, true, "Validate usage of experimental and suspicious types inside nested types"},
              {"output_format_values_escape_quote_with_quote", false, false, "If true escape ' with '', otherwise quoted with \\'"},
              {"output_format_pretty_single_large_number_tip_threshold", 0, 1'000'000, "Print a readable number tip on the right side of the table if the block consists of a single number which exceeds this value (except 0)"},
              {"input_format_try_infer_exponent_floats", true, false, "Don't infer floats in exponential notation by default"},
              {"query_plan_optimize_prewhere", true, true, "Allow to push down filter to PREWHERE expression for supported storages"},
              {"async_insert_max_data_size", 1000000, 10485760, "The previous value appeared to be too small."},
              {"async_insert_poll_timeout_ms", 10, 10, "Timeout in milliseconds for polling data from asynchronous insert queue"},
              {"async_insert_use_adaptive_busy_timeout", false, true, "Use adaptive asynchronous insert timeout"},
              {"async_insert_busy_timeout_min_ms", 50, 50, "The minimum value of the asynchronous insert timeout in milliseconds; it also serves as the initial value, which may be increased later by the adaptive algorithm"},
              {"async_insert_busy_timeout_max_ms", 200, 200, "The minimum value of the asynchronous insert timeout in milliseconds; async_insert_busy_timeout_ms is aliased to async_insert_busy_timeout_max_ms"},
              {"async_insert_busy_timeout_increase_rate", 0.2, 0.2, "The exponential growth rate at which the adaptive asynchronous insert timeout increases"},
              {"async_insert_busy_timeout_decrease_rate", 0.2, 0.2, "The exponential growth rate at which the adaptive asynchronous insert timeout decreases"},
              {"format_template_row_format", "", "", "Template row format string can be set directly in query"},
              {"format_template_resultset_format", "", "", "Template result set format string can be set in query"},
              {"split_parts_ranges_into_intersecting_and_non_intersecting_final", true, true, "Allow to split parts ranges into intersecting and non intersecting during FINAL optimization"},
              {"split_intersecting_parts_ranges_into_layers_final", true, true, "Allow to split intersecting parts ranges into layers during FINAL optimization"},
              {"azure_max_single_part_copy_size", 256*1024*1024, 256*1024*1024, "The maximum size of object to copy using single part copy to Azure blob storage."},
              {"min_external_table_block_size_rows", DEFAULT_INSERT_BLOCK_SIZE, DEFAULT_INSERT_BLOCK_SIZE, "Squash blocks passed to external table to specified size in rows, if blocks are not big enough"},
              {"min_external_table_block_size_bytes", DEFAULT_INSERT_BLOCK_SIZE * 256, DEFAULT_INSERT_BLOCK_SIZE * 256, "Squash blocks passed to external table to specified size in bytes, if blocks are not big enough."},
              {"parallel_replicas_prefer_local_join", true, true, "If true, and JOIN can be executed with parallel replicas algorithm, and all storages of right JOIN part are *MergeTree, local JOIN will be used instead of GLOBAL JOIN."},
              {"optimize_time_filter_with_preimage", true, true, "Optimize Date and DateTime predicates by converting functions into equivalent comparisons without conversions (e.g. toYear(col) = 2023 -> col >= '2023-01-01' AND col <= '2023-12-31')"},
              {"extract_key_value_pairs_max_pairs_per_row", 0, 0, "Max number of pairs that can be produced by the `extractKeyValuePairs` function. Used as a safeguard against consuming too much memory."},
              {"default_view_definer", "CURRENT_USER", "CURRENT_USER", "Allows to set default `DEFINER` option while creating a view"},
              {"default_materialized_view_sql_security", "DEFINER", "DEFINER", "Allows to set a default value for SQL SECURITY option when creating a materialized view"},
              {"default_normal_view_sql_security", "INVOKER", "INVOKER", "Allows to set default `SQL SECURITY` option while creating a normal view"},
              {"mysql_map_string_to_text_in_show_columns", false, true, "Reduce the configuration effort to connect ClickHouse with BI tools."},
              {"mysql_map_fixed_string_to_text_in_show_columns", false, true, "Reduce the configuration effort to connect ClickHouse with BI tools."},
              }},
    {"24.1", {{"print_pretty_type_names", false, true, "Better user experience."},
              {"input_format_json_read_bools_as_strings", false, true, "Allow to read bools as strings in JSON formats by default"},
              {"output_format_arrow_use_signed_indexes_for_dictionary", false, true, "Use signed indexes type for Arrow dictionaries by default as it's recommended"},
              {"allow_experimental_variant_type", false, false, "Add new experimental Variant type"},
              {"use_variant_as_common_type", false, false, "Allow to use Variant in if/multiIf if there is no common type"},
              {"output_format_arrow_use_64_bit_indexes_for_dictionary", false, false, "Allow to use 64 bit indexes type in Arrow dictionaries"},
              {"parallel_replicas_mark_segment_size", 128, 128, "Add new setting to control segment size in new parallel replicas coordinator implementation"},
              {"ignore_materialized_views_with_dropped_target_table", false, false, "Add new setting to allow to ignore materialized views with dropped target table"},
              {"output_format_compression_level", 3, 3, "Allow to change compression level in the query output"},
              {"output_format_compression_zstd_window_log", 0, 0, "Allow to change zstd window log in the query output when zstd compression is used"},
              {"enable_zstd_qat_codec", false, false, "Add new ZSTD_QAT codec"},
              {"enable_vertical_final", false, true, "Use vertical final by default"},
              {"output_format_arrow_use_64_bit_indexes_for_dictionary", false, false, "Allow to use 64 bit indexes type in Arrow dictionaries"},
              {"max_rows_in_set_to_optimize_join", 100000, 0, "Disable join optimization as it prevents from read in order optimization"},
              {"output_format_pretty_color", true, "auto", "Setting is changed to allow also for auto value, disabling ANSI escapes if output is not a tty"},
              {"function_visible_width_behavior", 0, 1, "We changed the default behavior of `visibleWidth` to be more precise"},
              {"max_estimated_execution_time", 0, 0, "Separate max_execution_time and max_estimated_execution_time"},
              {"iceberg_engine_ignore_schema_evolution", false, false, "Allow to ignore schema evolution in Iceberg table engine"},
              {"optimize_injective_functions_in_group_by", false, true, "Replace injective functions by it's arguments in GROUP BY section in analyzer"},
              {"update_insert_deduplication_token_in_dependent_materialized_views", false, false, "Allow to update insert deduplication token with table identifier during insert in dependent materialized views"},
              {"azure_max_unexpected_write_error_retries", 4, 4, "The maximum number of retries in case of unexpected errors during Azure blob storage write"},
              {"split_parts_ranges_into_intersecting_and_non_intersecting_final", false, true, "Allow to split parts ranges into intersecting and non intersecting during FINAL optimization"},
              {"split_intersecting_parts_ranges_into_layers_final", true, true, "Allow to split intersecting parts ranges into layers during FINAL optimization"}}},
    {"23.12", {{"allow_suspicious_ttl_expressions", true, false, "It is a new setting, and in previous versions the behavior was equivalent to allowing."},
              {"input_format_parquet_allow_missing_columns", false, true, "Allow missing columns in Parquet files by default"},
              {"input_format_orc_allow_missing_columns", false, true, "Allow missing columns in ORC files by default"},
              {"input_format_arrow_allow_missing_columns", false, true, "Allow missing columns in Arrow files by default"}}},
    {"23.11", {{"parsedatetime_parse_without_leading_zeros", false, true, "Improved compatibility with MySQL DATE_FORMAT/STR_TO_DATE"}}},
    {"23.9", {{"optimize_group_by_constant_keys", false, true, "Optimize group by constant keys by default"},
              {"input_format_json_try_infer_named_tuples_from_objects", false, true, "Try to infer named Tuples from JSON objects by default"},
              {"input_format_json_read_numbers_as_strings", false, true, "Allow to read numbers as strings in JSON formats by default"},
              {"input_format_json_read_arrays_as_strings", false, true, "Allow to read arrays as strings in JSON formats by default"},
              {"input_format_json_infer_incomplete_types_as_strings", false, true, "Allow to infer incomplete types as Strings in JSON formats by default"},
              {"input_format_json_try_infer_numbers_from_strings", true, false, "Don't infer numbers from strings in JSON formats by default to prevent possible parsing errors"},
              {"http_write_exception_in_output_format", false, true, "Output valid JSON/XML on exception in HTTP streaming."}}},
    {"23.8", {{"rewrite_count_distinct_if_with_count_distinct_implementation", false, true, "Rewrite countDistinctIf with count_distinct_implementation configuration"}}},
    {"23.7", {{"function_sleep_max_microseconds_per_block", 0, 3000000, "In previous versions, the maximum sleep time of 3 seconds was applied only for `sleep`, but not for `sleepEachRow` function. In the new version, we introduce this setting. If you set compatibility with the previous versions, we will disable the limit altogether."}}},
    {"23.6", {{"http_send_timeout", 180, 30, "3 minutes seems crazy long. Note that this is timeout for a single network write call, not for the whole upload operation."},
              {"http_receive_timeout", 180, 30, "See http_send_timeout."}}},
    {"23.5", {{"input_format_parquet_preserve_order", true, false, "Allow Parquet reader to reorder rows for better parallelism."},
              {"parallelize_output_from_storages", false, true, "Allow parallelism when executing queries that read from file/url/s3/etc. This may reorder rows."},
              {"use_with_fill_by_sorting_prefix", false, true, "Columns preceding WITH FILL columns in ORDER BY clause form sorting prefix. Rows with different values in sorting prefix are filled independently"},
              {"output_format_parquet_compliant_nested_types", false, true, "Change an internal field name in output Parquet file schema."}}},
    {"23.4", {{"allow_suspicious_indices", true, false, "If true, index can defined with identical expressions"},
              {"allow_nonconst_timezone_arguments", true, false, "Allow non-const timezone arguments in certain time-related functions like toTimeZone(), fromUnixTimestamp*(), snowflakeToDateTime*()."},
              {"connect_timeout_with_failover_ms", 50, 1000, "Increase default connect timeout because of async connect"},
              {"connect_timeout_with_failover_secure_ms", 100, 1000, "Increase default secure connect timeout because of async connect"},
              {"hedged_connection_timeout_ms", 100, 50, "Start new connection in hedged requests after 50 ms instead of 100 to correspond with previous connect timeout"},
              {"formatdatetime_f_prints_single_zero", true, false, "Improved compatibility with MySQL DATE_FORMAT()/STR_TO_DATE()"},
              {"formatdatetime_parsedatetime_m_is_month_name", false, true, "Improved compatibility with MySQL DATE_FORMAT/STR_TO_DATE"}}},
    {"23.3", {{"output_format_parquet_version", "1.0", "2.latest", "Use latest Parquet format version for output format"},
              {"input_format_json_ignore_unknown_keys_in_named_tuple", false, true, "Improve parsing JSON objects as named tuples"},
              {"input_format_native_allow_types_conversion", false, true, "Allow types conversion in Native input forma"},
              {"output_format_arrow_compression_method", "none", "lz4_frame", "Use lz4 compression in Arrow output format by default"},
              {"output_format_parquet_compression_method", "snappy", "lz4", "Use lz4 compression in Parquet output format by default"},
              {"output_format_orc_compression_method", "none", "lz4_frame", "Use lz4 compression in ORC output format by default"},
              {"async_query_sending_for_remote", false, true, "Create connections and send query async across shards"}}},
    {"23.2", {{"output_format_parquet_fixed_string_as_fixed_byte_array", false, true, "Use Parquet FIXED_LENGTH_BYTE_ARRAY type for FixedString by default"},
              {"output_format_arrow_fixed_string_as_fixed_byte_array", false, true, "Use Arrow FIXED_SIZE_BINARY type for FixedString by default"},
              {"query_plan_remove_redundant_distinct", false, true, "Remove redundant Distinct step in query plan"},
              {"optimize_duplicate_order_by_and_distinct", true, false, "Remove duplicate ORDER BY and DISTINCT if it's possible"},
              {"insert_keeper_max_retries", 0, 20, "Enable reconnections to Keeper on INSERT, improve reliability"}}},
    {"23.1", {{"input_format_json_read_objects_as_strings", 0, 1, "Enable reading nested json objects as strings while object type is experimental"},
              {"input_format_json_defaults_for_missing_elements_in_named_tuple", false, true, "Allow missing elements in JSON objects while reading named tuples by default"},
              {"input_format_csv_detect_header", false, true, "Detect header in CSV format by default"},
              {"input_format_tsv_detect_header", false, true, "Detect header in TSV format by default"},
              {"input_format_custom_detect_header", false, true, "Detect header in CustomSeparated format by default"},
              {"query_plan_remove_redundant_sorting", false, true, "Remove redundant sorting in query plan. For example, sorting steps related to ORDER BY clauses in subqueries"}}},
    {"22.12", {{"max_size_to_preallocate_for_aggregation", 10'000'000, 100'000'000, "This optimizes performance"},
               {"query_plan_aggregation_in_order", 0, 1, "Enable some refactoring around query plan"},
               {"format_binary_max_string_size", 0, 1_GiB, "Prevent allocating large amount of memory"}}},
    {"22.11", {{"use_structure_from_insertion_table_in_table_functions", 0, 2, "Improve using structure from insertion table in table functions"}}},
    {"22.9", {{"force_grouping_standard_compatibility", false, true, "Make GROUPING function output the same as in SQL standard and other DBMS"}}},
    {"22.7", {{"cross_to_inner_join_rewrite", 1, 2, "Force rewrite comma join to inner"},
              {"enable_positional_arguments", false, true, "Enable positional arguments feature by default"},
              {"format_csv_allow_single_quotes", true, false, "Most tools don't treat single quote in CSV specially, don't do it by default too"}}},
    {"22.6", {{"output_format_json_named_tuples_as_objects", false, true, "Allow to serialize named tuples as JSON objects in JSON formats by default"},
              {"input_format_skip_unknown_fields", false, true, "Optimize reading subset of columns for some input formats"}}},
    {"22.5", {{"memory_overcommit_ratio_denominator", 0, 1073741824, "Enable memory overcommit feature by default"},
              {"memory_overcommit_ratio_denominator_for_user", 0, 1073741824, "Enable memory overcommit feature by default"}}},
    {"22.4", {{"allow_settings_after_format_in_insert", true, false, "Do not allow SETTINGS after FORMAT for INSERT queries because ClickHouse interpret SETTINGS as some values, which is misleading"}}},
    {"22.3", {{"cast_ipv4_ipv6_default_on_conversion_error", true, false, "Make functions cast(value, 'IPv4') and cast(value, 'IPv6') behave same as toIPv4 and toIPv6 functions"}}},
    {"21.12", {{"stream_like_engine_allow_direct_select", true, false, "Do not allow direct select for Kafka/RabbitMQ/FileLog by default"}}},
    {"21.9", {{"output_format_decimal_trailing_zeros", true, false, "Do not output trailing zeros in text representation of Decimal types by default for better looking output"},
              {"use_hedged_requests", false, true, "Enable Hedged Requests feature by default"}}},
    {"21.7", {{"legacy_column_name_of_tuple_literal", true, false, "Add this setting only for compatibility reasons. It makes sense to set to 'true', while doing rolling update of cluster from version lower than 21.7 to higher"}}},
    {"21.5", {{"async_socket_for_remote", false, true, "Fix all problems and turn on asynchronous reads from socket for remote queries by default again"}}},
    {"21.3", {{"async_socket_for_remote", true, false, "Turn off asynchronous reads from socket for remote queries because of some problems"},
              {"optimize_normalize_count_variants", false, true, "Rewrite aggregate functions that semantically equals to count() as count() by default"},
              {"normalize_function_names", false, true, "Normalize function names to their canonical names, this was needed for projection query routing"}}},
    {"21.2", {{"enable_global_with_statement", false, true, "Propagate WITH statements to UNION queries and all subqueries by default"}}},
    {"21.1", {{"insert_quorum_parallel", false, true, "Use parallel quorum inserts by default. It is significantly more convenient to use than sequential quorum inserts"},
              {"input_format_null_as_default", false, true, "Allow to insert NULL as default for input formats by default"},
              {"optimize_on_insert", false, true, "Enable data optimization on INSERT by default for better user experience"},
              {"use_compact_format_in_distributed_parts_names", false, true, "Use compact format for async INSERT into Distributed tables by default"}}},
    {"20.10", {{"format_regexp_escaping_rule", "Escaped", "Raw", "Use Raw as default escaping rule for Regexp format to male the behaviour more like to what users expect"}}},
    {"20.7", {{"show_table_uuid_in_table_create_query_if_not_nil", true, false, "Stop showing  UID of the table in its CREATE query for Engine=Atomic"}}},
    {"20.5", {{"input_format_with_names_use_header", false, true, "Enable using header with names for formats with WithNames/WithNamesAndTypes suffixes"},
              {"allow_suspicious_codecs", true, false, "Don't allow to specify meaningless compression codecs"}}},
    {"20.4", {{"validate_polygons", false, true, "Throw exception if polygon is invalid in function pointInPolygon by default instead of returning possibly wrong results"}}},
    {"19.18", {{"enable_scalar_subquery_optimization", false, true, "Prevent scalar subqueries from (de)serializing large scalar values and possibly avoid running the same subquery more than once"}}},
    {"19.14", {{"any_join_distinct_right_table_keys", true, false, "Disable ANY RIGHT and ANY FULL JOINs by default to avoid inconsistency"}}},
    {"19.12", {{"input_format_defaults_for_omitted_fields", false, true, "Enable calculation of complex default expressions for omitted fields for some input formats, because it should be the expected behaviour"}}},
    {"19.5", {{"max_partitions_per_insert_block", 0, 100, "Add a limit for the number of partitions in one block"}}},
    {"18.12.17", {{"enable_optimize_predicate_expression", 0, 1, "Optimize predicates to subqueries by default"}}},
};


const std::map<ClickHouseVersion, SettingsChangesHistory::SettingsChanges> & getSettingsChangesHistory()
{
    static std::map<ClickHouseVersion, SettingsChangesHistory::SettingsChanges> settings_changes_history;

    static std::once_flag initialized_flag;
    std::call_once(initialized_flag, []()
    {
        for (const auto & setting_change : settings_changes_history_initializer)
        {
            /// Disallow duplicate keys in the settings changes history. Example:
            ///     {"21.2", {{"some_setting_1", false, true, "[...]"}}},
            ///     [...]
            ///     {"21.2", {{"some_setting_2", false, true, "[...]"}}},
            /// As std::set has unique keys, one of the entries would be overwritten.
            if (settings_changes_history.contains(setting_change.first))
                throw Exception{ErrorCodes::LOGICAL_ERROR, "Detected duplicate version '{}'", setting_change.first.toString()};

            settings_changes_history[setting_change.first] = setting_change.second;
        }
    });

    return settings_changes_history;
}
}<|MERGE_RESOLUTION|>--- conflicted
+++ resolved
@@ -58,9 +58,7 @@
 static std::initializer_list<std::pair<ClickHouseVersion, SettingsChangesHistory::SettingsChanges>> settings_changes_history_initializer =
 {
     {"24.7", {{"output_format_parquet_write_page_index", false, true, "Add a possibility to write page index into parquet files."},
-<<<<<<< HEAD
               {"read_in_order_use_buffering", false, true, "Use buffering before merging while reading in order of primary key"},
-=======
               {"optimize_functions_to_subcolumns", false, true, "Enable optimization by default"},
               {"input_format_json_ignore_key_case", false, false, "Ignore json key case while read json field from string."},
               {"optimize_trivial_insert_select", true, false, "The optimization does not make sense in many cases."},
@@ -70,7 +68,6 @@
               {"azure_sdk_max_retries", 10, 10, "Maximum number of retries in azure sdk"},
               {"azure_sdk_retry_initial_backoff_ms", 10, 10, "Minimal backoff between retries in azure sdk"},
               {"azure_sdk_retry_max_backoff_ms", 1000, 1000, "Maximal backoff between retries in azure sdk"},
->>>>>>> 5943d60f
               }},
     {"24.6", {{"materialize_skip_indexes_on_insert", true, true, "Added new setting to allow to disable materialization of skip indexes on insert"},
               {"materialize_statistics_on_insert", true, true, "Added new setting to allow to disable materialization of statistics on insert"},
