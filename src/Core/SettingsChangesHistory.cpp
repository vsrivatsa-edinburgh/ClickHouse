--- conflicted
+++ resolved
@@ -123,13 +123,8 @@
             {"cast_string_to_variant_use_inference", true, true, "New setting to enable/disable types inference during CAST from String to Variant"},
             {"distributed_cache_read_request_max_tries", 20, 20, "New setting"},
             {"query_condition_cache_store_conditions_as_plaintext", false, false, "New setting"},
-<<<<<<< HEAD
-            {"min_os_cpu_wait_time_ratio_to_throw", 0, 6, "New setting"},
-            {"max_os_cpu_wait_time_ratio_to_throw", 0, 10, "New setting"},
-=======
             {"min_os_cpu_wait_time_ratio_to_throw", 0, 0, "New setting"},
             {"max_os_cpu_wait_time_ratio_to_throw", 0, 0, "New setting"},
->>>>>>> 67ae7f6e
             {"query_plan_merge_filter_into_join_condition", false, true, "Added new setting to merge filter into join condition"},
             {"use_local_cache_for_remote_storage", true, false, "Obsolete setting."},
             {"iceberg_timestamp_ms", 0, 0, "New setting."},
