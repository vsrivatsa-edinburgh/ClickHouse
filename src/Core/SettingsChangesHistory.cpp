--- conflicted
+++ resolved
@@ -81,12 +81,9 @@
               {"backup_restore_s3_retry_attempts", 1000,1000, "Setting for Aws::Client::RetryStrategy, Aws::Client does retries itself, 0 means no retries. It takes place only for backup/restore."},
               {"postgresql_connection_attempt_timeout", 2, 2, "Allow to control 'connect_timeout' parameter of PostgreSQL connection."},
               {"postgresql_connection_pool_retries", 2, 2, "Allow to control the number of retries in PostgreSQL connection pool."},
-<<<<<<< HEAD
-              {"use_hive_partitioning", false, false, "Allows to use hive partitioning for File, URL, S3, AzureBlobStorage and HDFS engines."},
-=======
               {"restore_replace_external_table_functions_to_null", false, false, "New setting."},
-              {"restore_replace_external_engines_to_null", false, false, "New setting."}
->>>>>>> 240628da
+              {"restore_replace_external_engines_to_null", false, false, "New setting."},
+              {"use_hive_partitioning", false, false, "Allows to use hive partitioning for File, URL, S3, AzureBlobStorage and HDFS engines."}
               }},
     {"24.6", {{"materialize_skip_indexes_on_insert", true, true, "Added new setting to allow to disable materialization of skip indexes on insert"},
               {"materialize_statistics_on_insert", true, true, "Added new setting to allow to disable materialization of statistics on insert"},
