--- conflicted
+++ resolved
@@ -60,15 +60,12 @@
 {
     {"24.12",
         {
-<<<<<<< HEAD
             {"query_plan_join_swap_table", "false", "auto", "New setting. Right table was always chosen before."},
-=======
             {"max_size_to_preallocate_for_aggregation", 100'000'000, 1'000'000'000'000, "Enable optimisation for bigger tables."},
             {"max_size_to_preallocate_for_joins", 100'000'000, 1'000'000'000'000, "Enable optimisation for bigger tables."},
             {"parallel_replicas_index_analysis_only_on_coordinator", false, true, "Index analysis done only on replica-coordinator and skipped on other replicas. Effective only with enabled parallel_replicas_local_plan"},
             {"max_bytes_ratio_before_external_group_by", 0., 0., "New setting."},
             {"max_bytes_ratio_before_external_sort", 0., 0., "New setting."},
->>>>>>> 62368fb2
             {"use_async_executor_for_materialized_views", false, false, "New setting."},
         }
     },
