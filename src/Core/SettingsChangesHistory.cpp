--- conflicted
+++ resolved
@@ -74,14 +74,11 @@
             {"restore_replace_external_dictionary_source_to_null", false, false, "New setting."},
             {"show_create_query_identifier_quoting_rule", "when_necessary", "when_necessary", "New setting."},
             {"show_create_query_identifier_quoting_style", "Backticks", "Backticks", "New setting."},
-<<<<<<< HEAD
             {"output_format_binary_write_json_as_string", false, false, "Add new setting to write values of JSON type as JSON string in RowBinary output format"},
             {"input_format_binary_read_json_as_string", false, false, "Add new setting to read values of JSON type as JSON string in RowBinary input format"},
-=======
             {"enable_secure_identifiers", false, false, "New setting."},
             {"min_free_disk_bytes_to_perform_insert", 0, 0, "New setting."},
             {"min_free_disk_ratio_to_perform_insert", 0.0, 0.0, "New setting."},
->>>>>>> e53271ed
         }
     },
     {"24.9",
