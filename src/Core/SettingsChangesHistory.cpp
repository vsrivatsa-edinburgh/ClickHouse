#include <Core/Defines.h>
#include <Core/SettingsChangesHistory.h>
#include <IO/ReadBufferFromString.h>
#include <IO/ReadHelpers.h>
#include <boost/algorithm/string.hpp>
#include <Core/SettingsEnums.h>

#include <fmt/ranges.h>


namespace DB
{

namespace ErrorCodes
{
    extern const int BAD_ARGUMENTS;
    extern const int LOGICAL_ERROR;
}

ClickHouseVersion::ClickHouseVersion(std::string_view version)
{
    Strings split;
    boost::split(split, version, [](char c){ return c == '.'; });
    components.reserve(split.size());
    if (split.empty())
        throw Exception{ErrorCodes::BAD_ARGUMENTS, "Cannot parse ClickHouse version here: {}", version};

    for (const auto & split_element : split)
    {
        size_t component;
        ReadBufferFromString buf(split_element);
        if (!tryReadIntText(component, buf) || !buf.eof())
            throw Exception{ErrorCodes::BAD_ARGUMENTS, "Cannot parse ClickHouse version here: {}", version};
        components.push_back(component);
    }
}

String ClickHouseVersion::toString() const
{
    return fmt::format("{}", fmt::join(components, "."));
}

static void addSettingsChanges(
    VersionToSettingsChangesMap & settings_changes_history,
    std::string_view version,
    SettingsChangesHistory::SettingsChanges && changes)
{
    /// Forbid duplicate versions
    auto [_, inserted] = settings_changes_history.emplace(ClickHouseVersion(version), std::move(changes));
    if (!inserted)
        throw Exception{ErrorCodes::LOGICAL_ERROR, "Detected duplicate version '{}'", ClickHouseVersion(version).toString()};
}

const VersionToSettingsChangesMap & getSettingsChangesHistory()
{
    static VersionToSettingsChangesMap settings_changes_history;
    static std::once_flag initialized_flag;
    std::call_once(initialized_flag, [&]
    {
        // clang-format off
        /// History of settings changes that controls some backward incompatible changes
        /// across all ClickHouse versions. It maps ClickHouse version to settings changes that were done
        /// in this version. This history contains both changes to existing settings and newly added settings.
        /// Settings changes is a vector of structs
        ///     {setting_name, previous_value, new_value, reason}.
        /// For newly added setting choose the most appropriate previous_value (for example, if new setting
        /// controls new feature and it's 'true' by default, use 'false' as previous_value).
        /// It's used to implement `compatibility` setting (see https://github.com/ClickHouse/ClickHouse/issues/35972)
        /// Note: please check if the key already exists to prevent duplicate entries.
        addSettingsChanges(settings_changes_history, "25.6",
        {
<<<<<<< HEAD
            {"parallel_replicas_connect_timeout_ms", 1000, 300, "Separate connection timeout for parallel replicas queries"},
=======
            {"use_iceberg_partition_pruning", false, true, "Enable Iceberg partition pruning by default."},
>>>>>>> 87a5d902
        });
        addSettingsChanges(settings_changes_history, "25.5",
        {
            /// Release closed. Please use 25.6
            {"geotoh3_lon_lat_input_order", true, false, "A new setting for legacy behaviour to set lon and lat order"},
            {"secondary_indices_enable_bulk_filtering", false, true, "A new algorithm for filtering by data skipping indices"},
            {"implicit_table_at_top_level", "", "", "A new setting, used in clickhouse-local"},
            {"use_skip_indexes_if_final_exact_mode", 0, 0, "This setting was introduced to help FINAL query return correct results with skip indexes"},
            {"parsedatetime_e_requires_space_padding", true, false, "Improved compatibility with MySQL DATE_FORMAT/STR_TO_DATE"},
            {"formatdatetime_e_with_space_padding", true, false, "Improved compatibility with MySQL DATE_FORMAT/STR_TO_DATE"},
            {"input_format_max_block_size_bytes", 0, 0, "New setting to limit bytes size if blocks created by input format"},
            {"parallel_replicas_insert_select_local_pipeline", false, true, "Use local pipeline during distributed INSERT SELECT with parallel replicas. Currently disabled due to performance issues"},
            {"page_cache_block_size", 1048576, 1048576, "Made this setting adjustable on a per-query level."},
            {"page_cache_lookahead_blocks", 16, 16, "Made this setting adjustable on a per-query level."},
            {"output_format_pretty_glue_chunks", "0", "auto", "A new setting to make Pretty formats prettier."},
            {"distributed_cache_read_only_from_current_az", true, true, "New setting"},
            {"parallel_hash_join_threshold", 0, 100'000, "New setting"},
            {"max_limit_for_ann_queries", 1'000, 0, "Obsolete setting"},
            {"max_limit_for_vector_search_queries", 1'000, 1'000, "New setting"},
            {"min_os_cpu_wait_time_ratio_to_throw", 0, 0, "Setting values were changed and backported to 25.4"},
            {"max_os_cpu_wait_time_ratio_to_throw", 0, 0, "Setting values were changed and backported to 25.4"},
            {"make_distributed_plan", 0, 0, "New experimental setting."},
            {"distributed_plan_execute_locally", 0, 0, "New experimental setting."},
            {"distributed_plan_default_shuffle_join_bucket_count", 8, 8, "New experimental setting."},
            {"distributed_plan_default_reader_bucket_count", 8, 8, "New experimental setting."},
            {"distributed_plan_optimize_exchanges", true, true, "New experimental setting."},
            {"distributed_plan_force_exchange_kind", "", "", "New experimental setting."},
            {"update_sequential_consistency", true, true, "A new setting"},
            {"update_parallel_mode", "auto", "auto", "A new setting"},
            {"lightweight_delete_mode", "alter_update", "alter_update", "A new setting"},
            {"alter_update_mode", "heavy", "heavy", "A new setting"},
            {"apply_patch_parts", false, true, "A new setting"},
            {"allow_experimental_lightweight_update", false, false, "A new setting"},
            {"allow_experimental_delta_kernel_rs", true, true, "New setting"},
            {"allow_experimental_database_hms_catalog", false, false, "Allow experimental database engine DataLakeCatalog with catalog_type = 'hive'"},
            {"vector_search_filter_strategy", "auto", "auto", "New setting"},
            {"vector_search_postfilter_multiplier", 1, 1, "New setting"},
            {"compile_expressions", false, true, "We believe that the LLVM infrastructure behind the JIT compiler is stable enough to enable this setting by default."},
            {"use_legacy_to_time", false, false, "New setting. Allows for user to use the old function logic for toTime, which works as toTimeWithFixedDate."},
            {"input_format_parquet_bloom_filter_push_down", false, true, "When reading Parquet files, skip whole row groups based on the WHERE/PREWHERE expressions and bloom filter in the Parquet metadata."},
            {"input_format_parquet_allow_geoparquet_parser", false, true, "A new setting to use geo columns in parquet file"},
            {"enable_url_encoding", true, false, "Changed existing setting's default value"},
            {"s3_slow_all_threads_after_network_error", false, true, "New setting"},
            /// Release closed. Please use 25.6
        });
        addSettingsChanges(settings_changes_history, "25.4",
        {
            /// Release closed. Please use 25.5
            {"use_query_condition_cache", false, true, "A new optimization"},
            {"allow_materialized_view_with_bad_select", true, false, "Don't allow creating MVs referencing nonexistent columns or tables"},
            {"query_plan_optimize_lazy_materialization", false, true, "Added new setting to use query plan for lazy materialization optimisation"},
            {"query_plan_max_limit_for_lazy_materialization", 10, 10, "Added new setting to control maximum limit value that allows to use query plan for lazy materialization optimisation. If zero, there is no limit"},
            {"query_plan_convert_join_to_in", false, false, "New setting"},
            {"enable_hdfs_pread", true, true, "New setting."},
            {"low_priority_query_wait_time_ms", 1000, 1000, "New setting."},
            {"allow_experimental_correlated_subqueries", false, false, "Added new setting to allow correlated subqueries execution."},
            {"serialize_query_plan", false, false, "NewSetting"},
            {"allow_experimental_shared_set_join", 0, 1, "A setting for ClickHouse Cloud to enable SharedSet and SharedJoin"},
            {"allow_special_bool_values_inside_variant", true, false, "Don't allow special bool values during Variant type parsing"},
            {"cast_string_to_variant_use_inference", true, true, "New setting to enable/disable types inference during CAST from String to Variant"},
            {"distributed_cache_read_request_max_tries", 20, 20, "New setting"},
            {"query_condition_cache_store_conditions_as_plaintext", false, false, "New setting"},
            {"min_os_cpu_wait_time_ratio_to_throw", 0, 0, "New setting"},
            {"max_os_cpu_wait_time_ratio_to_throw", 0, 0, "New setting"},
            {"query_plan_merge_filter_into_join_condition", false, true, "Added new setting to merge filter into join condition"},
            {"use_local_cache_for_remote_storage", true, false, "Obsolete setting."},
            {"iceberg_timestamp_ms", 0, 0, "New setting."},
            {"iceberg_snapshot_id", 0, 0, "New setting."},
            {"use_iceberg_metadata_files_cache", true, true, "New setting"},
            {"query_plan_join_shard_by_pk_ranges", false, false, "New setting"},
            {"parallel_replicas_insert_select_local_pipeline", false, false, "Use local pipeline during distributed INSERT SELECT with parallel replicas. Currently disabled due to performance issues"},
            {"parallel_hash_join_threshold", 0, 0, "New setting"},
            /// Release closed. Please use 25.5
        });
        addSettingsChanges(settings_changes_history, "25.3",
        {
            /// Release closed. Please use 25.4
            {"enable_json_type", false, true, "JSON data type is production-ready"},
            {"enable_dynamic_type", false, true, "Dynamic data type is production-ready"},
            {"enable_variant_type", false, true, "Variant data type is production-ready"},
            {"allow_experimental_json_type", false, true, "JSON data type is production-ready"},
            {"allow_experimental_dynamic_type", false, true, "Dynamic data type is production-ready"},
            {"allow_experimental_variant_type", false, true, "Variant data type is production-ready"},
            {"allow_experimental_database_unity_catalog", false, false, "Allow experimental database engine DataLakeCatalog with catalog_type = 'unity'"},
            {"allow_experimental_database_glue_catalog", false, false, "Allow experimental database engine DataLakeCatalog with catalog_type = 'glue'"},
            {"use_page_cache_with_distributed_cache", false, false, "New setting"},
            {"use_query_condition_cache", false, false, "New setting."},
            {"parallel_replicas_for_cluster_engines", false, true, "New setting."},
            {"parallel_hash_join_threshold", 0, 0, "New setting"},
            /// Release closed. Please use 25.4
        });
        addSettingsChanges(settings_changes_history, "25.2",
        {
            /// Release closed. Please use 25.3
            {"schema_inference_make_json_columns_nullable", false, false, "Allow to infer Nullable(JSON) during schema inference"},
            {"query_plan_use_new_logical_join_step", false, true, "Enable new step"},
            {"postgresql_fault_injection_probability", 0., 0., "New setting"},
            {"apply_settings_from_server", false, true, "Client-side code (e.g. INSERT input parsing and query output formatting) will use the same settings as the server, including settings from server config."},
            {"merge_tree_use_deserialization_prefixes_cache", true, true, "A new setting to control the usage of deserialization prefixes cache in MergeTree"},
            {"merge_tree_use_prefixes_deserialization_thread_pool", true, true, "A new setting controlling the usage of the thread pool for parallel prefixes deserialization in MergeTree"},
            {"optimize_and_compare_chain", false, true, "A new setting"},
            {"enable_adaptive_memory_spill_scheduler", false, false, "New setting. Enable spill memory data into external storage adaptively."},
            {"output_format_parquet_write_bloom_filter", false, true, "Added support for writing Parquet bloom filters."},
            {"output_format_parquet_bloom_filter_bits_per_value", 10.5, 10.5, "New setting."},
            {"output_format_parquet_bloom_filter_flush_threshold_bytes", 128 * 1024 * 1024, 128 * 1024 * 1024, "New setting."},
            {"output_format_pretty_max_rows", 10000, 1000, "It is better for usability - less amount to scroll."},
            {"restore_replicated_merge_tree_to_shared_merge_tree", false, false, "New setting."},
            {"parallel_replicas_only_with_analyzer", true, true, "Parallel replicas is supported only with analyzer enabled"},
            {"s3_allow_multipart_copy", true, true, "New setting."},
        });
        addSettingsChanges(settings_changes_history, "25.1",
        {
            /// Release closed. Please use 25.2
            {"allow_not_comparable_types_in_order_by", true, false, "Don't allow not comparable types in order by by default"},
            {"allow_not_comparable_types_in_comparison_functions", true, false, "Don't allow not comparable types in comparison functions by default"},
            {"output_format_json_pretty_print", false, true, "Print values in a pretty format in JSON output format by default"},
            {"allow_experimental_ts_to_grid_aggregate_function", false, false, "Cloud only"},
            {"formatdatetime_f_prints_scale_number_of_digits", true, false, "New setting."},
            {"distributed_cache_connect_max_tries", 20, 20, "Cloud only"},
            {"query_plan_use_new_logical_join_step", false, false, "New join step, internal change"},
            {"distributed_cache_min_bytes_for_seek", 0, 0, "New private setting."},
            {"use_iceberg_partition_pruning", false, false, "New setting for Iceberg partition pruning."},
            {"max_bytes_ratio_before_external_group_by", 0.0, 0.5, "Enable automatic spilling to disk by default."},
            {"max_bytes_ratio_before_external_sort", 0.0, 0.5, "Enable automatic spilling to disk by default."},
            {"min_external_sort_block_bytes", 0., 100_MiB, "New setting."},
            {"s3queue_migrate_old_metadata_to_buckets", false, false, "New setting."},
            {"distributed_cache_pool_behaviour_on_limit", "allocate_bypassing_pool", "wait", "Cloud only"},
            {"use_hive_partitioning", false, true, "Enabled the setting by default."},
            {"query_plan_try_use_vector_search", false, true, "New setting."},
            {"short_circuit_function_evaluation_for_nulls", false, true, "Allow to execute functions with Nullable arguments only on rows with non-NULL values in all arguments"},
            {"short_circuit_function_evaluation_for_nulls_threshold", 1.0, 1.0, "Ratio threshold of NULL values to execute functions with Nullable arguments only on rows with non-NULL values in all arguments. Applies when setting short_circuit_function_evaluation_for_nulls is enabled."},
            {"output_format_orc_writer_time_zone_name", "GMT", "GMT", "The time zone name for ORC writer, the default ORC writer's time zone is GMT."},
            {"output_format_pretty_highlight_trailing_spaces", false, true, "A new setting."},
            {"allow_experimental_bfloat16_type", false, true, "Add new BFloat16 type"},
            {"allow_push_predicate_ast_for_distributed_subqueries", false, true, "A new setting"},
            {"output_format_pretty_squash_consecutive_ms", 0, 50, "Add new setting"},
            {"output_format_pretty_squash_max_wait_ms", 0, 1000, "Add new setting"},
            {"output_format_pretty_max_column_name_width_cut_to", 0, 24, "A new setting"},
            {"output_format_pretty_max_column_name_width_min_chars_to_cut", 0, 4, "A new setting"},
            {"output_format_pretty_multiline_fields", false, true, "A new setting"},
            {"output_format_pretty_fallback_to_vertical", false, true, "A new setting"},
            {"output_format_pretty_fallback_to_vertical_max_rows_per_chunk", 0, 100, "A new setting"},
            {"output_format_pretty_fallback_to_vertical_min_columns", 0, 5, "A new setting"},
            {"output_format_pretty_fallback_to_vertical_min_table_width", 0, 250, "A new setting"},
            {"merge_table_max_tables_to_look_for_schema_inference", 1, 1000, "A new setting"},
            {"max_autoincrement_series", 1000, 1000, "A new setting"},
            {"validate_enum_literals_in_operators", false, false, "A new setting"},
            {"allow_experimental_kusto_dialect", true, false, "A new setting"},
            {"allow_experimental_prql_dialect", true, false, "A new setting"},
            {"h3togeo_lon_lat_result_order", true, false, "A new setting"},
            {"max_parallel_replicas", 1, 1000, "Use up to 1000 parallel replicas by default."},
            {"allow_general_join_planning", false, true, "Allow more general join planning algorithm when hash join algorithm is enabled."},
            {"optimize_extract_common_expressions", false, true, "Optimize WHERE, PREWHERE, ON, HAVING and QUALIFY expressions by extracting common expressions out from disjunction of conjunctions."},
            /// Release closed. Please use 25.2
        });
        addSettingsChanges(settings_changes_history, "24.12",
        {
            /// Release closed. Please use 25.1
            {"allow_experimental_database_iceberg", false, false, "New setting."},
            {"shared_merge_tree_sync_parts_on_partition_operations", 1, 1, "New setting. By default parts are always synchronized"},
            {"query_plan_join_swap_table", "false", "auto", "New setting. Right table was always chosen before."},
            {"max_size_to_preallocate_for_aggregation", 100'000'000, 1'000'000'000'000, "Enable optimisation for bigger tables."},
            {"max_size_to_preallocate_for_joins", 100'000'000, 1'000'000'000'000, "Enable optimisation for bigger tables."},
            {"max_bytes_ratio_before_external_group_by", 0., 0., "New setting."},
            {"optimize_extract_common_expressions", false, false, "Introduce setting to optimize WHERE, PREWHERE, ON, HAVING and QUALIFY expressions by extracting common expressions out from disjunction of conjunctions."},
            {"max_bytes_ratio_before_external_sort", 0., 0., "New setting."},
            {"use_async_executor_for_materialized_views", false, false, "New setting."},
            {"http_response_headers", "", "", "New setting."},
            {"output_format_parquet_datetime_as_uint32", true, false, "Write DateTime as DateTime64(3) instead of UInt32 (these are the two Parquet types closest to DateTime)."},
            {"skip_redundant_aliases_in_udf", false, false, "When enabled, this allows you to use the same user defined function several times for several materialized columns in the same table."},
            {"parallel_replicas_index_analysis_only_on_coordinator", true, true, "Index analysis done only on replica-coordinator and skipped on other replicas. Effective only with enabled parallel_replicas_local_plan"}, // enabling it was moved to 24.10
            {"least_greatest_legacy_null_behavior", true, false, "New setting"},
            {"use_concurrency_control", false, true, "Enable concurrency control by default"},
            {"join_algorithm", "default", "direct,parallel_hash,hash", "'default' was deprecated in favor of explicitly specified join algorithms, also parallel_hash is now preferred over hash"},
            /// Release closed. Please use 25.1
        });
        addSettingsChanges(settings_changes_history, "24.11",
        {
            {"validate_mutation_query", false, true, "New setting to validate mutation queries by default."},
            {"enable_job_stack_trace", false, true, "Enable by default collecting stack traces from job's scheduling."},
            {"allow_suspicious_types_in_group_by", true, false, "Don't allow Variant/Dynamic types in GROUP BY by default"},
            {"allow_suspicious_types_in_order_by", true, false, "Don't allow Variant/Dynamic types in ORDER BY by default"},
            {"distributed_cache_discard_connection_if_unread_data", true, true, "New setting"},
            {"filesystem_cache_enable_background_download_for_metadata_files_in_packed_storage", true, true, "New setting"},
            {"filesystem_cache_enable_background_download_during_fetch", true, true, "New setting"},
            {"azure_check_objects_after_upload", false, false, "Check each uploaded object in azure blob storage to be sure that upload was successful"},
            {"backup_restore_keeper_max_retries", 20, 1000, "Should be big enough so the whole operation BACKUP or RESTORE operation won't fail because of a temporary [Zoo]Keeper failure in the middle of it."},
            {"backup_restore_failure_after_host_disconnected_for_seconds", 0, 3600, "New setting."},
            {"backup_restore_keeper_max_retries_while_initializing", 0, 20, "New setting."},
            {"backup_restore_keeper_max_retries_while_handling_error", 0, 20, "New setting."},
            {"backup_restore_finish_timeout_after_error_sec", 0, 180, "New setting."},
            {"query_plan_merge_filters", false, true, "Allow to merge filters in the query plan. This is required to properly support filter-push-down with a new analyzer."},
            {"parallel_replicas_local_plan", false, true, "Use local plan for local replica in a query with parallel replicas"},
            {"merge_tree_use_v1_object_and_dynamic_serialization", true, false, "Add new serialization V2 version for JSON and Dynamic types"},
            {"min_joined_block_size_bytes", 524288, 524288, "New setting."},
            {"allow_experimental_bfloat16_type", false, false, "Add new experimental BFloat16 type"},
            {"filesystem_cache_skip_download_if_exceeds_per_query_cache_write_limit", 1, 1, "Rename of setting skip_download_if_exceeds_query_cache_limit"},
            {"filesystem_cache_prefer_bigger_buffer_size", true, true, "New setting"},
            {"read_in_order_use_virtual_row", false, false, "Use virtual row while reading in order of primary key or its monotonic function fashion. It is useful when searching over multiple parts as only relevant ones are touched."},
            {"s3_skip_empty_files", false, true, "We hope it will provide better UX"},
            {"filesystem_cache_boundary_alignment", 0, 0, "New setting"},
            {"push_external_roles_in_interserver_queries", false, true, "New setting."},
            {"enable_variant_type", false, false, "Add alias to allow_experimental_variant_type"},
            {"enable_dynamic_type", false, false, "Add alias to allow_experimental_dynamic_type"},
            {"enable_json_type", false, false, "Add alias to allow_experimental_json_type"},
        });
        addSettingsChanges(settings_changes_history, "24.10",
        {
            {"query_metric_log_interval", 0, -1, "New setting."},
            {"enforce_strict_identifier_format", false, false, "New setting."},
            {"enable_parsing_to_custom_serialization", false, true, "New setting"},
            {"mongodb_throw_on_unsupported_query", false, true, "New setting."},
            {"enable_parallel_replicas", false, false, "Parallel replicas with read tasks became the Beta tier feature."},
            {"parallel_replicas_mode", "read_tasks", "read_tasks", "This setting was introduced as a part of making parallel replicas feature Beta"},
            {"filesystem_cache_name", "", "", "Filesystem cache name to use for stateless table engines or data lakes"},
            {"restore_replace_external_dictionary_source_to_null", false, false, "New setting."},
            {"show_create_query_identifier_quoting_rule", "when_necessary", "when_necessary", "New setting."},
            {"show_create_query_identifier_quoting_style", "Backticks", "Backticks", "New setting."},
            {"merge_tree_min_read_task_size", 8, 8, "New setting"},
            {"merge_tree_min_rows_for_concurrent_read_for_remote_filesystem", (20 * 8192), 0, "Setting is deprecated"},
            {"merge_tree_min_bytes_for_concurrent_read_for_remote_filesystem", (24 * 10 * 1024 * 1024), 0, "Setting is deprecated"},
            {"implicit_select", false, false, "A new setting."},
            {"output_format_native_write_json_as_string", false, false, "Add new setting to allow write JSON column as single String column in Native format"},
            {"output_format_binary_write_json_as_string", false, false, "Add new setting to write values of JSON type as JSON string in RowBinary output format"},
            {"input_format_binary_read_json_as_string", false, false, "Add new setting to read values of JSON type as JSON string in RowBinary input format"},
            {"min_free_disk_bytes_to_perform_insert", 0, 0, "New setting."},
            {"min_free_disk_ratio_to_perform_insert", 0.0, 0.0, "New setting."},
            {"parallel_replicas_local_plan", false, true, "Use local plan for local replica in a query with parallel replicas"},
            {"enable_named_columns_in_function_tuple", false, false, "Disabled pending usability improvements"},
            {"cloud_mode_database_engine", 1, 1, "A setting for ClickHouse Cloud"},
            {"allow_experimental_shared_set_join", 0, 0, "A setting for ClickHouse Cloud"},
            {"read_through_distributed_cache", 0, 0, "A setting for ClickHouse Cloud"},
            {"write_through_distributed_cache", 0, 0, "A setting for ClickHouse Cloud"},
            {"distributed_cache_throw_on_error", 0, 0, "A setting for ClickHouse Cloud"},
            {"distributed_cache_log_mode", "on_error", "on_error", "A setting for ClickHouse Cloud"},
            {"distributed_cache_fetch_metrics_only_from_current_az", 1, 1, "A setting for ClickHouse Cloud"},
            {"distributed_cache_connect_max_tries", 20, 20, "A setting for ClickHouse Cloud"},
            {"distributed_cache_receive_response_wait_milliseconds", 60000, 60000, "A setting for ClickHouse Cloud"},
            {"distributed_cache_receive_timeout_milliseconds", 10000, 10000, "A setting for ClickHouse Cloud"},
            {"distributed_cache_wait_connection_from_pool_milliseconds", 100, 100, "A setting for ClickHouse Cloud"},
            {"distributed_cache_bypass_connection_pool", 0, 0, "A setting for ClickHouse Cloud"},
            {"distributed_cache_pool_behaviour_on_limit", "allocate_bypassing_pool", "allocate_bypassing_pool", "A setting for ClickHouse Cloud"},
            {"distributed_cache_read_alignment", 0, 0, "A setting for ClickHouse Cloud"},
            {"distributed_cache_max_unacked_inflight_packets", 10, 10, "A setting for ClickHouse Cloud"},
            {"distributed_cache_data_packet_ack_window", 5, 5, "A setting for ClickHouse Cloud"},
            {"input_format_parquet_enable_row_group_prefetch", false, true, "Enable row group prefetching during parquet parsing. Currently, only single-threaded parsing can prefetch."},
            {"input_format_orc_dictionary_as_low_cardinality", false, true, "Treat ORC dictionary encoded columns as LowCardinality columns while reading ORC files"},
            {"allow_experimental_refreshable_materialized_view", false, true, "Not experimental anymore"},
            {"max_parts_to_move", 0, 1000, "New setting"},
            {"hnsw_candidate_list_size_for_search", 64, 256, "New setting. Previously, the value was optionally specified in CREATE INDEX and 64 by default."},
            {"allow_reorder_prewhere_conditions", true, true, "New setting"},
            {"input_format_parquet_bloom_filter_push_down", false, false, "When reading Parquet files, skip whole row groups based on the WHERE/PREWHERE expressions and bloom filter in the Parquet metadata."},
            {"date_time_64_output_format_cut_trailing_zeros_align_to_groups_of_thousands", false, false, "Dynamically trim the trailing zeros of datetime64 values to adjust the output scale to (0, 3, 6), corresponding to 'seconds', 'milliseconds', and 'microseconds'."},
            {"parallel_replicas_index_analysis_only_on_coordinator", false, true, "Index analysis done only on replica-coordinator and skipped on other replicas. Effective only with enabled parallel_replicas_local_plan"},
            {"distributed_cache_discard_connection_if_unread_data", true, true, "New setting"},
            {"azure_check_objects_after_upload", false, false, "Check each uploaded object in azure blob storage to be sure that upload was successful"},
            {"backup_restore_keeper_max_retries", 20, 1000, "Should be big enough so the whole operation BACKUP or RESTORE operation won't fail because of a temporary [Zoo]Keeper failure in the middle of it."},
            {"backup_restore_failure_after_host_disconnected_for_seconds", 0, 3600, "New setting."},
            {"backup_restore_keeper_max_retries_while_initializing", 0, 20, "New setting."},
            {"backup_restore_keeper_max_retries_while_handling_error", 0, 20, "New setting."},
            {"backup_restore_finish_timeout_after_error_sec", 0, 180, "New setting."},
        });
        addSettingsChanges(settings_changes_history, "24.9",
        {
            {"output_format_orc_dictionary_key_size_threshold", 0.0, 0.0, "For a string column in ORC output format, if the number of distinct values is greater than this fraction of the total number of non-null rows, turn off dictionary encoding. Otherwise dictionary encoding is enabled"},
            {"input_format_json_empty_as_default", false, false, "Added new setting to allow to treat empty fields in JSON input as default values."},
            {"input_format_try_infer_variants", false, false, "Try to infer Variant type in text formats when there is more than one possible type for column/array elements"},
            {"join_output_by_rowlist_perkey_rows_threshold", 0, 5, "The lower limit of per-key average rows in the right table to determine whether to output by row list in hash join."},
            {"create_if_not_exists", false, false, "New setting."},
            {"allow_materialized_view_with_bad_select", true, true, "Support (but not enable yet) stricter validation in CREATE MATERIALIZED VIEW"},
            {"parallel_replicas_mark_segment_size", 128, 0, "Value for this setting now determined automatically"},
            {"database_replicated_allow_replicated_engine_arguments", 1, 0, "Don't allow explicit arguments by default"},
            {"database_replicated_allow_explicit_uuid", 1, 0, "Added a new setting to disallow explicitly specifying table UUID"},
            {"parallel_replicas_local_plan", false, false, "Use local plan for local replica in a query with parallel replicas"},
            {"join_to_sort_minimum_perkey_rows", 0, 40, "The lower limit of per-key average rows in the right table to determine whether to rerange the right table by key in left or inner join. This setting ensures that the optimization is not applied for sparse table keys"},
            {"join_to_sort_maximum_table_rows", 0, 10000, "The maximum number of rows in the right table to determine whether to rerange the right table by key in left or inner join"},
            {"allow_experimental_join_right_table_sorting", false, false, "If it is set to true, and the conditions of `join_to_sort_minimum_perkey_rows` and `join_to_sort_maximum_table_rows` are met, rerange the right table by key to improve the performance in left or inner hash join"},
            {"mongodb_throw_on_unsupported_query", false, true, "New setting."},
            {"min_free_disk_bytes_to_perform_insert", 0, 0, "Maintain some free disk space bytes from inserts while still allowing for temporary writing."},
            {"min_free_disk_ratio_to_perform_insert", 0.0, 0.0, "Maintain some free disk space bytes expressed as ratio to total disk space from inserts while still allowing for temporary writing."},
        });
        addSettingsChanges(settings_changes_history, "24.8",
        {
            {"rows_before_aggregation", false, false, "Provide exact value for rows_before_aggregation statistic, represents the number of rows read before aggregation"},
            {"restore_replace_external_table_functions_to_null", false, false, "New setting."},
            {"restore_replace_external_engines_to_null", false, false, "New setting."},
            {"input_format_json_max_depth", 1000000, 1000, "It was unlimited in previous versions, but that was unsafe."},
            {"merge_tree_min_bytes_per_task_for_remote_reading", 4194304, 2097152, "Value is unified with `filesystem_prefetch_min_bytes_for_single_read_task`"},
            {"use_hive_partitioning", false, false, "Allows to use hive partitioning for File, URL, S3, AzureBlobStorage and HDFS engines."},
            {"allow_experimental_kafka_offsets_storage_in_keeper", false, false, "Allow the usage of experimental Kafka storage engine that stores the committed offsets in ClickHouse Keeper"},
            {"allow_archive_path_syntax", true, true, "Added new setting to allow disabling archive path syntax."},
            {"query_cache_tag", "", "", "New setting for labeling query cache settings."},
            {"allow_experimental_time_series_table", false, false, "Added new setting to allow the TimeSeries table engine"},
            {"enable_analyzer", 1, 1, "Added an alias to a setting `allow_experimental_analyzer`."},
            {"optimize_functions_to_subcolumns", false, true, "Enabled settings by default"},
            {"allow_experimental_json_type", false, false, "Add new experimental JSON type"},
            {"use_json_alias_for_old_object_type", true, false, "Use JSON type alias to create new JSON type"},
            {"type_json_skip_duplicated_paths", false, false, "Allow to skip duplicated paths during JSON parsing"},
            {"allow_experimental_vector_similarity_index", false, false, "Added new setting to allow experimental vector similarity indexes"},
            {"input_format_try_infer_datetimes_only_datetime64", true, false, "Allow to infer DateTime instead of DateTime64 in data formats"},
        });
        addSettingsChanges(settings_changes_history, "24.7",
        {
            {"output_format_parquet_write_page_index", false, true, "Add a possibility to write page index into parquet files."},
            {"output_format_binary_encode_types_in_binary_format", false, false, "Added new setting to allow to write type names in binary format in RowBinaryWithNamesAndTypes output format"},
            {"input_format_binary_decode_types_in_binary_format", false, false, "Added new setting to allow to read type names in binary format in RowBinaryWithNamesAndTypes input format"},
            {"output_format_native_encode_types_in_binary_format", false, false, "Added new setting to allow to write type names in binary format in Native output format"},
            {"input_format_native_decode_types_in_binary_format", false, false, "Added new setting to allow to read type names in binary format in Native output format"},
            {"read_in_order_use_buffering", false, true, "Use buffering before merging while reading in order of primary key"},
            {"enable_named_columns_in_function_tuple", false, false, "Generate named tuples in function tuple() when all names are unique and can be treated as unquoted identifiers."},
            {"optimize_trivial_insert_select", true, false, "The optimization does not make sense in many cases."},
            {"dictionary_validate_primary_key_type", false, false, "Validate primary key type for dictionaries. By default id type for simple layouts will be implicitly converted to UInt64."},
            {"collect_hash_table_stats_during_joins", false, true, "New setting."},
            {"max_size_to_preallocate_for_joins", 0, 100'000'000, "New setting."},
            {"input_format_orc_reader_time_zone_name", "GMT", "GMT", "The time zone name for ORC row reader, the default ORC row reader's time zone is GMT."},
            {"database_replicated_allow_heavy_create", true, false, "Long-running DDL queries (CREATE AS SELECT and POPULATE) for Replicated database engine was forbidden"},
            {"query_plan_merge_filters", false, false, "Allow to merge filters in the query plan"},
            {"azure_sdk_max_retries", 10, 10, "Maximum number of retries in azure sdk"},
            {"azure_sdk_retry_initial_backoff_ms", 10, 10, "Minimal backoff between retries in azure sdk"},
            {"azure_sdk_retry_max_backoff_ms", 1000, 1000, "Maximal backoff between retries in azure sdk"},
            {"ignore_on_cluster_for_replicated_named_collections_queries", false, false, "Ignore ON CLUSTER clause for replicated named collections management queries."},
            {"backup_restore_s3_retry_attempts", 1000,1000, "Setting for Aws::Client::RetryStrategy, Aws::Client does retries itself, 0 means no retries. It takes place only for backup/restore."},
            {"postgresql_connection_attempt_timeout", 2, 2, "Allow to control 'connect_timeout' parameter of PostgreSQL connection."},
            {"postgresql_connection_pool_retries", 2, 2, "Allow to control the number of retries in PostgreSQL connection pool."}
        });
        addSettingsChanges(settings_changes_history, "24.6",
        {
            {"materialize_skip_indexes_on_insert", true, true, "Added new setting to allow to disable materialization of skip indexes on insert"},
            {"materialize_statistics_on_insert", true, true, "Added new setting to allow to disable materialization of statistics on insert"},
            {"input_format_parquet_use_native_reader", false, false, "When reading Parquet files, to use native reader instead of arrow reader."},
            {"hdfs_throw_on_zero_files_match", false, false, "Allow to throw an error when ListObjects request cannot match any files in HDFS engine instead of empty query result"},
            {"azure_throw_on_zero_files_match", false, false, "Allow to throw an error when ListObjects request cannot match any files in AzureBlobStorage engine instead of empty query result"},
            {"s3_validate_request_settings", true, true, "Allow to disable S3 request settings validation"},
            {"allow_experimental_full_text_index", false, false, "Enable experimental full-text index"},
            {"azure_skip_empty_files", false, false, "Allow to skip empty files in azure table engine"},
            {"hdfs_ignore_file_doesnt_exist", false, false, "Allow to return 0 rows when the requested files don't exist instead of throwing an exception in HDFS table engine"},
            {"azure_ignore_file_doesnt_exist", false, false, "Allow to return 0 rows when the requested files don't exist instead of throwing an exception in AzureBlobStorage table engine"},
            {"s3_ignore_file_doesnt_exist", false, false, "Allow to return 0 rows when the requested files don't exist instead of throwing an exception in S3 table engine"},
            {"s3_max_part_number", 10000, 10000, "Maximum part number number for s3 upload part"},
            {"s3_max_single_operation_copy_size", 32 * 1024 * 1024, 32 * 1024 * 1024, "Maximum size for a single copy operation in s3"},
            {"input_format_parquet_max_block_size", 8192, DEFAULT_BLOCK_SIZE, "Increase block size for parquet reader."},
            {"input_format_parquet_prefer_block_bytes", 0, DEFAULT_BLOCK_SIZE * 256, "Average block bytes output by parquet reader."},
            {"enable_blob_storage_log", true, true, "Write information about blob storage operations to system.blob_storage_log table"},
            {"allow_deprecated_snowflake_conversion_functions", true, false, "Disabled deprecated functions snowflakeToDateTime[64] and dateTime[64]ToSnowflake."},
            {"allow_statistic_optimize", false, false, "Old setting which popped up here being renamed."},
            {"allow_experimental_statistic", false, false, "Old setting which popped up here being renamed."},
            {"allow_statistics_optimize", false, false, "The setting was renamed. The previous name is `allow_statistic_optimize`."},
            {"allow_experimental_statistics", false, false, "The setting was renamed. The previous name is `allow_experimental_statistic`."},
            {"enable_vertical_final", false, true, "Enable vertical final by default again after fixing bug"},
            {"parallel_replicas_custom_key_range_lower", 0, 0, "Add settings to control the range filter when using parallel replicas with dynamic shards"},
            {"parallel_replicas_custom_key_range_upper", 0, 0, "Add settings to control the range filter when using parallel replicas with dynamic shards. A value of 0 disables the upper limit"},
            {"output_format_pretty_display_footer_column_names", 0, 1, "Add a setting to display column names in the footer if there are many rows. Threshold value is controlled by output_format_pretty_display_footer_column_names_min_rows."},
            {"output_format_pretty_display_footer_column_names_min_rows", 0, 50, "Add a setting to control the threshold value for setting output_format_pretty_display_footer_column_names_min_rows. Default 50."},
            {"output_format_csv_serialize_tuple_into_separate_columns", true, true, "A new way of how interpret tuples in CSV format was added."},
            {"input_format_csv_deserialize_separate_columns_into_tuple", true, true, "A new way of how interpret tuples in CSV format was added."},
            {"input_format_csv_try_infer_strings_from_quoted_tuples", true, true, "A new way of how interpret tuples in CSV format was added."},
        });
        addSettingsChanges(settings_changes_history, "24.5",
        {
            {"allow_deprecated_error_prone_window_functions", true, false, "Allow usage of deprecated error prone window functions (neighbor, runningAccumulate, runningDifferenceStartingWithFirstValue, runningDifference)"},
            {"allow_experimental_join_condition", false, false, "Support join with inequal conditions which involve columns from both left and right table. e.g. t1.y < t2.y."},
            {"input_format_tsv_crlf_end_of_line", false, false, "Enables reading of CRLF line endings with TSV formats"},
            {"output_format_parquet_use_custom_encoder", false, true, "Enable custom Parquet encoder."},
            {"cross_join_min_rows_to_compress", 0, 10000000, "Minimal count of rows to compress block in CROSS JOIN. Zero value means - disable this threshold. This block is compressed when any of the two thresholds (by rows or by bytes) are reached."},
            {"cross_join_min_bytes_to_compress", 0, 1_GiB, "Minimal size of block to compress in CROSS JOIN. Zero value means - disable this threshold. This block is compressed when any of the two thresholds (by rows or by bytes) are reached."},
            {"http_max_chunk_size", 0, 0, "Internal limitation"},
            {"prefer_external_sort_block_bytes", 0, DEFAULT_BLOCK_SIZE * 256, "Prefer maximum block bytes for external sort, reduce the memory usage during merging."},
            {"input_format_force_null_for_omitted_fields", false, false, "Disable type-defaults for omitted fields when needed"},
            {"cast_string_to_dynamic_use_inference", false, false, "Add setting to allow converting String to Dynamic through parsing"},
            {"allow_experimental_dynamic_type", false, false, "Add new experimental Dynamic type"},
            {"azure_max_blocks_in_multipart_upload", 50000, 50000, "Maximum number of blocks in multipart upload for Azure."},
            {"allow_archive_path_syntax", false, true, "Added new setting to allow disabling archive path syntax."},
        });
        addSettingsChanges(settings_changes_history, "24.4",
        {
            {"input_format_json_throw_on_bad_escape_sequence", true, true, "Allow to save JSON strings with bad escape sequences"},
            {"max_parsing_threads", 0, 0, "Add a separate setting to control number of threads in parallel parsing from files"},
            {"ignore_drop_queries_probability", 0, 0, "Allow to ignore drop queries in server with specified probability for testing purposes"},
            {"lightweight_deletes_sync", 2, 2, "The same as 'mutation_sync', but controls only execution of lightweight deletes"},
            {"query_cache_system_table_handling", "save", "throw", "The query cache no longer caches results of queries against system tables"},
            {"input_format_json_ignore_unnecessary_fields", false, true, "Ignore unnecessary fields and not parse them. Enabling this may not throw exceptions on json strings of invalid format or with duplicated fields"},
            {"input_format_hive_text_allow_variable_number_of_columns", false, true, "Ignore extra columns in Hive Text input (if file has more columns than expected) and treat missing fields in Hive Text input as default values."},
            {"allow_experimental_database_replicated", false, true, "Database engine Replicated is now in Beta stage"},
            {"temporary_data_in_cache_reserve_space_wait_lock_timeout_milliseconds", (10 * 60 * 1000), (10 * 60 * 1000), "Wait time to lock cache for sapce reservation in temporary data in filesystem cache"},
            {"optimize_rewrite_sum_if_to_count_if", false, true, "Only available for the analyzer, where it works correctly"},
            {"azure_allow_parallel_part_upload", "true", "true", "Use multiple threads for azure multipart upload."},
            {"max_recursive_cte_evaluation_depth", DBMS_RECURSIVE_CTE_MAX_EVALUATION_DEPTH, DBMS_RECURSIVE_CTE_MAX_EVALUATION_DEPTH, "Maximum limit on recursive CTE evaluation depth"},
            {"query_plan_convert_outer_join_to_inner_join", false, true, "Allow to convert OUTER JOIN to INNER JOIN if filter after JOIN always filters default values"},
        });
        addSettingsChanges(settings_changes_history, "24.3",
        {
            {"s3_connect_timeout_ms", 1000, 1000, "Introduce new dedicated setting for s3 connection timeout"},
            {"allow_experimental_shared_merge_tree", false, true, "The setting is obsolete"},
            {"use_page_cache_for_disks_without_file_cache", false, false, "Added userspace page cache"},
            {"read_from_page_cache_if_exists_otherwise_bypass_cache", false, false, "Added userspace page cache"},
            {"page_cache_inject_eviction", false, false, "Added userspace page cache"},
            {"default_table_engine", "None", "MergeTree", "Set default table engine to MergeTree for better usability"},
            {"input_format_json_use_string_type_for_ambiguous_paths_in_named_tuples_inference_from_objects", false, false, "Allow to use String type for ambiguous paths during named tuple inference from JSON objects"},
            {"traverse_shadow_remote_data_paths", false, false, "Traverse shadow directory when query system.remote_data_paths."},
            {"throw_if_deduplication_in_dependent_materialized_views_enabled_with_async_insert", false, true, "Deduplication in dependent materialized view cannot work together with async inserts."},
            {"parallel_replicas_allow_in_with_subquery", false, true, "If true, subquery for IN will be executed on every follower replica"},
            {"log_processors_profiles", false, true, "Enable by default"},
            {"function_locate_has_mysql_compatible_argument_order", false, true, "Increase compatibility with MySQL's locate function."},
            {"allow_suspicious_primary_key", true, false, "Forbid suspicious PRIMARY KEY/ORDER BY for MergeTree (i.e. SimpleAggregateFunction)"},
            {"filesystem_cache_reserve_space_wait_lock_timeout_milliseconds", 1000, 1000, "Wait time to lock cache for sapce reservation in filesystem cache"},
            {"max_parser_backtracks", 0, 1000000, "Limiting the complexity of parsing"},
            {"analyzer_compatibility_join_using_top_level_identifier", false, false, "Force to resolve identifier in JOIN USING from projection"},
            {"distributed_insert_skip_read_only_replicas", false, false, "If true, INSERT into Distributed will skip read-only replicas"},
            {"keeper_max_retries", 10, 10, "Max retries for general keeper operations"},
            {"keeper_retry_initial_backoff_ms", 100, 100, "Initial backoff timeout for general keeper operations"},
            {"keeper_retry_max_backoff_ms", 5000, 5000, "Max backoff timeout for general keeper operations"},
            {"s3queue_allow_experimental_sharded_mode", false, false, "Enable experimental sharded mode of S3Queue table engine. It is experimental because it will be rewritten"},
            {"allow_experimental_analyzer", false, true, "Enable analyzer and planner by default."},
            {"merge_tree_read_split_ranges_into_intersecting_and_non_intersecting_injection_probability", 0.0, 0.0, "For testing of `PartsSplitter` - split read ranges into intersecting and non intersecting every time you read from MergeTree with the specified probability."},
            {"allow_get_client_http_header", false, false, "Introduced a new function."},
            {"output_format_pretty_row_numbers", false, true, "It is better for usability."},
            {"output_format_pretty_max_value_width_apply_for_single_value", true, false, "Single values in Pretty formats won't be cut."},
            {"output_format_parquet_string_as_string", false, true, "ClickHouse allows arbitrary binary data in the String data type, which is typically UTF-8. Parquet/ORC/Arrow Strings only support UTF-8. That's why you can choose which Arrow's data type to use for the ClickHouse String data type - String or Binary. While Binary would be more correct and compatible, using String by default will correspond to user expectations in most cases."},
            {"output_format_orc_string_as_string", false, true, "ClickHouse allows arbitrary binary data in the String data type, which is typically UTF-8. Parquet/ORC/Arrow Strings only support UTF-8. That's why you can choose which Arrow's data type to use for the ClickHouse String data type - String or Binary. While Binary would be more correct and compatible, using String by default will correspond to user expectations in most cases."},
            {"output_format_arrow_string_as_string", false, true, "ClickHouse allows arbitrary binary data in the String data type, which is typically UTF-8. Parquet/ORC/Arrow Strings only support UTF-8. That's why you can choose which Arrow's data type to use for the ClickHouse String data type - String or Binary. While Binary would be more correct and compatible, using String by default will correspond to user expectations in most cases."},
            {"output_format_parquet_compression_method", "lz4", "zstd", "Parquet/ORC/Arrow support many compression methods, including lz4 and zstd. ClickHouse supports each and every compression method. Some inferior tools, such as 'duckdb', lack support for the faster `lz4` compression method, that's why we set zstd by default."},
            {"output_format_orc_compression_method", "lz4", "zstd", "Parquet/ORC/Arrow support many compression methods, including lz4 and zstd. ClickHouse supports each and every compression method. Some inferior tools, such as 'duckdb', lack support for the faster `lz4` compression method, that's why we set zstd by default."},
            {"output_format_pretty_highlight_digit_groups", false, true, "If enabled and if output is a terminal, highlight every digit corresponding to the number of thousands, millions, etc. with underline."},
            {"geo_distance_returns_float64_on_float64_arguments", false, true, "Increase the default precision."},
            {"azure_max_inflight_parts_for_one_file", 20, 20, "The maximum number of a concurrent loaded parts in multipart upload request. 0 means unlimited."},
            {"azure_strict_upload_part_size", 0, 0, "The exact size of part to upload during multipart upload to Azure blob storage."},
            {"azure_min_upload_part_size", 16*1024*1024, 16*1024*1024, "The minimum size of part to upload during multipart upload to Azure blob storage."},
            {"azure_max_upload_part_size", 5ull*1024*1024*1024, 5ull*1024*1024*1024, "The maximum size of part to upload during multipart upload to Azure blob storage."},
            {"azure_upload_part_size_multiply_factor", 2, 2, "Multiply azure_min_upload_part_size by this factor each time azure_multiply_parts_count_threshold parts were uploaded from a single write to Azure blob storage."},
            {"azure_upload_part_size_multiply_parts_count_threshold", 500, 500, "Each time this number of parts was uploaded to Azure blob storage, azure_min_upload_part_size is multiplied by azure_upload_part_size_multiply_factor."},
            {"output_format_csv_serialize_tuple_into_separate_columns", true, true, "A new way of how interpret tuples in CSV format was added."},
            {"input_format_csv_deserialize_separate_columns_into_tuple", true, true, "A new way of how interpret tuples in CSV format was added."},
            {"input_format_csv_try_infer_strings_from_quoted_tuples", true, true, "A new way of how interpret tuples in CSV format was added."},
        });
        addSettingsChanges(settings_changes_history, "24.2",
        {
            {"allow_suspicious_variant_types", true, false, "Don't allow creating Variant type with suspicious variants by default"},
            {"validate_experimental_and_suspicious_types_inside_nested_types", false, true, "Validate usage of experimental and suspicious types inside nested types"},
            {"output_format_values_escape_quote_with_quote", false, false, "If true escape ' with '', otherwise quoted with \\'"},
            {"output_format_pretty_single_large_number_tip_threshold", 0, 1'000'000, "Print a readable number tip on the right side of the table if the block consists of a single number which exceeds this value (except 0)"},
            {"input_format_try_infer_exponent_floats", true, false, "Don't infer floats in exponential notation by default"},
            {"query_plan_optimize_prewhere", true, true, "Allow to push down filter to PREWHERE expression for supported storages"},
            {"async_insert_max_data_size", 1000000, 10485760, "The previous value appeared to be too small."},
            {"async_insert_poll_timeout_ms", 10, 10, "Timeout in milliseconds for polling data from asynchronous insert queue"},
            {"async_insert_use_adaptive_busy_timeout", false, true, "Use adaptive asynchronous insert timeout"},
            {"async_insert_busy_timeout_min_ms", 50, 50, "The minimum value of the asynchronous insert timeout in milliseconds; it also serves as the initial value, which may be increased later by the adaptive algorithm"},
            {"async_insert_busy_timeout_max_ms", 200, 200, "The minimum value of the asynchronous insert timeout in milliseconds; async_insert_busy_timeout_ms is aliased to async_insert_busy_timeout_max_ms"},
            {"async_insert_busy_timeout_increase_rate", 0.2, 0.2, "The exponential growth rate at which the adaptive asynchronous insert timeout increases"},
            {"async_insert_busy_timeout_decrease_rate", 0.2, 0.2, "The exponential growth rate at which the adaptive asynchronous insert timeout decreases"},
            {"format_template_row_format", "", "", "Template row format string can be set directly in query"},
            {"format_template_resultset_format", "", "", "Template result set format string can be set in query"},
            {"split_parts_ranges_into_intersecting_and_non_intersecting_final", true, true, "Allow to split parts ranges into intersecting and non intersecting during FINAL optimization"},
            {"split_intersecting_parts_ranges_into_layers_final", true, true, "Allow to split intersecting parts ranges into layers during FINAL optimization"},
            {"azure_max_single_part_copy_size", 256*1024*1024, 256*1024*1024, "The maximum size of object to copy using single part copy to Azure blob storage."},
            {"min_external_table_block_size_rows", DEFAULT_INSERT_BLOCK_SIZE, DEFAULT_INSERT_BLOCK_SIZE, "Squash blocks passed to external table to specified size in rows, if blocks are not big enough"},
            {"min_external_table_block_size_bytes", DEFAULT_INSERT_BLOCK_SIZE * 256, DEFAULT_INSERT_BLOCK_SIZE * 256, "Squash blocks passed to external table to specified size in bytes, if blocks are not big enough."},
            {"parallel_replicas_prefer_local_join", true, true, "If true, and JOIN can be executed with parallel replicas algorithm, and all storages of right JOIN part are *MergeTree, local JOIN will be used instead of GLOBAL JOIN."},
            {"optimize_time_filter_with_preimage", true, true, "Optimize Date and DateTime predicates by converting functions into equivalent comparisons without conversions (e.g. toYear(col) = 2023 -> col >= '2023-01-01' AND col <= '2023-12-31')"},
            {"extract_key_value_pairs_max_pairs_per_row", 0, 0, "Max number of pairs that can be produced by the `extractKeyValuePairs` function. Used as a safeguard against consuming too much memory."},
            {"default_view_definer", "CURRENT_USER", "CURRENT_USER", "Allows to set default `DEFINER` option while creating a view"},
            {"default_materialized_view_sql_security", "DEFINER", "DEFINER", "Allows to set a default value for SQL SECURITY option when creating a materialized view"},
            {"default_normal_view_sql_security", "INVOKER", "INVOKER", "Allows to set default `SQL SECURITY` option while creating a normal view"},
            {"mysql_map_string_to_text_in_show_columns", false, true, "Reduce the configuration effort to connect ClickHouse with BI tools."},
            {"mysql_map_fixed_string_to_text_in_show_columns", false, true, "Reduce the configuration effort to connect ClickHouse with BI tools."},
        });
        addSettingsChanges(settings_changes_history, "24.1",
        {
            {"print_pretty_type_names", false, true, "Better user experience."},
            {"input_format_json_read_bools_as_strings", false, true, "Allow to read bools as strings in JSON formats by default"},
            {"output_format_arrow_use_signed_indexes_for_dictionary", false, true, "Use signed indexes type for Arrow dictionaries by default as it's recommended"},
            {"allow_experimental_variant_type", false, false, "Add new experimental Variant type"},
            {"use_variant_as_common_type", false, false, "Allow to use Variant in if/multiIf if there is no common type"},
            {"output_format_arrow_use_64_bit_indexes_for_dictionary", false, false, "Allow to use 64 bit indexes type in Arrow dictionaries"},
            {"parallel_replicas_mark_segment_size", 128, 128, "Add new setting to control segment size in new parallel replicas coordinator implementation"},
            {"ignore_materialized_views_with_dropped_target_table", false, false, "Add new setting to allow to ignore materialized views with dropped target table"},
            {"output_format_compression_level", 3, 3, "Allow to change compression level in the query output"},
            {"output_format_compression_zstd_window_log", 0, 0, "Allow to change zstd window log in the query output when zstd compression is used"},
            {"enable_zstd_qat_codec", false, false, "Add new ZSTD_QAT codec"},
            {"enable_vertical_final", false, true, "Use vertical final by default"},
            {"output_format_arrow_use_64_bit_indexes_for_dictionary", false, false, "Allow to use 64 bit indexes type in Arrow dictionaries"},
            {"max_rows_in_set_to_optimize_join", 100000, 0, "Disable join optimization as it prevents from read in order optimization"},
            {"output_format_pretty_color", true, "auto", "Setting is changed to allow also for auto value, disabling ANSI escapes if output is not a tty"},
            {"function_visible_width_behavior", 0, 1, "We changed the default behavior of `visibleWidth` to be more precise"},
            {"max_estimated_execution_time", 0, 0, "Separate max_execution_time and max_estimated_execution_time"},
            {"iceberg_engine_ignore_schema_evolution", false, false, "Allow to ignore schema evolution in Iceberg table engine"},
            {"optimize_injective_functions_in_group_by", false, true, "Replace injective functions by it's arguments in GROUP BY section in analyzer"},
            {"update_insert_deduplication_token_in_dependent_materialized_views", false, false, "Allow to update insert deduplication token with table identifier during insert in dependent materialized views"},
            {"azure_max_unexpected_write_error_retries", 4, 4, "The maximum number of retries in case of unexpected errors during Azure blob storage write"},
            {"split_parts_ranges_into_intersecting_and_non_intersecting_final", false, true, "Allow to split parts ranges into intersecting and non intersecting during FINAL optimization"},
            {"split_intersecting_parts_ranges_into_layers_final", true, true, "Allow to split intersecting parts ranges into layers during FINAL optimization"}
        });
        addSettingsChanges(settings_changes_history, "23.12",
        {
            {"allow_suspicious_ttl_expressions", true, false, "It is a new setting, and in previous versions the behavior was equivalent to allowing."},
            {"input_format_parquet_allow_missing_columns", false, true, "Allow missing columns in Parquet files by default"},
            {"input_format_orc_allow_missing_columns", false, true, "Allow missing columns in ORC files by default"},
            {"input_format_arrow_allow_missing_columns", false, true, "Allow missing columns in Arrow files by default"}
        });
        addSettingsChanges(settings_changes_history, "23.11",
        {
            {"parsedatetime_parse_without_leading_zeros", false, true, "Improved compatibility with MySQL DATE_FORMAT/STR_TO_DATE"}
        });
        addSettingsChanges(settings_changes_history, "23.9",
        {
            {"optimize_group_by_constant_keys", false, true, "Optimize group by constant keys by default"},
            {"input_format_json_try_infer_named_tuples_from_objects", false, true, "Try to infer named Tuples from JSON objects by default"},
            {"input_format_json_read_numbers_as_strings", false, true, "Allow to read numbers as strings in JSON formats by default"},
            {"input_format_json_read_arrays_as_strings", false, true, "Allow to read arrays as strings in JSON formats by default"},
            {"input_format_json_infer_incomplete_types_as_strings", false, true, "Allow to infer incomplete types as Strings in JSON formats by default"},
            {"input_format_json_try_infer_numbers_from_strings", true, false, "Don't infer numbers from strings in JSON formats by default to prevent possible parsing errors"},
            {"http_write_exception_in_output_format", false, true, "Output valid JSON/XML on exception in HTTP streaming."}
        });
        addSettingsChanges(settings_changes_history, "23.8",
        {
            {"rewrite_count_distinct_if_with_count_distinct_implementation", false, true, "Rewrite countDistinctIf with count_distinct_implementation configuration"}
        });
        addSettingsChanges(settings_changes_history, "23.7",
        {
            {"function_sleep_max_microseconds_per_block", 0, 3000000, "In previous versions, the maximum sleep time of 3 seconds was applied only for `sleep`, but not for `sleepEachRow` function. In the new version, we introduce this setting. If you set compatibility with the previous versions, we will disable the limit altogether."}
        });
        addSettingsChanges(settings_changes_history, "23.6",
        {
            {"http_send_timeout", 180, 30, "3 minutes seems crazy long. Note that this is timeout for a single network write call, not for the whole upload operation."},
            {"http_receive_timeout", 180, 30, "See http_send_timeout."}
        });
        addSettingsChanges(settings_changes_history, "23.5",
        {
            {"input_format_parquet_preserve_order", true, false, "Allow Parquet reader to reorder rows for better parallelism."},
            {"parallelize_output_from_storages", false, true, "Allow parallelism when executing queries that read from file/url/s3/etc. This may reorder rows."},
            {"use_with_fill_by_sorting_prefix", false, true, "Columns preceding WITH FILL columns in ORDER BY clause form sorting prefix. Rows with different values in sorting prefix are filled independently"},
            {"output_format_parquet_compliant_nested_types", false, true, "Change an internal field name in output Parquet file schema."}
        });
        addSettingsChanges(settings_changes_history, "23.4",
        {
            {"allow_suspicious_indices", true, false, "If true, index can defined with identical expressions"},
            {"allow_nonconst_timezone_arguments", true, false, "Allow non-const timezone arguments in certain time-related functions like toTimeZone(), fromUnixTimestamp*(), snowflakeToDateTime*()."},
            {"connect_timeout_with_failover_ms", 50, 1000, "Increase default connect timeout because of async connect"},
            {"connect_timeout_with_failover_secure_ms", 100, 1000, "Increase default secure connect timeout because of async connect"},
            {"hedged_connection_timeout_ms", 100, 50, "Start new connection in hedged requests after 50 ms instead of 100 to correspond with previous connect timeout"},
            {"formatdatetime_f_prints_single_zero", true, false, "Improved compatibility with MySQL DATE_FORMAT()/STR_TO_DATE()"},
            {"formatdatetime_parsedatetime_m_is_month_name", false, true, "Improved compatibility with MySQL DATE_FORMAT/STR_TO_DATE"}
        });
        addSettingsChanges(settings_changes_history, "23.3",
        {
            {"output_format_parquet_version", "1.0", "2.latest", "Use latest Parquet format version for output format"},
            {"input_format_json_ignore_unknown_keys_in_named_tuple", false, true, "Improve parsing JSON objects as named tuples"},
            {"input_format_native_allow_types_conversion", false, true, "Allow types conversion in Native input forma"},
            {"output_format_arrow_compression_method", "none", "lz4_frame", "Use lz4 compression in Arrow output format by default"},
            {"output_format_parquet_compression_method", "snappy", "lz4", "Use lz4 compression in Parquet output format by default"},
            {"output_format_orc_compression_method", "none", "lz4_frame", "Use lz4 compression in ORC output format by default"},
            {"async_query_sending_for_remote", false, true, "Create connections and send query async across shards"}
        });
        addSettingsChanges(settings_changes_history, "23.2",
        {
            {"output_format_parquet_fixed_string_as_fixed_byte_array", false, true, "Use Parquet FIXED_LENGTH_BYTE_ARRAY type for FixedString by default"},
            {"output_format_arrow_fixed_string_as_fixed_byte_array", false, true, "Use Arrow FIXED_SIZE_BINARY type for FixedString by default"},
            {"query_plan_remove_redundant_distinct", false, true, "Remove redundant Distinct step in query plan"},
            {"optimize_duplicate_order_by_and_distinct", true, false, "Remove duplicate ORDER BY and DISTINCT if it's possible"},
            {"insert_keeper_max_retries", 0, 20, "Enable reconnections to Keeper on INSERT, improve reliability"}
        });
        addSettingsChanges(settings_changes_history, "23.1",
        {
            {"input_format_json_read_objects_as_strings", 0, 1, "Enable reading nested json objects as strings while object type is experimental"},
            {"input_format_json_defaults_for_missing_elements_in_named_tuple", false, true, "Allow missing elements in JSON objects while reading named tuples by default"},
            {"input_format_csv_detect_header", false, true, "Detect header in CSV format by default"},
            {"input_format_tsv_detect_header", false, true, "Detect header in TSV format by default"},
            {"input_format_custom_detect_header", false, true, "Detect header in CustomSeparated format by default"},
            {"query_plan_remove_redundant_sorting", false, true, "Remove redundant sorting in query plan. For example, sorting steps related to ORDER BY clauses in subqueries"}
        });
        addSettingsChanges(settings_changes_history, "22.12",
        {
            {"max_size_to_preallocate_for_aggregation", 10'000'000, 100'000'000, "This optimizes performance"},
            {"query_plan_aggregation_in_order", 0, 1, "Enable some refactoring around query plan"},
            {"format_binary_max_string_size", 0, 1_GiB, "Prevent allocating large amount of memory"}
        });
        addSettingsChanges(settings_changes_history, "22.11",
        {
            {"use_structure_from_insertion_table_in_table_functions", 0, 2, "Improve using structure from insertion table in table functions"}
        });
        addSettingsChanges(settings_changes_history, "22.9",
        {
            {"force_grouping_standard_compatibility", false, true, "Make GROUPING function output the same as in SQL standard and other DBMS"}
        });
        addSettingsChanges(settings_changes_history, "22.7",
        {
            {"cross_to_inner_join_rewrite", 1, 2, "Force rewrite comma join to inner"},
            {"enable_positional_arguments", false, true, "Enable positional arguments feature by default"},
            {"format_csv_allow_single_quotes", true, false, "Most tools don't treat single quote in CSV specially, don't do it by default too"}
        });
        addSettingsChanges(settings_changes_history, "22.6",
        {
            {"output_format_json_named_tuples_as_objects", false, true, "Allow to serialize named tuples as JSON objects in JSON formats by default"},
            {"input_format_skip_unknown_fields", false, true, "Optimize reading subset of columns for some input formats"}
        });
        addSettingsChanges(settings_changes_history, "22.5",
        {
            {"memory_overcommit_ratio_denominator", 0, 1073741824, "Enable memory overcommit feature by default"},
            {"memory_overcommit_ratio_denominator_for_user", 0, 1073741824, "Enable memory overcommit feature by default"}
        });
        addSettingsChanges(settings_changes_history, "22.4",
        {
            {"allow_settings_after_format_in_insert", true, false, "Do not allow SETTINGS after FORMAT for INSERT queries because ClickHouse interpret SETTINGS as some values, which is misleading"}
        });
        addSettingsChanges(settings_changes_history, "22.3",
        {
            {"cast_ipv4_ipv6_default_on_conversion_error", true, false, "Make functions cast(value, 'IPv4') and cast(value, 'IPv6') behave same as toIPv4 and toIPv6 functions"}
        });
        addSettingsChanges(settings_changes_history, "21.12",
        {
            {"stream_like_engine_allow_direct_select", true, false, "Do not allow direct select for Kafka/RabbitMQ/FileLog by default"}
        });
        addSettingsChanges(settings_changes_history, "21.9",
        {
            {"output_format_decimal_trailing_zeros", true, false, "Do not output trailing zeros in text representation of Decimal types by default for better looking output"},
            {"use_hedged_requests", false, true, "Enable Hedged Requests feature by default"}
        });
        addSettingsChanges(settings_changes_history, "21.7",
        {
            {"legacy_column_name_of_tuple_literal", true, false, "Add this setting only for compatibility reasons. It makes sense to set to 'true', while doing rolling update of cluster from version lower than 21.7 to higher"}
        });
        addSettingsChanges(settings_changes_history, "21.5",
        {
            {"async_socket_for_remote", false, true, "Fix all problems and turn on asynchronous reads from socket for remote queries by default again"}
        });
        addSettingsChanges(settings_changes_history, "21.3",
        {
            {"async_socket_for_remote", true, false, "Turn off asynchronous reads from socket for remote queries because of some problems"},
            {"optimize_normalize_count_variants", false, true, "Rewrite aggregate functions that semantically equals to count() as count() by default"},
            {"normalize_function_names", false, true, "Normalize function names to their canonical names, this was needed for projection query routing"}
        });
        addSettingsChanges(settings_changes_history, "21.2",
        {
            {"enable_global_with_statement", false, true, "Propagate WITH statements to UNION queries and all subqueries by default"}
        });
        addSettingsChanges(settings_changes_history, "21.1",
        {
            {"insert_quorum_parallel", false, true, "Use parallel quorum inserts by default. It is significantly more convenient to use than sequential quorum inserts"},
            {"input_format_null_as_default", false, true, "Allow to insert NULL as default for input formats by default"},
            {"optimize_on_insert", false, true, "Enable data optimization on INSERT by default for better user experience"},
            {"use_compact_format_in_distributed_parts_names", false, true, "Use compact format for async INSERT into Distributed tables by default"}
        });
        addSettingsChanges(settings_changes_history, "20.10",
        {
            {"format_regexp_escaping_rule", "Escaped", "Raw", "Use Raw as default escaping rule for Regexp format to male the behaviour more like to what users expect"}
        });
        addSettingsChanges(settings_changes_history, "20.7",
        {
            {"show_table_uuid_in_table_create_query_if_not_nil", true, false, "Stop showing  UID of the table in its CREATE query for Engine=Atomic"}
        });
        addSettingsChanges(settings_changes_history, "20.5",
        {
            {"input_format_with_names_use_header", false, true, "Enable using header with names for formats with WithNames/WithNamesAndTypes suffixes"},
            {"allow_suspicious_codecs", true, false, "Don't allow to specify meaningless compression codecs"}
        });
        addSettingsChanges(settings_changes_history, "20.4",
        {
            {"validate_polygons", false, true, "Throw exception if polygon is invalid in function pointInPolygon by default instead of returning possibly wrong results"}
        });
        addSettingsChanges(settings_changes_history, "19.18",
        {
            {"enable_scalar_subquery_optimization", false, true, "Prevent scalar subqueries from (de)serializing large scalar values and possibly avoid running the same subquery more than once"}
        });
        addSettingsChanges(settings_changes_history, "19.14",
        {
            {"any_join_distinct_right_table_keys", true, false, "Disable ANY RIGHT and ANY FULL JOINs by default to avoid inconsistency"}
        });
        addSettingsChanges(settings_changes_history, "19.12",
        {
            {"input_format_defaults_for_omitted_fields", false, true, "Enable calculation of complex default expressions for omitted fields for some input formats, because it should be the expected behaviour"}
        });
        addSettingsChanges(settings_changes_history, "19.5",
        {
            {"max_partitions_per_insert_block", 0, 100, "Add a limit for the number of partitions in one block"}
        });
        addSettingsChanges(settings_changes_history, "18.12.17",
        {
            {"enable_optimize_predicate_expression", 0, 1, "Optimize predicates to subqueries by default"}
        });
    });
    return settings_changes_history;
}

const VersionToSettingsChangesMap & getMergeTreeSettingsChangesHistory()
{
    static VersionToSettingsChangesMap merge_tree_settings_changes_history;
    static std::once_flag initialized_flag;
    std::call_once(initialized_flag, [&]
    {
        addSettingsChanges(merge_tree_settings_changes_history, "25.6",
        {

        });
        addSettingsChanges(merge_tree_settings_changes_history, "25.5",
        {
            /// Release closed. Please use 25.6
            {"shared_merge_tree_enable_coordinated_merges", false, false, "New setting"},
            {"shared_merge_tree_merge_coordinator_merges_prepare_count", 100, 100, "New setting"},
            {"shared_merge_tree_merge_coordinator_fetch_fresh_metadata_period_ms", 10000, 10000, "New setting"},
            {"shared_merge_tree_merge_coordinator_max_merge_request_size", 20, 20, "New setting"},
            {"shared_merge_tree_merge_coordinator_election_check_period_ms", 30000, 30000, "New setting"},
            {"shared_merge_tree_merge_coordinator_min_period_ms", 1, 1, "New setting"},
            {"shared_merge_tree_merge_coordinator_max_period_ms", 10000, 10000, "New setting"},
            {"shared_merge_tree_merge_coordinator_factor", 2, 2, "New setting"},
            {"shared_merge_tree_merge_worker_fast_timeout_ms", 100, 100, "New setting"},
            {"shared_merge_tree_merge_worker_regular_timeout_ms", 10000, 10000, "New setting"},
            {"apply_patches_on_merge", true, true, "New setting"},
            {"remove_unused_patch_parts", true, true, "New setting"},
            {"write_marks_for_substreams_in_compact_parts", false, false, "New setting"},
            /// Release closed. Please use 25.6
        });
        addSettingsChanges(merge_tree_settings_changes_history, "25.4",
        {
            /// Release closed. Please use 25.5
            {"max_postpone_time_for_failed_replicated_fetches_ms", 0, 1ULL * 60 * 1000, "Added new setting to enable postponing fetch tasks in the replication queue."},
            {"max_postpone_time_for_failed_replicated_merges_ms", 0, 1ULL * 60 * 1000, "Added new setting to enable postponing merge tasks in the replication queue."},
            {"max_postpone_time_for_failed_replicated_tasks_ms", 0, 5ULL * 60 * 1000, "Added new setting to enable postponing tasks in the replication queue."},
            {"default_compression_codec", "", "", "New setting"},
            {"refresh_parts_interval", 0, 0, "A new setting"},
            {"max_merge_delayed_streams_for_parallel_write", 1000, 40, "New setting"},
            {"allow_summing_columns_in_partition_or_order_key", true, false, "New setting to allow summing of partition or sorting key columns"},
            /// Release closed. Please use 25.5
        });
        addSettingsChanges(merge_tree_settings_changes_history, "25.3",
        {
            /// Release closed. Please use 25.4
            {"shared_merge_tree_enable_keeper_parts_extra_data", false, false, "New setting"},
            {"zero_copy_merge_mutation_min_parts_size_sleep_no_scale_before_lock", 0, 0, "New setting"},
            {"enable_replacing_merge_with_cleanup_for_min_age_to_force_merge", false, false, "New setting to allow automatic cleanup merges for ReplacingMergeTree"},
            /// Release closed. Please use 25.4
        });
        addSettingsChanges(merge_tree_settings_changes_history, "25.2",
        {
            /// Release closed. Please use 25.3
            {"shared_merge_tree_initial_parts_update_backoff_ms", 50, 50, "New setting"},
            {"shared_merge_tree_max_parts_update_backoff_ms", 5000, 5000, "New setting"},
            {"shared_merge_tree_interserver_http_connection_timeout_ms", 100, 100, "New setting"},
            {"columns_and_secondary_indices_sizes_lazy_calculation", true, true, "New setting to calculate columns and indices sizes lazily"},
            {"table_disk", false, false, "New setting"},
            {"allow_reduce_blocking_parts_task", false, true, "Now SMT will remove stale blocking parts from ZooKeeper by default"},
            {"shared_merge_tree_max_suspicious_broken_parts", 0, 0, "Max broken parts for SMT, if more - deny automatic detach"},
            {"shared_merge_tree_max_suspicious_broken_parts_bytes", 0, 0, "Max size of all broken parts for SMT, if more - deny automatic detach"},
            /// Release closed. Please use 25.3
        });
        addSettingsChanges(merge_tree_settings_changes_history, "25.1",
        {
            /// Release closed. Please use 25.2
            {"shared_merge_tree_try_fetch_part_in_memory_data_from_replicas", false, false, "New setting to fetch parts data from other replicas"},
            {"enable_max_bytes_limit_for_min_age_to_force_merge", false, false, "Added new setting to limit max bytes for min_age_to_force_merge."},
            {"enable_max_bytes_limit_for_min_age_to_force_merge", false, false, "New setting"},
            {"add_minmax_index_for_numeric_columns", false, false, "New setting"},
            {"add_minmax_index_for_string_columns", false, false, "New setting"},
            {"materialize_skip_indexes_on_merge", true, true, "New setting"},
            {"merge_max_bytes_to_prewarm_cache", 1ULL * 1024 * 1024 * 1024, 1ULL * 1024 * 1024 * 1024, "Cloud sync"},
            {"merge_total_max_bytes_to_prewarm_cache", 15ULL * 1024 * 1024 * 1024, 15ULL * 1024 * 1024 * 1024, "Cloud sync"},
            {"reduce_blocking_parts_sleep_ms", 5000, 5000, "Cloud sync"},
            {"number_of_partitions_to_consider_for_merge", 10, 10, "Cloud sync"},
            {"shared_merge_tree_enable_outdated_parts_check", true, true, "Cloud sync"},
            {"shared_merge_tree_max_parts_update_leaders_in_total", 6, 6, "Cloud sync"},
            {"shared_merge_tree_max_parts_update_leaders_per_az", 2, 2, "Cloud sync"},
            {"shared_merge_tree_leader_update_period_seconds", 30, 30, "Cloud sync"},
            {"shared_merge_tree_leader_update_period_random_add_seconds", 10, 10, "Cloud sync"},
            {"shared_merge_tree_read_virtual_parts_from_leader", true, true, "Cloud sync"},
            {"shared_merge_tree_interserver_http_timeout_ms", 10000, 10000, "Cloud sync"},
            {"shared_merge_tree_max_replicas_for_parts_deletion", 10, 10, "Cloud sync"},
            {"shared_merge_tree_max_replicas_to_merge_parts_for_each_parts_range", 5, 5, "Cloud sync"},
            {"shared_merge_tree_use_outdated_parts_compact_format", false, false, "Cloud sync"},
            {"shared_merge_tree_memo_ids_remove_timeout_seconds", 1800, 1800, "Cloud sync"},
            {"shared_merge_tree_idle_parts_update_seconds", 3600, 3600, "Cloud sync"},
            {"shared_merge_tree_max_outdated_parts_to_process_at_once", 1000, 1000, "Cloud sync"},
            {"shared_merge_tree_postpone_next_merge_for_locally_merged_parts_rows_threshold", 1000000, 1000000, "Cloud sync"},
            {"shared_merge_tree_postpone_next_merge_for_locally_merged_parts_ms", 0, 0, "Cloud sync"},
            {"shared_merge_tree_range_for_merge_window_size", 10, 10, "Cloud sync"},
            {"shared_merge_tree_use_too_many_parts_count_from_virtual_parts", 0, 0, "Cloud sync"},
            {"shared_merge_tree_create_per_replica_metadata_nodes", true, true, "Cloud sync"},
            {"shared_merge_tree_use_metadata_hints_cache", true, true, "Cloud sync"},
            {"notify_newest_block_number", false, false, "Cloud sync"},
            {"allow_reduce_blocking_parts_task", false, false, "Cloud sync"},
            /// Release closed. Please use 25.2
        });
        addSettingsChanges(merge_tree_settings_changes_history, "24.12",
        {
            /// Release closed. Please use 25.1
            {"enforce_index_structure_match_on_partition_manipulation", true, false, "New setting"},
            {"use_primary_key_cache", false, false, "New setting"},
            {"prewarm_primary_key_cache", false, false, "New setting"},
            {"min_bytes_to_prewarm_caches", 0, 0, "New setting"},
            {"allow_experimental_reverse_key", false, false, "New setting"},
            /// Release closed. Please use 25.1
        });
        addSettingsChanges(merge_tree_settings_changes_history, "24.11",
        {
        });
        addSettingsChanges(merge_tree_settings_changes_history, "24.10",
        {
        });
        addSettingsChanges(merge_tree_settings_changes_history, "24.9",
        {
        });
        addSettingsChanges(merge_tree_settings_changes_history, "24.8",
        {
            {"deduplicate_merge_projection_mode", "ignore", "throw", "Do not allow to create inconsistent projection"}
        });
    });

    return merge_tree_settings_changes_history;
}

}<|MERGE_RESOLUTION|>--- conflicted
+++ resolved
@@ -69,11 +69,8 @@
         /// Note: please check if the key already exists to prevent duplicate entries.
         addSettingsChanges(settings_changes_history, "25.6",
         {
-<<<<<<< HEAD
             {"parallel_replicas_connect_timeout_ms", 1000, 300, "Separate connection timeout for parallel replicas queries"},
-=======
             {"use_iceberg_partition_pruning", false, true, "Enable Iceberg partition pruning by default."},
->>>>>>> 87a5d902
         });
         addSettingsChanges(settings_changes_history, "25.5",
         {
