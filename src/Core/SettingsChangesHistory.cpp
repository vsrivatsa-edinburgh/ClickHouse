--- conflicted
+++ resolved
@@ -69,13 +69,10 @@
         /// Note: please check if the key already exists to prevent duplicate entries.
         addSettingsChanges(settings_changes_history, "25.7",
         {
-<<<<<<< HEAD
-            {"output_format_parquet_enum_as_byte_array", false, false, "Write enum using parquet physical type: BYTE_ARRAY and logical type: ENUM"},
-=======
             {"format_schema_source", "file", "file", "New setting"},
             {"format_schema_message_name", "", "", "New setting"},
             {"output_format_parquet_geometadata", false, true, "A new setting to allow to write information about geo columns in parquet metadata and encode columns in WKB format."},
->>>>>>> ec0db074
+            {"output_format_parquet_enum_as_byte_array", false, false, "Write enum using parquet physical type: BYTE_ARRAY and logical type: ENUM"},
         });
         addSettingsChanges(settings_changes_history, "25.6",
         {
