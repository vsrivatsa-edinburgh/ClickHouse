#include <Access/Common/SQLSecurityDefs.h>
#include <Common/Exception.h>
#include <Core/SettingsEnums.h>
#include <base/EnumReflection.h>

#include <boost/range/adaptor/map.hpp>


namespace DB
{

namespace ErrorCodes
{
    extern const int UNKNOWN_LOAD_BALANCING;
    extern const int UNKNOWN_OVERFLOW_MODE;
    extern const int UNKNOWN_TOTALS_MODE;
    extern const int UNKNOWN_DISTRIBUTED_PRODUCT_MODE;
    extern const int UNKNOWN_JOIN;
    extern const int BAD_ARGUMENTS;
    extern const int UNKNOWN_MYSQL_DATATYPES_SUPPORT_LEVEL;
    extern const int UNKNOWN_UNION;
}

template <typename Type>
constexpr auto getEnumValues()
{
    std::array<std::pair<std::string_view, Type>, magic_enum::enum_count<Type>()> enum_values{};
    size_t index = 0;
    for (auto value : magic_enum::enum_values<Type>())
        enum_values[index++] = std::pair{magic_enum::enum_name(value), value};
    return enum_values;
}

IMPLEMENT_SETTING_ENUM(LoadBalancing, ErrorCodes::UNKNOWN_LOAD_BALANCING,
    {{"random",           LoadBalancing::RANDOM},
     {"nearest_hostname", LoadBalancing::NEAREST_HOSTNAME},
     {"hostname_levenshtein_distance", LoadBalancing::HOSTNAME_LEVENSHTEIN_DISTANCE},
     {"in_order",         LoadBalancing::IN_ORDER},
     {"first_or_random",  LoadBalancing::FIRST_OR_RANDOM},
     {"round_robin",      LoadBalancing::ROUND_ROBIN}})


IMPLEMENT_SETTING_ENUM(JoinStrictness, ErrorCodes::UNKNOWN_JOIN,
    {{"",    JoinStrictness::Unspecified},
     {"ALL", JoinStrictness::All},
     {"ANY", JoinStrictness::Any}})


IMPLEMENT_SETTING_MULTI_ENUM(JoinAlgorithm, ErrorCodes::UNKNOWN_JOIN,
    {{"default",              JoinAlgorithm::DEFAULT},
     {"auto",                 JoinAlgorithm::AUTO},
     {"hash",                 JoinAlgorithm::HASH},
     {"partial_merge",        JoinAlgorithm::PARTIAL_MERGE},
     {"prefer_partial_merge", JoinAlgorithm::PREFER_PARTIAL_MERGE},
     {"parallel_hash",        JoinAlgorithm::PARALLEL_HASH},
     {"direct",               JoinAlgorithm::DIRECT},
     {"full_sorting_merge",   JoinAlgorithm::FULL_SORTING_MERGE},
     {"grace_hash",           JoinAlgorithm::GRACE_HASH}})


IMPLEMENT_SETTING_ENUM(TotalsMode, ErrorCodes::UNKNOWN_TOTALS_MODE,
    {{"before_having",          TotalsMode::BEFORE_HAVING},
     {"after_having_exclusive", TotalsMode::AFTER_HAVING_EXCLUSIVE},
     {"after_having_inclusive", TotalsMode::AFTER_HAVING_INCLUSIVE},
     {"after_having_auto",      TotalsMode::AFTER_HAVING_AUTO}})


IMPLEMENT_SETTING_ENUM(OverflowMode, ErrorCodes::UNKNOWN_OVERFLOW_MODE,
    {{"throw", OverflowMode::THROW},
     {"break", OverflowMode::BREAK}})

IMPLEMENT_SETTING_ENUM(DistributedCacheLogMode, ErrorCodes::BAD_ARGUMENTS,
    {{"nothing", DistributedCacheLogMode::LOG_NOTHING},
     {"on_error", DistributedCacheLogMode::LOG_ON_ERROR},
     {"all", DistributedCacheLogMode::LOG_ALL}})

IMPLEMENT_SETTING_ENUM(DistributedCachePoolBehaviourOnLimit, ErrorCodes::BAD_ARGUMENTS,
    {{"wait", DistributedCachePoolBehaviourOnLimit::WAIT},
     {"allocate_bypassing_pool", DistributedCachePoolBehaviourOnLimit::ALLOCATE_NEW_BYPASSING_POOL}});

IMPLEMENT_SETTING_ENUM(OverflowModeGroupBy, ErrorCodes::UNKNOWN_OVERFLOW_MODE,
    {{"throw", OverflowMode::THROW},
     {"break", OverflowMode::BREAK},
     {"any", OverflowMode::ANY}})


IMPLEMENT_SETTING_ENUM(DistributedProductMode, ErrorCodes::UNKNOWN_DISTRIBUTED_PRODUCT_MODE,
    {{"deny",   DistributedProductMode::DENY},
     {"local",  DistributedProductMode::LOCAL},
     {"global", DistributedProductMode::GLOBAL},
     {"allow",  DistributedProductMode::ALLOW}})


IMPLEMENT_SETTING_ENUM(QueryResultCacheNondeterministicFunctionHandling, ErrorCodes::BAD_ARGUMENTS,
    {{"throw",  QueryResultCacheNondeterministicFunctionHandling::Throw},
     {"save",   QueryResultCacheNondeterministicFunctionHandling::Save},
     {"ignore", QueryResultCacheNondeterministicFunctionHandling::Ignore}})

IMPLEMENT_SETTING_ENUM(QueryResultCacheSystemTableHandling, ErrorCodes::BAD_ARGUMENTS,
    {{"throw",  QueryResultCacheSystemTableHandling::Throw},
     {"save",   QueryResultCacheSystemTableHandling::Save},
     {"ignore", QueryResultCacheSystemTableHandling::Ignore}})

IMPLEMENT_SETTING_ENUM(DateTimeInputFormat, ErrorCodes::BAD_ARGUMENTS,
    {{"basic",       FormatSettings::DateTimeInputFormat::Basic},
     {"best_effort", FormatSettings::DateTimeInputFormat::BestEffort},
     {"best_effort_us", FormatSettings::DateTimeInputFormat::BestEffortUS}})


IMPLEMENT_SETTING_ENUM(DateTimeOutputFormat, ErrorCodes::BAD_ARGUMENTS,
    {{"simple",         FormatSettings::DateTimeOutputFormat::Simple},
     {"iso",            FormatSettings::DateTimeOutputFormat::ISO},
     {"unix_timestamp", FormatSettings::DateTimeOutputFormat::UnixTimestamp}})

IMPLEMENT_SETTING_ENUM(IntervalOutputFormat, ErrorCodes::BAD_ARGUMENTS,
    {{"kusto",     FormatSettings::IntervalOutputFormat::Kusto},
     {"numeric", FormatSettings::IntervalOutputFormat::Numeric}})

IMPLEMENT_SETTING_AUTO_ENUM(LogsLevel, ErrorCodes::BAD_ARGUMENTS)

IMPLEMENT_SETTING_AUTO_ENUM(LogQueriesType, ErrorCodes::BAD_ARGUMENTS)

IMPLEMENT_SETTING_AUTO_ENUM(DefaultDatabaseEngine, ErrorCodes::BAD_ARGUMENTS)

IMPLEMENT_SETTING_AUTO_ENUM(DefaultTableEngine, ErrorCodes::BAD_ARGUMENTS)

IMPLEMENT_SETTING_AUTO_ENUM(CleanDeletedRows, ErrorCodes::BAD_ARGUMENTS)

IMPLEMENT_SETTING_MULTI_ENUM(MySQLDataTypesSupport, ErrorCodes::UNKNOWN_MYSQL_DATATYPES_SUPPORT_LEVEL,
    {{"decimal",    MySQLDataTypesSupport::DECIMAL},
     {"datetime64", MySQLDataTypesSupport::DATETIME64},
     {"date2Date32", MySQLDataTypesSupport::DATE2DATE32},
     {"date2String", MySQLDataTypesSupport::DATE2STRING}})

IMPLEMENT_SETTING_ENUM(SetOperationMode, ErrorCodes::UNKNOWN_UNION,
    {{"",         SetOperationMode::Unspecified},
     {"ALL",      SetOperationMode::ALL},
     {"DISTINCT", SetOperationMode::DISTINCT}})

IMPLEMENT_SETTING_ENUM(DistributedDDLOutputMode, ErrorCodes::BAD_ARGUMENTS,
    {{"none",         DistributedDDLOutputMode::NONE},
     {"throw",    DistributedDDLOutputMode::THROW},
     {"null_status_on_timeout", DistributedDDLOutputMode::NULL_STATUS_ON_TIMEOUT},
     {"throw_only_active", DistributedDDLOutputMode::THROW_ONLY_ACTIVE},
     {"null_status_on_timeout_only_active", DistributedDDLOutputMode::NULL_STATUS_ON_TIMEOUT_ONLY_ACTIVE},
     {"none_only_active", DistributedDDLOutputMode::NONE_ONLY_ACTIVE},
     {"never_throw", DistributedDDLOutputMode::NEVER_THROW}})

IMPLEMENT_SETTING_ENUM(StreamingHandleErrorMode, ErrorCodes::BAD_ARGUMENTS,
    {{"default",      StreamingHandleErrorMode::DEFAULT},
     {"stream",       StreamingHandleErrorMode::STREAM}})

IMPLEMENT_SETTING_ENUM(ShortCircuitFunctionEvaluation, ErrorCodes::BAD_ARGUMENTS,
    {{"enable",          ShortCircuitFunctionEvaluation::ENABLE},
     {"force_enable",    ShortCircuitFunctionEvaluation::FORCE_ENABLE},
     {"disable",         ShortCircuitFunctionEvaluation::DISABLE}})

IMPLEMENT_SETTING_ENUM(TransactionsWaitCSNMode, ErrorCodes::BAD_ARGUMENTS,
    {{"async",          TransactionsWaitCSNMode::ASYNC},
     {"wait",           TransactionsWaitCSNMode::WAIT},
     {"wait_unknown",   TransactionsWaitCSNMode::WAIT_UNKNOWN}})

IMPLEMENT_SETTING_ENUM(CapnProtoEnumComparingMode, ErrorCodes::BAD_ARGUMENTS,
    {{"by_names",   FormatSettings::CapnProtoEnumComparingMode::BY_NAMES},
     {"by_values",  FormatSettings::CapnProtoEnumComparingMode::BY_VALUES},
     {"by_names_case_insensitive", FormatSettings::CapnProtoEnumComparingMode::BY_NAMES_CASE_INSENSITIVE}})

IMPLEMENT_SETTING_AUTO_ENUM(EscapingRule, ErrorCodes::BAD_ARGUMENTS)

IMPLEMENT_SETTING_ENUM(MsgPackUUIDRepresentation, ErrorCodes::BAD_ARGUMENTS,
                       {{"bin", FormatSettings::MsgPackUUIDRepresentation::BIN},
                        {"str", FormatSettings::MsgPackUUIDRepresentation::STR},
                        {"ext", FormatSettings::MsgPackUUIDRepresentation::EXT}})

IMPLEMENT_SETTING_ENUM(Dialect, ErrorCodes::BAD_ARGUMENTS,
    {{"clickhouse", Dialect::clickhouse},
     {"kusto", Dialect::kusto},
     {"prql", Dialect::prql}})

IMPLEMENT_SETTING_ENUM(ParallelReplicasCustomKeyFilterType, ErrorCodes::BAD_ARGUMENTS,
    {{"default", ParallelReplicasCustomKeyFilterType::DEFAULT},
     {"range", ParallelReplicasCustomKeyFilterType::RANGE}})

IMPLEMENT_SETTING_ENUM(LightweightMutationProjectionMode, ErrorCodes::BAD_ARGUMENTS,
    {{"throw", LightweightMutationProjectionMode::THROW},
     {"drop", LightweightMutationProjectionMode::DROP},
     {"rebuild", LightweightMutationProjectionMode::REBUILD}})

IMPLEMENT_SETTING_ENUM(DeduplicateMergeProjectionMode, ErrorCodes::BAD_ARGUMENTS,
    {{"ignore", DeduplicateMergeProjectionMode::IGNORE},
     {"throw", DeduplicateMergeProjectionMode::THROW},
     {"drop", DeduplicateMergeProjectionMode::DROP},
     {"rebuild", DeduplicateMergeProjectionMode::REBUILD}})

IMPLEMENT_SETTING_ENUM(ParallelReplicasMode, ErrorCodes::BAD_ARGUMENTS,
    {{"auto", ParallelReplicasMode::AUTO},
     {"read_tasks", ParallelReplicasMode::READ_TASKS},
     {"custom_key_sampling", ParallelReplicasMode::CUSTOM_KEY_SAMPLING},
     {"custom_key_range", ParallelReplicasMode::CUSTOM_KEY_RANGE},
     {"sampling_key", ParallelReplicasMode::SAMPLING_KEY}})

IMPLEMENT_SETTING_AUTO_ENUM(LocalFSReadMethod, ErrorCodes::BAD_ARGUMENTS)

IMPLEMENT_SETTING_ENUM(ParquetVersion, ErrorCodes::BAD_ARGUMENTS,
    {{"1.0",       FormatSettings::ParquetVersion::V1_0},
     {"2.4", FormatSettings::ParquetVersion::V2_4},
     {"2.6", FormatSettings::ParquetVersion::V2_6},
     {"2.latest", FormatSettings::ParquetVersion::V2_LATEST}})

IMPLEMENT_SETTING_ENUM(ParquetCompression, ErrorCodes::BAD_ARGUMENTS,
    {{"none", FormatSettings::ParquetCompression::NONE},
     {"snappy", FormatSettings::ParquetCompression::SNAPPY},
     {"zstd", FormatSettings::ParquetCompression::ZSTD},
     {"gzip", FormatSettings::ParquetCompression::GZIP},
     {"lz4", FormatSettings::ParquetCompression::LZ4},
     {"brotli", FormatSettings::ParquetCompression::BROTLI}})

IMPLEMENT_SETTING_ENUM(ArrowCompression, ErrorCodes::BAD_ARGUMENTS,
    {{"none", FormatSettings::ArrowCompression::NONE},
     {"lz4_frame", FormatSettings::ArrowCompression::LZ4_FRAME},
     {"zstd", FormatSettings::ArrowCompression::ZSTD}})

IMPLEMENT_SETTING_ENUM(ORCCompression, ErrorCodes::BAD_ARGUMENTS,
    {{"none", FormatSettings::ORCCompression::NONE},
     {"snappy", FormatSettings::ORCCompression::SNAPPY},
     {"zstd", FormatSettings::ORCCompression::ZSTD},
     {"zlib", FormatSettings::ORCCompression::ZLIB},
     {"lz4", FormatSettings::ORCCompression::LZ4}})

IMPLEMENT_SETTING_ENUM(ObjectStorageQueueMode, ErrorCodes::BAD_ARGUMENTS,
                       {{"ordered", ObjectStorageQueueMode::ORDERED},
                        {"unordered", ObjectStorageQueueMode::UNORDERED}})

IMPLEMENT_SETTING_ENUM(ObjectStorageQueueAction, ErrorCodes::BAD_ARGUMENTS,
                       {{"keep", ObjectStorageQueueAction::KEEP},
                        {"delete", ObjectStorageQueueAction::DELETE}})

IMPLEMENT_SETTING_ENUM(ExternalCommandStderrReaction, ErrorCodes::BAD_ARGUMENTS,
    {{"none", ExternalCommandStderrReaction::NONE},
     {"log", ExternalCommandStderrReaction::LOG},
     {"log_first", ExternalCommandStderrReaction::LOG_FIRST},
     {"log_last", ExternalCommandStderrReaction::LOG_LAST},
     {"throw", ExternalCommandStderrReaction::THROW}})

IMPLEMENT_SETTING_ENUM(SchemaInferenceMode, ErrorCodes::BAD_ARGUMENTS,
    {{"default", SchemaInferenceMode::DEFAULT},
     {"union", SchemaInferenceMode::UNION}})

IMPLEMENT_SETTING_ENUM(DateTimeOverflowBehavior, ErrorCodes::BAD_ARGUMENTS,
    {{"throw", FormatSettings::DateTimeOverflowBehavior::Throw},
     {"ignore", FormatSettings::DateTimeOverflowBehavior::Ignore},
     {"saturate", FormatSettings::DateTimeOverflowBehavior::Saturate}})

IMPLEMENT_SETTING_ENUM(SQLSecurityType, ErrorCodes::BAD_ARGUMENTS,
    {{"DEFINER", SQLSecurityType::DEFINER},
     {"INVOKER", SQLSecurityType::INVOKER},
     {"NONE", SQLSecurityType::NONE}})

IMPLEMENT_SETTING_ENUM(
    GroupArrayActionWhenLimitReached,
    ErrorCodes::BAD_ARGUMENTS,
    {{"throw", GroupArrayActionWhenLimitReached::THROW}, {"discard", GroupArrayActionWhenLimitReached::DISCARD}})

IMPLEMENT_SETTING_ENUM(
    IdentifierQuotingStyle,
    ErrorCodes::BAD_ARGUMENTS,
    {{"Backticks", IdentifierQuotingStyle::Backticks},
     {"DoubleQuotes", IdentifierQuotingStyle::DoubleQuotes},
     {"BackticksMySQL", IdentifierQuotingStyle::BackticksMySQL}})

IMPLEMENT_SETTING_ENUM(
    IdentifierQuotingRule,
    ErrorCodes::BAD_ARGUMENTS,
    {{"user_display", IdentifierQuotingRule::UserDisplay},
     {"when_necessary", IdentifierQuotingRule::WhenNecessary},
     {"always", IdentifierQuotingRule::Always}})

IMPLEMENT_SETTING_ENUM(
    MergeSelectorAlgorithm,
    ErrorCodes::BAD_ARGUMENTS,
    {{"Simple", MergeSelectorAlgorithm::SIMPLE},
     {"StochasticSimple", MergeSelectorAlgorithm::STOCHASTIC_SIMPLE},
     {"Trivial", MergeSelectorAlgorithm::TRIVIAL}})

IMPLEMENT_SETTING_ENUM(
    DatabaseDataLakeCatalogType,
    ErrorCodes::BAD_ARGUMENTS,
    {{"rest", DatabaseDataLakeCatalogType::ICEBERG_REST},
     {"unity", DatabaseDataLakeCatalogType::UNITY},
<<<<<<< HEAD
     {"glue", DatabaseDataLakeCatalogType::GLUE}})

IMPLEMENT_SETTING_ENUM(
    FileCachePolicy,
    ErrorCodes::BAD_ARGUMENTS,
    {{"lru", FileCachePolicy::LRU},
     {"LRU", FileCachePolicy::LRU},
     {"slru", FileCachePolicy::SLRU},
     {"SLRU", FileCachePolicy::SLRU}})
=======
     {"glue", DatabaseDataLakeCatalogType::GLUE},
     {"hive", DatabaseDataLakeCatalogType::ICEBERG_HIVE}})

>>>>>>> 9606deda
}<|MERGE_RESOLUTION|>--- conflicted
+++ resolved
@@ -287,8 +287,8 @@
     ErrorCodes::BAD_ARGUMENTS,
     {{"rest", DatabaseDataLakeCatalogType::ICEBERG_REST},
      {"unity", DatabaseDataLakeCatalogType::UNITY},
-<<<<<<< HEAD
-     {"glue", DatabaseDataLakeCatalogType::GLUE}})
+     {"glue", DatabaseDataLakeCatalogType::GLUE},
+     {"hive", DatabaseDataLakeCatalogType::ICEBERG_HIVE}})
 
 IMPLEMENT_SETTING_ENUM(
     FileCachePolicy,
@@ -297,9 +297,4 @@
      {"LRU", FileCachePolicy::LRU},
      {"slru", FileCachePolicy::SLRU},
      {"SLRU", FileCachePolicy::SLRU}})
-=======
-     {"glue", DatabaseDataLakeCatalogType::GLUE},
-     {"hive", DatabaseDataLakeCatalogType::ICEBERG_HIVE}})
-
->>>>>>> 9606deda
 }