#include <Parsers/ParserDataType.h>

#include <boost/algorithm/string/case_conv.hpp>
#include <Parsers/ASTDataType.h>
#include <Parsers/ASTFunction.h>
#include <Parsers/ASTIdentifier_fwd.h>
#include <Parsers/ASTObjectTypeArgument.h>
#include <Parsers/CommonParsers.h>
#include <Parsers/ExpressionElementParsers.h>
#include <Parsers/ParserCreateQuery.h>
#include <Common/StringUtils.h>


namespace DB
{

namespace
{

/// Parser of Dynamic type arguments: Dynamic(max_types=N)
class DynamicArgumentsParser : public IParserBase
{
private:
    const char * getName() const override { return "Dynamic data type optional argument"; }
    bool parseImpl(Pos & pos, ASTPtr & node, Expected & expected) override
    {
        ASTPtr identifier;
        ParserIdentifier identifier_parser;
        if (!identifier_parser.parse(pos, identifier, expected))
            return false;

        if (pos->type != TokenType::Equals)
        {
            expected.add(pos, "equals operator");
            return false;
        }

        ++pos;

        ASTPtr number;
        ParserNumber number_parser;
        if (!number_parser.parse(pos, number, expected))
            return false;

        node = makeASTFunction("equals", identifier, number);
        return true;
    }
};

<<<<<<< HEAD
/// Parser of Object type argument. For example: JSON(some_parameter=N, some.path SomeType, SKIP skip.path, ...)
class ObjectArgumentParser : public IParserBase
{
private:
    const char * getName() const override { return "JSON data type optional argument"; }
    bool parseImpl(Pos & pos, ASTPtr & node, Expected & expected) override
    {
        auto argument = std::make_shared<ASTObjectTypeArgument>();

        /// SKIP arguments
        if (ParserKeyword(Keyword::SKIP).ignore(pos))
        {
            /// SKIP REGEXP '<some_regexp>'
            if (ParserKeyword(Keyword::REGEXP).ignore(pos))
            {
                ParserStringLiteral literal_parser;
                ASTPtr literal;
                if (!literal_parser.parse(pos, literal, expected))
                    return false;
                argument->skip_path_regexp = literal;
                argument->children.push_back(argument->skip_path_regexp);
            }
            /// SKIP some.path
            else
            {
                ParserCompoundIdentifier compound_identifier_parser;
                ASTPtr compound_identifier;
                if (!compound_identifier_parser.parse(pos, compound_identifier, expected))
                    return false;

                argument->skip_path = compound_identifier;
                argument->children.push_back(argument->skip_path);
            }

            node = argument;
            return true;
        }

        ParserCompoundIdentifier compound_identifier_parser;
        ASTPtr identifier;
        if (!compound_identifier_parser.parse(pos, identifier, expected))
            return false;

        /// some_parameter=N
        if (pos->type == TokenType::Equals)
        {
            ++pos;
            ASTPtr number;
            ParserNumber number_parser;
            if (!number_parser.parse(pos, number, expected))
                return false;

            argument->parameter = makeASTFunction("equals", identifier, number);
            argument->children.push_back(argument->parameter);
            node = argument;
            return true;
        }

        ParserDataType type_parser;
        ASTPtr type;
        if (!type_parser.parse(pos, type, expected))
            return false;

        auto name_and_type = std::make_shared<ASTNameTypePair>();
        name_and_type->name = getIdentifierName(identifier);
        name_and_type->type = type;
        name_and_type->children.push_back(name_and_type->type);
        argument->path_with_type = name_and_type;
        argument->children.push_back(argument->path_with_type);
        node = argument;
        return true;
    }
};

/// Wrapper to allow mixed lists of nested and normal types.
/// Parameters are either:
/// - Nested table elements;
/// - Enum element in form of 'a' = 1;
/// - literal;
/// - Dynamic type arguments;
/// - another data type (or identifier);
class ParserDataTypeArgument : public IParserBase
{
public:
    explicit ParserDataTypeArgument(std::string_view type_name_) : type_name(type_name_)
    {
    }

private:
    const char * getName() const override { return "data type argument"; }
    bool parseImpl(Pos & pos, ASTPtr & node, Expected & expected) override
    {
        if (type_name == "Dynamic")
        {
            DynamicArgumentsParser parser;
            return parser.parse(pos, node, expected);
        }

        if (type_name == "JSON")
        {
            ObjectArgumentParser parser;
            return parser.parse(pos, node, expected);
        }

        ParserNameTypePair name_and_type_parser;
        ParserDataType data_type_parser;
        ParserAllCollectionsOfLiterals literal_parser(false);

        const char * operators[] = {"=", "equals", nullptr};
        ParserLeftAssociativeBinaryOperatorList enum_parser(operators, std::make_unique<ParserLiteral>());

        return name_and_type_parser.parse(pos, node, expected)
            || enum_parser.parse(pos, node, expected)
            || literal_parser.parse(pos, node, expected)
            || data_type_parser.parse(pos, node, expected);
    }

    std::string_view type_name;
};

=======
>>>>>>> 0aa30b10
}

bool ParserDataType::parseImpl(Pos & pos, ASTPtr & node, Expected & expected)
{
    String type_name;

    ParserIdentifier name_parser;
    ASTPtr identifier;
    if (!name_parser.parse(pos, identifier, expected))
        return false;
    tryGetIdentifierNameInto(identifier, type_name);

    /// When parsing we accept quoted type names (e.g. `UInt64`), but when formatting we print them
    /// unquoted (e.g. UInt64). This introduces problems when the string in the quotes is garbage:
    ///  * Array(`x.y`) -> Array(x.y) -> fails to parse
    ///  * `Null` -> Null -> parses as keyword instead of type name
    /// Here we check for these cases and reject.
    if (!std::all_of(type_name.begin(), type_name.end(), [](char c) { return isWordCharASCII(c) || c == '$'; }))
    {
        expected.add(pos, "type name");
        return false;
    }
    /// Keywords that IParserColumnDeclaration recognizes before the type name.
    /// E.g. reject CREATE TABLE a (x `Null`) because in "x Null" the Null would be parsed as
    /// column attribute rather than type name.
    {
        String n = type_name;
        boost::to_upper(n);
        if (n == "NOT" || n == "NULL" || n == "DEFAULT" || n == "MATERIALIZED" || n == "EPHEMERAL" || n == "ALIAS" || n == "AUTO" || n == "PRIMARY" || n == "COMMENT" || n == "CODEC")
        {
            expected.add(pos, "type name");
            return false;
        }
    }

    String type_name_upper = Poco::toUpper(type_name);
    String type_name_suffix;

    /// Special cases for compatibility with SQL standard. We can parse several words as type name
    /// only for certain first words, otherwise we don't know how many words to parse
    if (type_name_upper == "NATIONAL")
    {
        if (ParserKeyword(Keyword::CHARACTER_LARGE_OBJECT).ignore(pos))
            type_name_suffix = toStringView(Keyword::CHARACTER_LARGE_OBJECT);
        else if (ParserKeyword(Keyword::CHARACTER_VARYING).ignore(pos))
            type_name_suffix = toStringView(Keyword::CHARACTER_VARYING);
        else if (ParserKeyword(Keyword::CHAR_VARYING).ignore(pos))
            type_name_suffix = toStringView(Keyword::CHAR_VARYING);
        else if (ParserKeyword(Keyword::CHARACTER).ignore(pos))
            type_name_suffix = toStringView(Keyword::CHARACTER);
        else if (ParserKeyword(Keyword::CHAR).ignore(pos))
            type_name_suffix = toStringView(Keyword::CHAR);
    }
    else if (type_name_upper == "BINARY" ||
             type_name_upper == "CHARACTER" ||
             type_name_upper == "CHAR" ||
             type_name_upper == "NCHAR")
    {
        if (ParserKeyword(Keyword::LARGE_OBJECT).ignore(pos))
            type_name_suffix = toStringView(Keyword::LARGE_OBJECT);
        else if (ParserKeyword(Keyword::VARYING).ignore(pos))
            type_name_suffix = toStringView(Keyword::VARYING);
    }
    else if (type_name_upper == "DOUBLE")
    {
        if (ParserKeyword(Keyword::PRECISION).ignore(pos))
            type_name_suffix = toStringView(Keyword::PRECISION);
    }
    else if (type_name_upper.find("INT") != std::string::npos)
    {
        /// Support SIGNED and UNSIGNED integer type modifiers for compatibility with MySQL
        if (ParserKeyword(Keyword::SIGNED).ignore(pos, expected))
            type_name_suffix = toStringView(Keyword::SIGNED);
        else if (ParserKeyword(Keyword::UNSIGNED).ignore(pos, expected))
            type_name_suffix = toStringView(Keyword::UNSIGNED);
        else if (pos->type == TokenType::OpeningRoundBracket)
        {
            ++pos;
            if (pos->type == TokenType::Number)
                ++pos;
            if (pos->type != TokenType::ClosingRoundBracket)
               return false;
            ++pos;
            if (ParserKeyword(Keyword::SIGNED).ignore(pos, expected))
                type_name_suffix = toStringView(Keyword::SIGNED);
            else if (ParserKeyword(Keyword::UNSIGNED).ignore(pos, expected))
                type_name_suffix = toStringView(Keyword::UNSIGNED);
        }

    }

    if (!type_name_suffix.empty())
        type_name = type_name_upper + " " + type_name_suffix;

    /// skip trailing comma in types, e.g. Tuple(Int, String,)
    if (pos->type == TokenType::Comma)
    {
        Expected test_expected;
        auto test_pos = pos;
        ++test_pos;
        if (ParserToken(TokenType::ClosingRoundBracket).ignore(test_pos, test_expected))
        { // the end of the type definition was reached and there was a trailing comma
            ++pos;
        }
    }

    auto data_type_node = std::make_shared<ASTDataType>();
    data_type_node->name = type_name;

    if (pos->type != TokenType::OpeningRoundBracket)
    {
        node = data_type_node;
        return true;
    }
    ++pos;

    /// Parse optional parameters
    ASTPtr expr_list_args = std::make_shared<ASTExpressionList>();

    /// Allow mixed lists of nested and normal types.
    /// Parameters are either:
    /// - Nested table elements;
    /// - Enum element in form of 'a' = 1;
    /// - literal;
    /// - Dynamic type arguments;
    /// - another data type (or identifier);

    size_t arg_num = 0;
    bool have_version_of_aggregate_function = false;
    while (true)
    {
        if (arg_num > 0)
        {
            if (pos->type == TokenType::Comma)
                ++pos;
            else
                break;
        }

        ASTPtr arg;
        if (type_name == "Dynamic")
        {
            DynamicArgumentsParser parser;
            parser.parse(pos, arg, expected);
        }
        else if (type_name == "Nested")
        {
            ParserNestedTable nested_parser;
            nested_parser.parse(pos, arg, expected);
        }
        else if (type_name == "AggregateFunction" || type_name == "SimpleAggregateFunction")
        {
            /// This is less trivial.
            /// The first optional argument for AggregateFunction is a numeric literal, defining the version.
            /// The next argument is the function name, optionally with parameters.
            /// Subsequent arguments are data types.

            if (arg_num == 0 && type_name == "AggregateFunction")
            {
                ParserUnsignedInteger version_parser;
                if (version_parser.parse(pos, arg, expected))
                {
                    have_version_of_aggregate_function = true;
                    expr_list_args->children.emplace_back(std::move(arg));
                    ++arg_num;
                    continue;
                }
            }

            if (arg_num == (have_version_of_aggregate_function ? 1 : 0))
            {
                ParserFunction function_parser;
                ParserIdentifier identifier_parser;
                function_parser.parse(pos, arg, expected)
                    || identifier_parser.parse(pos, arg, expected);
            }
            else
            {
                ParserDataType data_type_parser;
                data_type_parser.parse(pos, arg, expected);
            }
        }
        else
        {
            ParserDataType data_type_parser;
            ParserAllCollectionsOfLiterals literal_parser(false);

            const char * operators[] = {"=", "equals", nullptr};
            ParserLeftAssociativeBinaryOperatorList enum_parser(operators, std::make_unique<ParserLiteral>());

            enum_parser.parse(pos, arg, expected)
               || literal_parser.parse(pos, arg, expected)
               || data_type_parser.parse(pos, arg, expected);
        }

        if (!arg)
            break;

        expr_list_args->children.emplace_back(std::move(arg));
        ++arg_num;
    }

    if (pos->type == TokenType::Comma)
        // ignore trailing comma inside Nested structures like Tuple(Int, Tuple(Int, String),)
        ++pos;
    if (pos->type != TokenType::ClosingRoundBracket)
        return false;
    ++pos;

    data_type_node->arguments = expr_list_args;
    data_type_node->children.push_back(data_type_node->arguments);

    node = data_type_node;
    return true;
}

}<|MERGE_RESOLUTION|>--- conflicted
+++ resolved
@@ -17,8 +17,8 @@
 namespace
 {
 
-/// Parser of Dynamic type arguments: Dynamic(max_types=N)
-class DynamicArgumentsParser : public IParserBase
+/// Parser of Dynamic type argument: Dynamic(max_types=N)
+class DynamicArgumentParser : public IParserBase
 {
 private:
     const char * getName() const override { return "Dynamic data type optional argument"; }
@@ -47,7 +47,6 @@
     }
 };
 
-<<<<<<< HEAD
 /// Parser of Object type argument. For example: JSON(some_parameter=N, some.path SomeType, SKIP skip.path, ...)
 class ObjectArgumentParser : public IParserBase
 {
@@ -122,54 +121,6 @@
     }
 };
 
-/// Wrapper to allow mixed lists of nested and normal types.
-/// Parameters are either:
-/// - Nested table elements;
-/// - Enum element in form of 'a' = 1;
-/// - literal;
-/// - Dynamic type arguments;
-/// - another data type (or identifier);
-class ParserDataTypeArgument : public IParserBase
-{
-public:
-    explicit ParserDataTypeArgument(std::string_view type_name_) : type_name(type_name_)
-    {
-    }
-
-private:
-    const char * getName() const override { return "data type argument"; }
-    bool parseImpl(Pos & pos, ASTPtr & node, Expected & expected) override
-    {
-        if (type_name == "Dynamic")
-        {
-            DynamicArgumentsParser parser;
-            return parser.parse(pos, node, expected);
-        }
-
-        if (type_name == "JSON")
-        {
-            ObjectArgumentParser parser;
-            return parser.parse(pos, node, expected);
-        }
-
-        ParserNameTypePair name_and_type_parser;
-        ParserDataType data_type_parser;
-        ParserAllCollectionsOfLiterals literal_parser(false);
-
-        const char * operators[] = {"=", "equals", nullptr};
-        ParserLeftAssociativeBinaryOperatorList enum_parser(operators, std::make_unique<ParserLiteral>());
-
-        return name_and_type_parser.parse(pos, node, expected)
-            || enum_parser.parse(pos, node, expected)
-            || literal_parser.parse(pos, node, expected)
-            || data_type_parser.parse(pos, node, expected);
-    }
-
-    std::string_view type_name;
-};
-
-=======
->>>>>>> 0aa30b10
 }
 
 bool ParserDataType::parseImpl(Pos & pos, ASTPtr & node, Expected & expected)
@@ -312,7 +263,12 @@
         ASTPtr arg;
         if (type_name == "Dynamic")
         {
-            DynamicArgumentsParser parser;
+            DynamicArgumentParser parser;
+            parser.parse(pos, arg, expected);
+        }
+        else if (type_name == "JSON")
+        {
+            ObjectArgumentParser parser;
             parser.parse(pos, arg, expected);
         }
         else if (type_name == "Nested")
