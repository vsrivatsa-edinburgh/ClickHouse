#pragma once

#include <Columns/ColumnObject.h>
#include <DataTypes/DataTypeObject.h>
#include <list>

namespace DB
{

class SerializationObjectDynamicPath;
class SerializationSubObject;

/// Class for binary serialization/deserialization of an Object type (currently only JSON).
class SerializationObject : public ISerialization
{
public:
    /// Serialization can change in future. Let's introduce serialization version.
    struct ObjectSerializationVersion
    {
        enum Value
        {
            BASIC = 0,
        };

        Value value;

        static void checkVersion(UInt64 version);

        explicit ObjectSerializationVersion(UInt64 version);
    };

    SerializationObject(
        std::unordered_map<String, SerializationPtr> typed_path_serializations_,
        const std::unordered_set<String> & paths_to_skip_,
        const std::vector<String> & path_regexps_to_skip_);

    void enumerateStreams(
        EnumerateStreamsSettings & settings,
        const StreamCallback & callback,
        const SubstreamData & data) const override;

    void serializeBinaryBulkStatePrefix(
        const IColumn & column,
        SerializeBinaryBulkSettings & settings,
        SerializeBinaryBulkStatePtr & state) const override;

    void serializeBinaryBulkStateSuffix(
        SerializeBinaryBulkSettings & settings,
        SerializeBinaryBulkStatePtr & state) const override;

    void deserializeBinaryBulkStatePrefix(
        DeserializeBinaryBulkSettings & settings,
        DeserializeBinaryBulkStatePtr & state,
        SubstreamsDeserializeStatesCache * cache) const override;

    void serializeBinaryBulkWithMultipleStreams(
        const IColumn & column,
        size_t offset,
        size_t limit,
        SerializeBinaryBulkSettings & settings,
        SerializeBinaryBulkStatePtr & state) const override;

    void deserializeBinaryBulkWithMultipleStreams(
        ColumnPtr & column,
        size_t rows_offset,
        size_t limit,
        DeserializeBinaryBulkSettings & settings,
        DeserializeBinaryBulkStatePtr & state,
        SubstreamsCache * cache) const override;

    void serializeBinary(const Field & field, WriteBuffer & ostr, const FormatSettings &) const override;
    void deserializeBinary(Field & field, ReadBuffer & istr, const FormatSettings &) const override;
    void serializeBinary(const IColumn & column, size_t row_num, WriteBuffer & ostr, const FormatSettings &) const override;
    void deserializeBinary(IColumn & column, ReadBuffer & istr, const FormatSettings &) const override;

    static void restoreColumnObject(ColumnObject & column_object, size_t prev_size);

private:
    friend SerializationObjectDynamicPath;
    friend SerializationSubObject;

    /// State of an Object structure. Can be also used during deserializing of Object subcolumns.
    struct DeserializeBinaryBulkStateObjectStructure : public ISerialization::DeserializeBinaryBulkState
    {
        ObjectSerializationVersion structure_version;
        size_t max_dynamic_paths;
        std::vector<String> sorted_dynamic_paths;
        std::unordered_set<String> dynamic_paths;
        /// Paths statistics. Map (dynamic path) -> (number of non-null values in this path).
        ColumnObject::StatisticsPtr statistics;

        explicit DeserializeBinaryBulkStateObjectStructure(UInt64 structure_version_) : structure_version(structure_version_) {}
    };

<<<<<<< HEAD
    struct SerializeStateObject;
    struct DeserializeStateObject;

    void deserializeBinaryBulkFromString(
        ColumnObject & column_object,
        size_t rows_offset,
        size_t limit,
=======
    static DeserializeBinaryBulkStatePtr deserializeObjectStructureStatePrefix(
>>>>>>> 6126310b
        DeserializeBinaryBulkSettings & settings,
        SubstreamsDeserializeStatesCache * cache);

<<<<<<< HEAD
    void deserializeBinaryBulkFromTuple(
        ColumnObject & column_object,
        size_t rows_offset,
        size_t limit,
        DeserializeBinaryBulkSettings & settings,
        DeserializeStateObject & state,
        SubstreamsCache * cache) const;
=======
    /// Shared data has type Array(Tuple(String, String)).
    static const DataTypePtr & getTypeOfSharedData();
>>>>>>> 6126310b

    struct TypedPathSubcolumnCreator : public ISubcolumnCreator
    {
        String path;

        explicit TypedPathSubcolumnCreator(const String & path_) : path(path_) {}

        DataTypePtr create(const DataTypePtr & prev) const override { return prev; }
        ColumnPtr create(const ColumnPtr & prev) const override { return prev; }
        SerializationPtr create(const SerializationPtr & prev) const override;
    };

protected:
    bool shouldSkipPath(const String & path) const;

    std::unordered_map<String, SerializationPtr> typed_path_serializations;
    std::unordered_set<String> paths_to_skip;
    std::vector<String> sorted_paths_to_skip;
    std::list<re2::RE2> path_regexps_to_skip;
    SerializationPtr dynamic_serialization;

private:
    std::vector<String> sorted_typed_paths;
    SerializationPtr shared_data_serialization;
};

}<|MERGE_RESOLUTION|>--- conflicted
+++ resolved
@@ -92,32 +92,12 @@
         explicit DeserializeBinaryBulkStateObjectStructure(UInt64 structure_version_) : structure_version(structure_version_) {}
     };
 
-<<<<<<< HEAD
-    struct SerializeStateObject;
-    struct DeserializeStateObject;
-
-    void deserializeBinaryBulkFromString(
-        ColumnObject & column_object,
-        size_t rows_offset,
-        size_t limit,
-=======
     static DeserializeBinaryBulkStatePtr deserializeObjectStructureStatePrefix(
->>>>>>> 6126310b
         DeserializeBinaryBulkSettings & settings,
         SubstreamsDeserializeStatesCache * cache);
 
-<<<<<<< HEAD
-    void deserializeBinaryBulkFromTuple(
-        ColumnObject & column_object,
-        size_t rows_offset,
-        size_t limit,
-        DeserializeBinaryBulkSettings & settings,
-        DeserializeStateObject & state,
-        SubstreamsCache * cache) const;
-=======
     /// Shared data has type Array(Tuple(String, String)).
     static const DataTypePtr & getTypeOfSharedData();
->>>>>>> 6126310b
 
     struct TypedPathSubcolumnCreator : public ISubcolumnCreator
     {
