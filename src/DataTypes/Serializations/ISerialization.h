--- conflicted
+++ resolved
@@ -246,25 +246,6 @@
     using OutputStreamGetter = std::function<WriteBuffer*(const SubstreamPath &)>;
     using InputStreamGetter = std::function<ReadBuffer*(const SubstreamPath &)>;
 
-<<<<<<< HEAD
-    struct SerializeBinaryBulkState
-    {
-        virtual ~SerializeBinaryBulkState() = default;
-    };
-
-    struct DeserializeBinaryBulkState
-    {
-        virtual ~DeserializeBinaryBulkState() = default;
-    };
-
-    using SerializeBinaryBulkStatePtr = std::shared_ptr<SerializeBinaryBulkState>;
-    using DeserializeBinaryBulkStatePtr = std::shared_ptr<DeserializeBinaryBulkState>;
-
-    using SubstreamsDeserializeStatesCache = std::unordered_map<String, DeserializeBinaryBulkStatePtr>;
-
-
-=======
->>>>>>> e513fc19
     struct SerializeBinaryBulkSettings
     {
         OutputStreamGetter getter;
@@ -275,9 +256,8 @@
 
         bool position_independent_encoding = true;
 
-<<<<<<< HEAD
         bool use_compact_variant_discriminators_serialization = false;
-=======
+
         enum class DynamicStatisticsMode
         {
             NONE,   /// Don't write statistics.
@@ -285,7 +265,6 @@
             SUFFIX, /// Write statistics in suffix.
         };
         DynamicStatisticsMode dynamic_write_statistics = DynamicStatisticsMode::NONE;
->>>>>>> e513fc19
     };
 
     struct DeserializeBinaryBulkSettings
