#pragma once

#include <base/TypeName.h>
#include <IO/ReadHelpers.h>
#include <IO/WriteHelpers.h>
#include <Columns/ColumnsNumber.h>
#include <DataTypes/Serializations/SimpleTextSerialization.h>

namespace DB
{

template <typename IPv>
class SerializationIP : public SimpleTextSerialization
{
public:
    void serializeText(const IColumn & column, size_t row_num, WriteBuffer & ostr, const FormatSettings &) const override;
    void deserializeText(IColumn & column, ReadBuffer & istr, const FormatSettings & settings, bool whole) const override;
    bool tryDeserializeText(IColumn & column, ReadBuffer & istr, const FormatSettings & settings, bool whole) const override;

    void serializeTextQuoted(const IColumn & column, size_t row_num, WriteBuffer & ostr, const FormatSettings & settings) const override;
    void deserializeTextQuoted(IColumn & column, ReadBuffer & istr, const FormatSettings & settings) const override;
    bool tryDeserializeTextQuoted(IColumn & column, ReadBuffer & istr, const FormatSettings & settings) const override;

    void serializeTextJSON(const IColumn & column, size_t row_num, WriteBuffer & ostr, const FormatSettings & settings) const override;
    void deserializeTextJSON(IColumn & column, ReadBuffer & istr, const FormatSettings & settings) const override;
    bool tryDeserializeTextJSON(IColumn & column, ReadBuffer & istr, const FormatSettings & settings) const override;

    void serializeTextCSV(const IColumn & column, size_t row_num, WriteBuffer & ostr, const FormatSettings & settings) const override;
    void deserializeTextCSV(IColumn & column, ReadBuffer & istr, const FormatSettings &/* settings*/) const override;
    bool tryDeserializeTextCSV(IColumn & column, ReadBuffer & istr, const FormatSettings &/* settings*/) const override;

    void serializeBinary(const Field & field, WriteBuffer & ostr, const FormatSettings &) const override;
    void deserializeBinary(Field & field, ReadBuffer & istr, const FormatSettings &) const override;

    void serializeBinary(const IColumn & column, size_t row_num, WriteBuffer & ostr, const FormatSettings &) const override;
    void deserializeBinary(IColumn & column, ReadBuffer & istr, const FormatSettings &) const override;

<<<<<<< HEAD
        size_t size = x.size();

        if (limit == 0 || offset + limit > size)
            limit = size - offset;

        if (limit)
            ostr.write(reinterpret_cast<const char *>(&x[offset]), sizeof(IPv) * limit);
    }
    void deserializeBinaryBulk(IColumn & column, ReadBuffer & istr, size_t limit, double /*avg_value_size_hint*/) const override
    {
        typename ColumnVector<IPv>::Container & x = typeid_cast<ColumnVector<IPv> &>(column).getData();
        size_t initial_size = x.size();
        x.resize(initial_size + limit);
        size_t size = istr.readBig(reinterpret_cast<char*>(&x[initial_size]), sizeof(IPv) * limit);
        x.resize(initial_size + size / sizeof(IPv));
    }
    bool deserializeBinaryBulkWithMultipleStreamsSilently(
        ColumnPtr & /* column */,
        size_t limit,
        DeserializeBinaryBulkSettings & settings,
        DeserializeBinaryBulkStatePtr & /*state */) const override
    {
        if (ReadBuffer * istr = settings.getter(settings.path))
        {
            istr->ignore(sizeof(IPv) * limit);
        }
        return true;
    }
=======
    void serializeBinaryBulk(const IColumn & column, WriteBuffer & ostr, size_t offset, size_t limit) const override;
    void deserializeBinaryBulk(IColumn & column, ReadBuffer & istr, size_t limit, double /*avg_value_size_hint*/) const override;
>>>>>>> a82ba4dc
};

using SerializationIPv4 = SerializationIP<IPv4>;
using SerializationIPv6 = SerializationIP<IPv6>;

}<|MERGE_RESOLUTION|>--- conflicted
+++ resolved
@@ -35,23 +35,9 @@
     void serializeBinary(const IColumn & column, size_t row_num, WriteBuffer & ostr, const FormatSettings &) const override;
     void deserializeBinary(IColumn & column, ReadBuffer & istr, const FormatSettings &) const override;
 
-<<<<<<< HEAD
-        size_t size = x.size();
+    void serializeBinaryBulk(const IColumn & column, WriteBuffer & ostr, size_t offset, size_t limit) const override;
+    void deserializeBinaryBulk(IColumn & column, ReadBuffer & istr, size_t limit, double /*avg_value_size_hint*/) const override;
 
-        if (limit == 0 || offset + limit > size)
-            limit = size - offset;
-
-        if (limit)
-            ostr.write(reinterpret_cast<const char *>(&x[offset]), sizeof(IPv) * limit);
-    }
-    void deserializeBinaryBulk(IColumn & column, ReadBuffer & istr, size_t limit, double /*avg_value_size_hint*/) const override
-    {
-        typename ColumnVector<IPv>::Container & x = typeid_cast<ColumnVector<IPv> &>(column).getData();
-        size_t initial_size = x.size();
-        x.resize(initial_size + limit);
-        size_t size = istr.readBig(reinterpret_cast<char*>(&x[initial_size]), sizeof(IPv) * limit);
-        x.resize(initial_size + size / sizeof(IPv));
-    }
     bool deserializeBinaryBulkWithMultipleStreamsSilently(
         ColumnPtr & /* column */,
         size_t limit,
@@ -64,10 +50,6 @@
         }
         return true;
     }
-=======
-    void serializeBinaryBulk(const IColumn & column, WriteBuffer & ostr, size_t offset, size_t limit) const override;
-    void deserializeBinaryBulk(IColumn & column, ReadBuffer & istr, size_t limit, double /*avg_value_size_hint*/) const override;
->>>>>>> a82ba4dc
 };
 
 using SerializationIPv4 = SerializationIP<IPv4>;
