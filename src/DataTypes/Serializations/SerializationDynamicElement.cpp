--- conflicted
+++ resolved
@@ -169,13 +169,9 @@
         }
 
         dynamic_element_state->variant_serialization->deserializeBinaryBulkWithMultipleStreams(
-<<<<<<< HEAD
-            dynamic_element_state->shared_variant, limit, settings, dynamic_element_state->variant_element_state, cache);
+            dynamic_element_state->shared_variant, rows_offset, limit, settings, dynamic_element_state->variant_element_state, cache);
         size_t prev_shared_variant_size = dynamic_element_state->shared_variant_size;
         dynamic_element_state->shared_variant_size = dynamic_element_state->shared_variant->size();
-=======
-            dynamic_element_state->shared_variant, rows_offset, limit, settings, dynamic_element_state->variant_element_state, cache);
->>>>>>> f4019748
         settings.path.pop_back();
 
         /// If we need to read a subcolumn from variant column, create an empty variant column, fill it and extract subcolumn.
