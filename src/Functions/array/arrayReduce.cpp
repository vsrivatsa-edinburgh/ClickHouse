#include <AggregateFunctions/AggregateFunctionFactory.h>
#include <AggregateFunctions/Combinators/AggregateFunctionState.h>
#include <AggregateFunctions/IAggregateFunction.h>
#include <AggregateFunctions/parseAggregateFunctionParameters.h>
#include <Columns/ColumnAggregateFunction.h>
#include <Columns/ColumnArray.h>
#include <Columns/ColumnString.h>
#include <DataTypes/DataTypeArray.h>
#include <DataTypes/DataTypeLowCardinality.h>
#include <Functions/FunctionFactory.h>
#include <Functions/FunctionHelpers.h>
#include <Functions/IFunction.h>
#include <Common/Arena.h>

#include <Common/scope_guard_safe.h>


namespace DB
{

namespace ErrorCodes
{
    extern const int SIZES_OF_ARRAYS_DONT_MATCH;
    extern const int TOO_FEW_ARGUMENTS_FOR_FUNCTION;
    extern const int ILLEGAL_COLUMN;
    extern const int ILLEGAL_TYPE_OF_ARGUMENT;
    extern const int BAD_ARGUMENTS;
}


/** Applies an aggregate function to array and returns its result.
  * If aggregate function has multiple arguments, then this function can be applied to multiple arrays of the same size.
  *
  * arrayReduce('agg', arr1, ...) - apply the aggregate function `agg` to arrays `arr1...`
  *  If multiple arrays passed, then elements on corresponding positions are passed as multiple arguments to the aggregate function.
  */
class FunctionArrayReduce : public IFunction, private WithContext
{
public:
    static constexpr auto name = "arrayReduce";
    static FunctionPtr create(ContextPtr context_) { return std::make_shared<FunctionArrayReduce>(context_); }
    explicit FunctionArrayReduce(ContextPtr context_) : WithContext(context_) {}

    String getName() const override { return name; }

    bool isVariadic() const override { return true; }
    size_t getNumberOfArguments() const override { return 0; }

    bool isSuitableForShortCircuitArgumentsExecution(const DataTypesWithConstInfo & /*arguments*/) const override { return true; }

    bool useDefaultImplementationForConstants() const override { return true; }
    /// As we parse the function name and deal with arrays we don't want to default NULL handler, which will hide
    /// nullability from us (which also means hidden from the aggregate functions)
    bool useDefaultImplementationForNulls() const override { return false; }
    /// Same for low cardinality. We want to return exactly what the aggregate function returns, no meddling
    bool useDefaultImplementationForLowCardinalityColumns() const override { return false; }
    ColumnNumbers getArgumentsThatAreAlwaysConstant() const override { return {0}; }

    DataTypePtr getReturnTypeImpl(const ColumnsWithTypeAndName & arguments) const override;

    ColumnPtr executeImpl(const ColumnsWithTypeAndName & arguments, const DataTypePtr & result_type, size_t input_rows_count) const override;

private:
    /// lazy initialization in getReturnTypeImpl
    /// TODO: init in OverloadResolver
    mutable AggregateFunctionPtr aggregate_function;
};


DataTypePtr FunctionArrayReduce::getReturnTypeImpl(const ColumnsWithTypeAndName & arguments) const
{
    /// The first argument is a constant string with the name of the aggregate function
    ///  (possibly with parameters in parentheses, for example: "quantile(0.99)").

    if (arguments.size() < 2)
        throw Exception(ErrorCodes::TOO_FEW_ARGUMENTS_FOR_FUNCTION,
            "Number of arguments for function {} doesn't match: passed {}, should be at least 2.",
            getName(), arguments.size());

    const ColumnConst * aggregate_function_name_column = checkAndGetColumnConst<ColumnString>(arguments[0].column.get());
    if (!aggregate_function_name_column)
        throw Exception(ErrorCodes::ILLEGAL_TYPE_OF_ARGUMENT, "First argument for function {} must be constant string: "
            "name of aggregate function.", getName());

    DataTypes argument_types(arguments.size() - 1);
    for (size_t i = 1, size = arguments.size(); i < size; ++i)
    {
        const DataTypeArray * arg = checkAndGetDataType<DataTypeArray>(arguments[i].type.get());
        if (!arg)
            throw Exception(ErrorCodes::ILLEGAL_TYPE_OF_ARGUMENT,
                            "Argument {} for function {} must be an array but it has type {}.",
                            i, getName(), arguments[i].type->getName());

        argument_types[i - 1] = arg->getNestedType();
    }

    if (!aggregate_function)
    {
        String aggregate_function_name_with_params = aggregate_function_name_column->getValue<String>();

        if (aggregate_function_name_with_params.empty())
            throw Exception(ErrorCodes::BAD_ARGUMENTS, "First argument for function {} (name of aggregate function) cannot be empty.", getName());

        String aggregate_function_name;
        Array params_row;
        getAggregateFunctionNameAndParametersArray(aggregate_function_name_with_params,
                                                   aggregate_function_name, params_row, "function " + getName(), getContext());

        auto action = NullsAction::EMPTY;
        AggregateFunctionProperties properties;
        aggregate_function
            = AggregateFunctionFactory::instance().get(aggregate_function_name, action, argument_types, params_row, properties);
    }

    return aggregate_function->getResultType();
}


ColumnPtr FunctionArrayReduce::executeImpl(const ColumnsWithTypeAndName & arguments, const DataTypePtr & result_type, size_t input_rows_count) const
{
    const IAggregateFunction & agg_func = *aggregate_function;
    std::unique_ptr<Arena> arena = std::make_unique<Arena>();

    /// Aggregate functions do not support constant or lowcardinality columns. Therefore, we materialize them and
    /// keep a reference so they are alive until we finish using their nested columns (array data/offset)
    std::vector<ColumnPtr> materialized_columns;

    const size_t num_arguments_columns = arguments.size() - 1;

    std::vector<const IColumn *> aggregate_arguments_vec(num_arguments_columns);
    const ColumnArray::Offsets * offsets = nullptr;

    for (size_t i = 0; i < num_arguments_columns; ++i)
    {
        const IColumn * col = arguments[i + 1].column.get();
        auto col_no_lowcardinality = recursiveRemoveLowCardinality(arguments[i + 1].column);
        if (col_no_lowcardinality != arguments[i + 1].column)
        {
            materialized_columns.emplace_back(col_no_lowcardinality);
            col = col_no_lowcardinality.get();
        }

        const ColumnArray::Offsets * offsets_i = nullptr;
        if (const ColumnArray * arr = checkAndGetColumn<ColumnArray>(col))
        {
            aggregate_arguments_vec[i] = &arr->getData();
            offsets_i = &arr->getOffsets();
        }
        else if (const ColumnConst * const_arr = checkAndGetColumnConst<ColumnArray>(col))
        {
            materialized_columns.emplace_back(const_arr->convertToFullColumn());
            const auto & materialized_arr = typeid_cast<const ColumnArray &>(*materialized_columns.back());
            aggregate_arguments_vec[i] = &materialized_arr.getData();
            offsets_i = &materialized_arr.getOffsets();
        }
        else
            throw Exception(ErrorCodes::ILLEGAL_COLUMN, "Illegal column {} as argument of function {}", col->getName(), getName());

        if (i == 0)
            offsets = offsets_i;
        else if (*offsets_i != *offsets)
            throw Exception(ErrorCodes::SIZES_OF_ARRAYS_DONT_MATCH, "Lengths of all arrays passed to {} must be equal.",
                getName());
    }
    const IColumn ** aggregate_arguments = aggregate_arguments_vec.data();

    MutableColumnPtr result_holder = result_type->createColumn();
    IColumn & res_col = *result_holder;

    PODArray<AggregateDataPtr> places(input_rows_count);
    for (size_t i = 0; i < input_rows_count; ++i)
    {
        places[i] = arena->alignedAlloc(agg_func.sizeOfData(), agg_func.alignOfData());
        try
        {
            agg_func.create(places[i]);
        }
        catch (...)
        {
            for (size_t j = 0; j < i; ++j)
                agg_func.destroy(places[j]);
            throw;
        }
    }

    SCOPE_EXIT_MEMORY_SAFE({
        for (size_t i = 0; i < input_rows_count; ++i)
            agg_func.destroy(places[i]);
    });

    {
        const auto * that = &agg_func;
        /// Unnest consecutive trailing -State combinators
        while (const auto * func = typeid_cast<const AggregateFunctionState *>(that))
            that = func->getNestedFunction().get();

        that->addBatchArray(0, input_rows_count, places.data(), 0, aggregate_arguments, offsets->data(), arena.get());
    }

    if (agg_func.isState())
    {
        for (size_t i = 0; i < input_rows_count; ++i)
            /// We should use insertMergeResultInto to insert result into ColumnAggregateFunction
            /// correctly if result contains AggregateFunction's states
            agg_func.insertMergeResultInto(places[i], res_col, arena.get());
    }
    else
    {
        for (size_t i = 0; i < input_rows_count; ++i)
            agg_func.insertResultInto(places[i], res_col, arena.get());
    }

    return result_holder;
}


REGISTER_FUNCTION(ArrayReduce)
{
    FunctionDocumentation::Description description = R"(
Applies an aggregate function to array elements and returns its result.
The name of the aggregation function is passed as a string in single quotes `'max'`, `'sum'`.
When using parametric aggregate functions, the parameter is indicated after the function name in parentheses `'uniqUpTo(6)'`.
)";
<<<<<<< HEAD
    FunctionDocumentation::Syntax syntax = "arrayReduce(agg_f, x1, x2, ..., xN)";
    FunctionDocumentation::Arguments arguments = {
        {"agg_f", "The name of an aggregate function which should be a constant [string](/sql-reference/data-types/string)."},
        {"xN", "Any number of [array](/sql-reference/data-types/array) type columns as the parameters of the aggregation function."},
    };
    FunctionDocumentation::ReturnedValue returned_value = "Returns the result of the aggregate function";
    FunctionDocumentation::Examples examples = {
{"Usage example", "SELECT arrayReduce('max', [1, 2, 3]);",
R"(
┌─arrayReduce('max', [1, 2, 3])─┐
│                             3 │
└───────────────────────────────┘
)"
},
{"Example with aggregate function using multiple arguments",
R"(
If an aggregate function takes multiple arguments, then this function must be applied to multiple arrays of the same size.
=======
    FunctionDocumentation::Syntax syntax = "arrayReduce(agg_f, arr1 [, arr2, ... , arrN)]";
    FunctionDocumentation::Arguments arguments = {
        {"agg_f", "The name of an aggregate function which should be a constant [String](/sql-reference/data-types/string)."},
        {"arr1 [, arr2, ... , arrN)]", "N arrays corresponding to the arguments of `agg_f`. [`Array(T)`](/sql-reference/data-types/array)."},
    };
    FunctionDocumentation::ReturnedValue returned_value = "Returns the result of the aggregate function";
    FunctionDocumentation::Examples examples = {{"Usage example", "SELECT arrayReduce('max', [1, 2, 3]);", R"(
┌─arrayReduce('max', [1, 2, 3])─┐
│                             3 │
└───────────────────────────────┘
)"},{"Example with aggregate function using multiple arguments", R"(If an aggregate function takes multiple arguments, then this function must be applied to multiple arrays of the same size.
>>>>>>> fe23559f

```sql
SELECT arrayReduce('maxIf', [3, 5], [1, 0]);
```
<<<<<<< HEAD
)",
R"(
┌─arrayReduce('maxIf', [3, 5], [1, 0])─┐
│                                    3 │
└──────────────────────────────────────┘
)"
},
{"Example with a parametric aggregate function",
R"(
SELECT arrayReduce('uniqUpTo(3)', [1, 2, 3, 4, 5, 6, 7, 8, 9, 10]);
)",
R"(
┌─arrayReduce('uniqUpTo(3)', [1, 2, 3, 4, 5, 6, 7, 8, 9, 10])─┐
│                                                           4 │
└─────────────────────────────────────────────────────────────┘
)"
}
};
=======
)", R"(
┌─arrayReduce('maxIf', [3, 5], [1, 0])─┐
│                                    3 │
└──────────────────────────────────────┘
)"},{"Example with a parametric aggregate function", R"(
SELECT arrayReduce('uniqUpTo(3)', [1, 2, 3, 4, 5, 6, 7, 8, 9, 10]);
)", R"(
┌─arrayReduce('uniqUpTo(3)', [1, 2, 3, 4, 5, 6, 7, 8, 9, 10])─┐
│                                                           4 │
└─────────────────────────────────────────────────────────────┘
)"}};
>>>>>>> fe23559f
    FunctionDocumentation::IntroducedIn introduced_in = {1, 1};
    FunctionDocumentation::Category category = FunctionDocumentation::Category::Array;
    FunctionDocumentation documentation = {description, syntax, arguments, returned_value, examples, introduced_in, category};

    factory.registerFunction<FunctionArrayReduce>(documentation);
}

}<|MERGE_RESOLUTION|>--- conflicted
+++ resolved
@@ -221,25 +221,6 @@
 The name of the aggregation function is passed as a string in single quotes `'max'`, `'sum'`.
 When using parametric aggregate functions, the parameter is indicated after the function name in parentheses `'uniqUpTo(6)'`.
 )";
-<<<<<<< HEAD
-    FunctionDocumentation::Syntax syntax = "arrayReduce(agg_f, x1, x2, ..., xN)";
-    FunctionDocumentation::Arguments arguments = {
-        {"agg_f", "The name of an aggregate function which should be a constant [string](/sql-reference/data-types/string)."},
-        {"xN", "Any number of [array](/sql-reference/data-types/array) type columns as the parameters of the aggregation function."},
-    };
-    FunctionDocumentation::ReturnedValue returned_value = "Returns the result of the aggregate function";
-    FunctionDocumentation::Examples examples = {
-{"Usage example", "SELECT arrayReduce('max', [1, 2, 3]);",
-R"(
-┌─arrayReduce('max', [1, 2, 3])─┐
-│                             3 │
-└───────────────────────────────┘
-)"
-},
-{"Example with aggregate function using multiple arguments",
-R"(
-If an aggregate function takes multiple arguments, then this function must be applied to multiple arrays of the same size.
-=======
     FunctionDocumentation::Syntax syntax = "arrayReduce(agg_f, arr1 [, arr2, ... , arrN)]";
     FunctionDocumentation::Arguments arguments = {
         {"agg_f", "The name of an aggregate function which should be a constant [String](/sql-reference/data-types/string)."},
@@ -251,31 +232,10 @@
 │                             3 │
 └───────────────────────────────┘
 )"},{"Example with aggregate function using multiple arguments", R"(If an aggregate function takes multiple arguments, then this function must be applied to multiple arrays of the same size.
->>>>>>> fe23559f
 
 ```sql
 SELECT arrayReduce('maxIf', [3, 5], [1, 0]);
 ```
-<<<<<<< HEAD
-)",
-R"(
-┌─arrayReduce('maxIf', [3, 5], [1, 0])─┐
-│                                    3 │
-└──────────────────────────────────────┘
-)"
-},
-{"Example with a parametric aggregate function",
-R"(
-SELECT arrayReduce('uniqUpTo(3)', [1, 2, 3, 4, 5, 6, 7, 8, 9, 10]);
-)",
-R"(
-┌─arrayReduce('uniqUpTo(3)', [1, 2, 3, 4, 5, 6, 7, 8, 9, 10])─┐
-│                                                           4 │
-└─────────────────────────────────────────────────────────────┘
-)"
-}
-};
-=======
 )", R"(
 ┌─arrayReduce('maxIf', [3, 5], [1, 0])─┐
 │                                    3 │
@@ -287,7 +247,6 @@
 │                                                           4 │
 └─────────────────────────────────────────────────────────────┘
 )"}};
->>>>>>> fe23559f
     FunctionDocumentation::IntroducedIn introduced_in = {1, 1};
     FunctionDocumentation::Category category = FunctionDocumentation::Category::Array;
     FunctionDocumentation documentation = {description, syntax, arguments, returned_value, examples, introduced_in, category};
