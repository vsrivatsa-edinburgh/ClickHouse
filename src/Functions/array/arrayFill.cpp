#include <Columns/ColumnsNumber.h>
#include <DataTypes/DataTypesNumber.h>
#include <Functions/FunctionFactory.h>

#include <Functions/array/FunctionArrayMapped.h>


namespace DB
{
namespace ErrorCodes
{
    extern const int ILLEGAL_COLUMN;
}


/** Replaces values where condition is met with the previous value that have condition not met
  * (or with the first value if condition was true for all elements before).
  * Looks somewhat similar to arrayFilter, but instead removing elements, it fills gaps with the value of previous element.
  */
template <bool reverse>
struct ArrayFillImpl
{
    static bool needBoolean() { return true; }
    static bool needExpression() { return true; }
    static bool needOneArray() { return false; }

    static DataTypePtr getReturnType(const DataTypePtr & /*expression_return*/, const DataTypePtr & array_element)
    {
        return std::make_shared<DataTypeArray>(array_element);
    }

    static ColumnPtr execute(const ColumnArray & array, ColumnPtr mapped)
    {
        const ColumnUInt8 * column_fill = typeid_cast<const ColumnUInt8 *>(&*mapped);

        const IColumn & in_data = array.getData();
        const IColumn::Offsets & in_offsets = array.getOffsets();
        auto column_data = in_data.cloneEmpty();
        IColumn & out_data = *column_data.get();

        if (column_fill)
        {
            const IColumn::Filter & fill = column_fill->getData();

            size_t array_begin = 0;
            size_t array_end = 0;
            size_t begin = 0;
            size_t end = 0;

            out_data.reserve(in_data.size());

            for (auto in_offset : in_offsets)
            {
                array_end = in_offset;

                for (; end < array_end; ++end)
                {
                    if (end + 1 == array_end || fill[end + 1] != fill[begin])
                    {
                        if (fill[begin])
                            out_data.insertRangeFrom(in_data, begin, end + 1 - begin);
                        else
                        {
                            if constexpr (reverse)
                            {
                                if (end + 1 == array_end)
                                    out_data.insertManyFrom(in_data, end, end + 1 - begin);
                                else
                                    out_data.insertManyFrom(in_data, end + 1, end + 1 - begin);
                            }
                            else
                            {
                                if (begin == array_begin)
                                    out_data.insertManyFrom(in_data, array_begin, end + 1 - begin);
                                else
                                    out_data.insertManyFrom(in_data, begin - 1, end + 1 - begin);
                            }
                        }

                        begin = end + 1;
                    }
                }

                array_begin = array_end;
            }
        }
        else
        {
            const auto * column_fill_const = checkAndGetColumnConst<ColumnUInt8>(&*mapped);

            if (!column_fill_const)
                throw Exception(ErrorCodes::ILLEGAL_COLUMN, "Unexpected type of cut column");

            if (column_fill_const->getValue<UInt8>())
                return ColumnArray::create(
                    array.getDataPtr(),
                    array.getOffsetsPtr());

            size_t array_begin = 0;
            size_t array_end = 0;

            out_data.reserve(in_data.size());

            for (auto in_offset : in_offsets)
            {
                array_end = in_offset - 1;

                if constexpr (reverse)
                    out_data.insertManyFrom(in_data, array_end, array_end + 1 - array_begin);
                else
                    out_data.insertManyFrom(in_data, array_begin, array_end + 1 - array_begin);

                array_begin = array_end + 1;
            }
        }

        return ColumnArray::create(
            std::move(column_data),
            array.getOffsetsPtr()
        );
    }
};

struct NameArrayFill { static constexpr auto name = "arrayFill"; };
struct NameArrayReverseFill { static constexpr auto name = "arrayReverseFill"; };
using FunctionArrayFill = FunctionArrayMapped<ArrayFillImpl<false>, NameArrayFill>;
using FunctionArrayReverseFill = FunctionArrayMapped<ArrayFillImpl<true>, NameArrayReverseFill>;

REGISTER_FUNCTION(ArrayFill)
{
    FunctionDocumentation::Description description = R"(
The `arrayFill` function sequentially processes a source array from the first element
to the last, evaluating a lambda condition at each position using elements from
the source and condition arrays. When the lambda function evaluates to false at
position i, the function replaces that element with the element at position i-1
from the current state of the array. The first element is always preserved
regardless of any condition.
)";
    FunctionDocumentation::Syntax syntax = "arrayFill(func(x [, y1, ..., yN]), source_arr[, cond1_arr, ... , condN_arr])";
    FunctionDocumentation::Arguments arguments = {
<<<<<<< HEAD
        {"func(x [, y1, ..., yN])", "A lambda function `func(x [, y1, y2, ... yN]) → F(x [, y1, y2, ... yN])` which operates on elements of the source array (`x`) and condition arrays (`y`). [Lambda function](/sql-reference/functions/overview#arrow-operator-and-lambda)."},
        {"source_arr", "The source array to process [`Array(T)`](/sql-reference/data-types/array)."},
        {"[, cond1_arr, ... , condN_arr]", "Optional. N condition arrays providing additional arguments to the lambda function. [`Array(T)`](/sql-reference/data-types/array)."},
    };
    FunctionDocumentation::ReturnedValue returned_value = "Returns an array. [`Array(T)`](/sql-reference/data-types/array).";
    FunctionDocumentation::Examples examples = {
        {"Example with single array", "SELECT arrayFill(x -> not isNull(x), [1, null, 2, null]) AS res", "[1,1,2,2]"},
        {"Example with two arrays", "SELECT arrayFill(x, y, z -> x > y AND x < z, [5, 3, 6, 2], [4, 7, 1, 3], [10, 2, 8, 5]) AS res", "[5,5,6,6]"}
=======
        {"func(x [, y1, ..., yN])", "A lambda function `func(x [, y1, y2, ... yN]) → F(x [, y1, y2, ... yN])` which operates on elements of the source array (`x`) and condition arrays (`y`).", {"Lambda function"}},
        {"source_arr", "The source array to process.", {"Lambda function"}},
        {"[, cond1_arr, ... , condN_arr]", "Optional. N condition arrays providing additional arguments to the lambda function.", {"Array(T)"}},
    };
    FunctionDocumentation::ReturnedValue returned_value = {"Returns an array", {"Array(T)"}};    FunctionDocumentation::Examples examples = {
        {"Example with single array", "SELECT arrayFill(x -> not isNull(x), [1, null, 2, null]) AS res", "[1, 1, 2, 2]"},
        {"Example with two arrays", "SELECT arrayFill(x, y, z -> x > y AND x < z, [5, 3, 6, 2], [4, 7, 1, 3], [10, 2, 8, 5]) AS res", "[5, 5, 6, 6]"}
>>>>>>> bdae49ab
    };
    FunctionDocumentation::IntroducedIn introduced_in = {20, 1};
    FunctionDocumentation::Category category = FunctionDocumentation::Category::Array;
    FunctionDocumentation documentation = {description, syntax, arguments, returned_value, examples, introduced_in, category};

    factory.registerFunction<FunctionArrayFill>(documentation);

    FunctionDocumentation::Description description_reverse = R"(
The `arrayReverseFill` function sequentially processes a source array from the last
element to the first, evaluating a lambda condition at each position using elements
from the source and condition arrays. When the condition evaluates to false at
position i, the function replaces that element with the element at position i+1
from the current state of the array. The last element is always preserved
regardless of any condition.
    )";
    FunctionDocumentation::Syntax syntax_reverse = "arrayReverseFill(func(x[, y1, ..., yN]), source_arr[, cond1_arr, ... , condN_arr])";
    FunctionDocumentation::Arguments arguments_reverse = {
<<<<<<< HEAD
        {"func(x[, y1, ..., yN])", "A lambda function which operates on elements of the source array (`x`) and condition arrays (`y`). [Lambda function](/sql-reference/functions/overview#arrow-operator-and-lambda)."},
        {"source_arr", "The source array to process [`Array(T)`](/sql-reference/data-types/array)."},
        {"[, cond1_arr, ... , condN_arr]", "Optional. N condition arrays providing additional arguments to the lambda function. [`Array(T)`](/sql-reference/data-types/array)."},
    };
    FunctionDocumentation::ReturnedValue returned_value_reverse = "Returns an array with elements of the source array replaced by the results of the lambda. [`Array(T)`](/sql-reference/data-types/array).";
    FunctionDocumentation::Examples examples_reverse = {
        {"Example with a single array", "SELECT arrayReverseFill(x -> not isNull(x), [1, null, 2, null]) AS res", "[1,2,2,NULL]"},
        {"Example with two arrays", "SELECT arrayReverseFill(x, y, z -> x > y AND x < z, [5, 3, 6, 2], [4, 7, 1, 3], [10, 2, 8, 5]) AS res;", "[5,6,6,2]"}
=======
        {"func(x[, y1, ..., yN])", "A lambda function which operates on elements of the source array (`x`) and condition arrays (`y`).", {"Lambda function"}},
        {"source_arr", "The source array to process.", {"Array(T)"}},
        {"[, cond1_arr, ... , condN_arr]", "Optional. N condition arrays providing additional arguments to the lambda function.", {"Array(T)"}},
    };
    FunctionDocumentation::ReturnedValue returned_value_reverse = {"Returns an array with elements of the source array replaced by the results of the lambda.", {"Array(T)"}};
    FunctionDocumentation::Examples examples_reverse = {
        {"Example with a single array", "SELECT arrayReverseFill(x -> not isNull(x), [1, null, 2, null]) AS res", "[1, 2, 2, NULL]"},
        {"Example with two arrays", "SELECT arrayReverseFill(x, y, z -> x > y AND x < z, [5, 3, 6, 2], [4, 7, 1, 3], [10, 2, 8, 5]) AS res;", "[5, 6, 6, 2]"}
>>>>>>> bdae49ab
    };
    FunctionDocumentation::IntroducedIn introduced_in_reverse = {20, 1};
    FunctionDocumentation::Category category_reverse = FunctionDocumentation::Category::Array;
    FunctionDocumentation documentation_reverse = {description_reverse, syntax_reverse, arguments_reverse, returned_value_reverse, examples_reverse, introduced_in_reverse, category_reverse};

    factory.registerFunction<FunctionArrayReverseFill>(documentation_reverse);
}

}<|MERGE_RESOLUTION|>--- conflicted
+++ resolved
@@ -138,16 +138,6 @@
 )";
     FunctionDocumentation::Syntax syntax = "arrayFill(func(x [, y1, ..., yN]), source_arr[, cond1_arr, ... , condN_arr])";
     FunctionDocumentation::Arguments arguments = {
-<<<<<<< HEAD
-        {"func(x [, y1, ..., yN])", "A lambda function `func(x [, y1, y2, ... yN]) → F(x [, y1, y2, ... yN])` which operates on elements of the source array (`x`) and condition arrays (`y`). [Lambda function](/sql-reference/functions/overview#arrow-operator-and-lambda)."},
-        {"source_arr", "The source array to process [`Array(T)`](/sql-reference/data-types/array)."},
-        {"[, cond1_arr, ... , condN_arr]", "Optional. N condition arrays providing additional arguments to the lambda function. [`Array(T)`](/sql-reference/data-types/array)."},
-    };
-    FunctionDocumentation::ReturnedValue returned_value = "Returns an array. [`Array(T)`](/sql-reference/data-types/array).";
-    FunctionDocumentation::Examples examples = {
-        {"Example with single array", "SELECT arrayFill(x -> not isNull(x), [1, null, 2, null]) AS res", "[1,1,2,2]"},
-        {"Example with two arrays", "SELECT arrayFill(x, y, z -> x > y AND x < z, [5, 3, 6, 2], [4, 7, 1, 3], [10, 2, 8, 5]) AS res", "[5,5,6,6]"}
-=======
         {"func(x [, y1, ..., yN])", "A lambda function `func(x [, y1, y2, ... yN]) → F(x [, y1, y2, ... yN])` which operates on elements of the source array (`x`) and condition arrays (`y`).", {"Lambda function"}},
         {"source_arr", "The source array to process.", {"Lambda function"}},
         {"[, cond1_arr, ... , condN_arr]", "Optional. N condition arrays providing additional arguments to the lambda function.", {"Array(T)"}},
@@ -155,7 +145,6 @@
     FunctionDocumentation::ReturnedValue returned_value = {"Returns an array", {"Array(T)"}};    FunctionDocumentation::Examples examples = {
         {"Example with single array", "SELECT arrayFill(x -> not isNull(x), [1, null, 2, null]) AS res", "[1, 1, 2, 2]"},
         {"Example with two arrays", "SELECT arrayFill(x, y, z -> x > y AND x < z, [5, 3, 6, 2], [4, 7, 1, 3], [10, 2, 8, 5]) AS res", "[5, 5, 6, 6]"}
->>>>>>> bdae49ab
     };
     FunctionDocumentation::IntroducedIn introduced_in = {20, 1};
     FunctionDocumentation::Category category = FunctionDocumentation::Category::Array;
@@ -173,16 +162,6 @@
     )";
     FunctionDocumentation::Syntax syntax_reverse = "arrayReverseFill(func(x[, y1, ..., yN]), source_arr[, cond1_arr, ... , condN_arr])";
     FunctionDocumentation::Arguments arguments_reverse = {
-<<<<<<< HEAD
-        {"func(x[, y1, ..., yN])", "A lambda function which operates on elements of the source array (`x`) and condition arrays (`y`). [Lambda function](/sql-reference/functions/overview#arrow-operator-and-lambda)."},
-        {"source_arr", "The source array to process [`Array(T)`](/sql-reference/data-types/array)."},
-        {"[, cond1_arr, ... , condN_arr]", "Optional. N condition arrays providing additional arguments to the lambda function. [`Array(T)`](/sql-reference/data-types/array)."},
-    };
-    FunctionDocumentation::ReturnedValue returned_value_reverse = "Returns an array with elements of the source array replaced by the results of the lambda. [`Array(T)`](/sql-reference/data-types/array).";
-    FunctionDocumentation::Examples examples_reverse = {
-        {"Example with a single array", "SELECT arrayReverseFill(x -> not isNull(x), [1, null, 2, null]) AS res", "[1,2,2,NULL]"},
-        {"Example with two arrays", "SELECT arrayReverseFill(x, y, z -> x > y AND x < z, [5, 3, 6, 2], [4, 7, 1, 3], [10, 2, 8, 5]) AS res;", "[5,6,6,2]"}
-=======
         {"func(x[, y1, ..., yN])", "A lambda function which operates on elements of the source array (`x`) and condition arrays (`y`).", {"Lambda function"}},
         {"source_arr", "The source array to process.", {"Array(T)"}},
         {"[, cond1_arr, ... , condN_arr]", "Optional. N condition arrays providing additional arguments to the lambda function.", {"Array(T)"}},
@@ -191,7 +170,6 @@
     FunctionDocumentation::Examples examples_reverse = {
         {"Example with a single array", "SELECT arrayReverseFill(x -> not isNull(x), [1, null, 2, null]) AS res", "[1, 2, 2, NULL]"},
         {"Example with two arrays", "SELECT arrayReverseFill(x, y, z -> x > y AND x < z, [5, 3, 6, 2], [4, 7, 1, 3], [10, 2, 8, 5]) AS res;", "[5, 6, 6, 2]"}
->>>>>>> bdae49ab
     };
     FunctionDocumentation::IntroducedIn introduced_in_reverse = {20, 1};
     FunctionDocumentation::Category category_reverse = FunctionDocumentation::Category::Array;
