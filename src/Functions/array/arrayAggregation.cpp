--- conflicted
+++ resolved
@@ -453,19 +453,11 @@
     )";
     FunctionDocumentation::Syntax syntax_min = "arrayMin([func(x[, y1, ..., yN])], source_arr[, cond1_arr, ... , condN_arr])";
     FunctionDocumentation::Arguments arguments_min = {
-<<<<<<< HEAD
-        {"func(x[, y1, ..., yN])", "Optional. A lambda function which operates on elements of the source array (`x`) and condition arrays (`y`). [Lambda function](/sql-reference/functions/overview#arrow-operator-and-lambda)."},
-        {"source_arr", "The source array to process [`Array(T)`](/sql-reference/data-types/array)."},
-        {"[, cond1_arr, ... , condN_arr]", "Optional. N condition arrays providing additional arguments to the lambda function. [`Array(T)`](/sql-reference/data-types/array)."},
-    };
-    FunctionDocumentation::ReturnedValue returned_value_min = "Returns the minimum element in the source array, or the minimum element of the lambda results if provided.";
-=======
         {"func(x[, y1, ..., yN])", "Optional. A lambda function which operates on elements of the source array (`x`) and condition arrays (`y`).", {"Lambda function"}},
         {"source_arr", "The source array to process.", {"Array(T)"}},
         {"cond1_arr, ...", "Optional. N condition arrays providing additional arguments to the lambda function.", {"Array(T)"}}
     };
     FunctionDocumentation::ReturnedValue returned_value_min = {"Returns the minimum element in the source array, or the minimum element of the lambda results if provided."};
->>>>>>> bdae49ab
     FunctionDocumentation::Examples examples_min = {
         {"Basic example", "SELECT arrayMin([5, 3, 2, 7]);", "2"},
         {"Usage with lambda function", "SELECT arrayMin(x, y -> x/y, [4, 8, 12, 16], [1, 2, 1, 2]);", "4"},
@@ -483,19 +475,11 @@
     )";
     FunctionDocumentation::Syntax syntax_max = "arrayMax([func(x[, y1, ..., yN])], source_arr[, cond1_arr, ... , condN_arr])";
     FunctionDocumentation::Arguments arguments_max = {
-<<<<<<< HEAD
-        {"func(x[, y1, ..., yN])", "Optional. A lambda function which operates on elements of the source array (`x`) and condition arrays (`y`). [Lambda function](/sql-reference/functions/overview#arrow-operator-and-lambda)."},
-        {"source_arr", "The source array to process. [`Array(T)`](/sql-reference/data-types/array)."},
-        {"[, cond1_arr, ... , condN_arr]", "Optional. N condition arrays providing additional arguments to the lambda function. [`Array(T)`](/sql-reference/data-types/array)."},
-    };
-    FunctionDocumentation::ReturnedValue returned_value_max = "Returns the maximum element in the source array, or the minimum element of the lambda results if provided.";
-=======
         {"func(x[, y1, ..., yN])", "Optional. A lambda function which operates on elements of the source array (`x`) and condition arrays (`y`).", {"Lambda function"}},
         {"source_arr", "The source array to process.", {"Array(T)"}},
         {"[, cond1_arr, ... , condN_arr]", "Optional. N condition arrays providing additional arguments to the lambda function.", {"Array(T)"}}
     };
     FunctionDocumentation::ReturnedValue returned_value_max = {"Returns the maximum element in the source array, or the maximum element of the lambda results if provided."};
->>>>>>> bdae49ab
     FunctionDocumentation::Examples examples_max = {
         {"Basic example", "SELECT arrayMax([5, 3, 2, 7]);", "7"},
         {"Usage with lambda function", "SELECT arrayMax(x, y -> x/y, [4, 8, 12, 16], [1, 2, 1, 2]);", "12"},
@@ -513,19 +497,11 @@
     )";
     FunctionDocumentation::Syntax syntax_sum = "arrayMax([func(x[, y1, ..., yN])], source_arr[, cond1_arr, ... , condN_arr])";
     FunctionDocumentation::Arguments arguments_sum = {
-<<<<<<< HEAD
-        {"func(x[, y1, ..., yN])", "Optional. A lambda function which operates on elements of the source array (`x`) and condition arrays (`y`). [Lambda function](/sql-reference/functions/overview#arrow-operator-and-lambda)."},
-        {"source_arr", "The source array to process. [`Array(T)`](/sql-reference/data-types/array)."},
-        {"[, cond1_arr, ... , condN_arr]", "Optional. N condition arrays providing additional arguments to the lambda function. [`Array(T)`](/sql-reference/data-types/array)."},
-    };
-    FunctionDocumentation::ReturnedValue returned_value_sum = "Returns the sum of elements in the source array, or the sum of elements of the lambda results if provided.";
-=======
         {"func(x[, y1, ..., yN])", "Optional. A lambda function which operates on elements of the source array (`x`) and condition arrays (`y`).", {"Lambda function"}},
         {"source_arr", "The source array to process.", {"Array(T)"}},
         {", cond1_arr, ... , condN_arr]", "Optional. N condition arrays providing additional arguments to the lambda function.", {"Array(T)"}}
     };
     FunctionDocumentation::ReturnedValue returned_value_sum = {"Returns the sum of elements in the source array, or the sum of elements of the lambda results if provided."};
->>>>>>> bdae49ab
     FunctionDocumentation::Examples examples_sum = {
         {"Basic example", "SELECT arraySum([1, 2, 3, 4]);", "10"},
         {"Usage with lambda function", "SELECT arraySum(x, y -> x+y, [1, 1, 1, 1], [1, 1, 1, 1]);", "8"},
@@ -543,19 +519,11 @@
     )";
     FunctionDocumentation::Syntax syntax_avg = "arrayAvg([func(x[, y1, ..., yN])], source_arr[, cond1_arr, ... , condN_arr])";
     FunctionDocumentation::Arguments arguments_avg = {
-<<<<<<< HEAD
-        {"func(x[, y1, ..., yN])", "Optional. A lambda function which operates on elements of the source array (`x`) and condition arrays (`y`). [Lambda function](/sql-reference/functions/overview#arrow-operator-and-lambda)."},
-        {"source_arr", "The source array to process. [`Array(T)`](/sql-reference/data-types/array)."},
-        {"[, cond1_arr, ... , condN_arr]", "Optional. N condition arrays providing additional arguments to the lambda function. [`Array(T)`](/sql-reference/data-types/array)."},
-    };
-    FunctionDocumentation::ReturnedValue returned_value_avg = "Returns the average of elements in the source array, or the average of elements of the lambda results if provided. [`Float64`](/sql-reference/data-types/float).";
-=======
         {"func(x[, y1, ..., yN])", "Optional. A lambda function which operates on elements of the source array (`x`) and condition arrays (`y`).", {"Lambda function"}},
         {"source_arr", "The source array to process.", {"Array(T)"}},
         {"[, cond1_arr, ... , condN_arr]", "Optional. N condition arrays providing additional arguments to the lambda function.", {"Array(T)"}}
     };
     FunctionDocumentation::ReturnedValue returned_value_avg = {"Returns the average of elements in the source array, or the average of elements of the lambda results if provided.", {"Float64"}};
->>>>>>> bdae49ab
     FunctionDocumentation::Examples examples_avg = {
         {"Basic example", "SELECT arrayAvg([1, 2, 3, 4]);", "2.5"},
         {"Usage with lambda function", "SELECT arrayAvg(x, y -> x*y, [2, 3], [2, 3]) AS res;", "6.5"},
@@ -573,19 +541,11 @@
     )";
     FunctionDocumentation::Syntax syntax_prod = "arrayProduct([func(x[, y1, ..., yN])], source_arr[, cond1_arr, ... , condN_arr])";
     FunctionDocumentation::Arguments arguments_prod = {
-<<<<<<< HEAD
-        {"func(x[, y1, ..., yN])", "Optional. A lambda function which operates on elements of the source array (`x`) and condition arrays (`y`). [Lambda function](/sql-reference/functions/overview#arrow-operator-and-lambda)."},
-        {"source_arr", "The source array to process [`Array(T)`](/sql-reference/data-types/array)."},
-        {"[, cond1_arr, ... , condN_arr]", "Optional. N condition arrays providing additional arguments to the lambda function. [`Array(T)`](/sql-reference/data-types/array)."},
-    };
-    FunctionDocumentation::ReturnedValue returned_value_prod = "Returns the product of elements in the source array, or the product of elements of the lambda results if provided. [`Float64`](/sql-reference/data-types/float).";
-=======
         {"func(x[, y1, ..., yN])", "Optional. A lambda function which operates on elements of the source array (`x`) and condition arrays (`y`).", {"Lambda function"}},
         {"source_arr", "The source array to process.", {"Array(T)"}},
         {"[, cond1_arr, ... , condN_arr]", "Optional. N condition arrays providing additional arguments to the lambda function.", {"Array(T)"}}
     };
     FunctionDocumentation::ReturnedValue returned_value_prod = {"Returns the product of elements in the source array, or the product of elements of the lambda results if provided.", {"Float64"}};
->>>>>>> bdae49ab
     FunctionDocumentation::Examples examples_prod = {
         {"Basic example", "SELECT arrayProduct([1, 2, 3, 4]);", "24"},
         {"Usage with lambda function", "SELECT arrayProduct(x, y -> x+y, [2, 2], [2, 2]) AS res;", "16"},
