#include <Functions/FunctionFactory.h>
#include <Functions/DateTimeTransforms.h>
#include <Functions/FunctionDateOrDateTimeToSomething.h>
#include <DataTypes/DataTypesNumber.h>


namespace DB
{

using FunctionToDayOfYear = FunctionDateOrDateTimeToSomething<DataTypeUInt16, ToDayOfYearImpl>;

REGISTER_FUNCTION(ToDayOfYear)
{
    FunctionDocumentation::Description description = R"(
Returns the number of the day within the year (1-366) of a `Date` or `DateTime` value.
        )";
<<<<<<< HEAD
    FunctionDocumentation::Syntax syntax_to_day_of_year = "toDayOfYear(datetime)";
    FunctionDocumentation::Arguments arguments_to_day_of_year =
    {
        {"datetime", "Date or date with time to get the day of year from.", {"Date", "Date32", "DateTime", "DateTime64"}}
    };
    FunctionDocumentation::ReturnedValue returned_value_to_day_of_year = {"Returns the day of the year of the given Date or DateTime", {"UInt16"}};
    FunctionDocumentation::Examples examples_to_day_of_year = {
=======
    FunctionDocumentation::Syntax syntax = "toDayOfYear(datetime)";
    FunctionDocumentation::Arguments arguments = {
        {"datetime", "A Date or DateTime value to get the day of year from. [`Date`](/sql-reference/data-types/date)/[`Date32`](/sql-reference/data-types/date32)/[`DateTime`](/sql-reference/data-types/datetime)/[`DateTime64`](/sql-reference/data-types/datetime64)."}
    };
    FunctionDocumentation::ReturnedValue returned_value = "Returns the day of the year of the given Date or DateTime. [`UInt16`](/sql-reference/data-types/int-uint).";
    FunctionDocumentation::Examples examples = {
>>>>>>> bcfdc15b
        {"Usage example", R"(
SELECT toDayOfYear(toDateTime('2023-04-21 10:20:30'))
            )",
        R"(
┌─toDayOfYear(toDateTime('2023-04-21 10:20:30'))─┐
│                                            111 │
└────────────────────────────────────────────────┘
            )"}
    };
    FunctionDocumentation::IntroducedIn introduced_in = {18, 4};
    FunctionDocumentation::Category category = FunctionDocumentation::Category::DateAndTime;
    FunctionDocumentation documentation = {description, syntax, arguments, returned_value, examples, introduced_in, category};

    factory.registerFunction<FunctionToDayOfYear>(documentation);

    /// MySQL compatibility alias.
    factory.registerAlias("DAYOFYEAR", "toDayOfYear", FunctionFactory::Case::Insensitive);
}

}<|MERGE_RESOLUTION|>--- conflicted
+++ resolved
@@ -14,22 +14,13 @@
     FunctionDocumentation::Description description = R"(
 Returns the number of the day within the year (1-366) of a `Date` or `DateTime` value.
         )";
-<<<<<<< HEAD
-    FunctionDocumentation::Syntax syntax_to_day_of_year = "toDayOfYear(datetime)";
-    FunctionDocumentation::Arguments arguments_to_day_of_year =
+    FunctionDocumentation::Syntax syntax = "toDayOfYear(datetime)";
+    FunctionDocumentation::Arguments arguments =
     {
         {"datetime", "Date or date with time to get the day of year from.", {"Date", "Date32", "DateTime", "DateTime64"}}
     };
-    FunctionDocumentation::ReturnedValue returned_value_to_day_of_year = {"Returns the day of the year of the given Date or DateTime", {"UInt16"}};
-    FunctionDocumentation::Examples examples_to_day_of_year = {
-=======
-    FunctionDocumentation::Syntax syntax = "toDayOfYear(datetime)";
-    FunctionDocumentation::Arguments arguments = {
-        {"datetime", "A Date or DateTime value to get the day of year from. [`Date`](/sql-reference/data-types/date)/[`Date32`](/sql-reference/data-types/date32)/[`DateTime`](/sql-reference/data-types/datetime)/[`DateTime64`](/sql-reference/data-types/datetime64)."}
-    };
-    FunctionDocumentation::ReturnedValue returned_value = "Returns the day of the year of the given Date or DateTime. [`UInt16`](/sql-reference/data-types/int-uint).";
+    FunctionDocumentation::ReturnedValue returned_value = {"Returns the day of the year of the given Date or DateTime", {"UInt16"}};
     FunctionDocumentation::Examples examples = {
->>>>>>> bcfdc15b
         {"Usage example", R"(
 SELECT toDayOfYear(toDateTime('2023-04-21 10:20:30'))
             )",
