--- conflicted
+++ resolved
@@ -23,11 +23,8 @@
     size_t getNumberOfArguments() const override { return 2; }
     bool isSuitableForShortCircuitArgumentsExecution(const DataTypesWithConstInfo &) const override { return true; }
     bool useDefaultImplementationForConstants() const override { return true; }
-<<<<<<< HEAD
     bool useDefaultImplementationForDynamic() const override { return false; }
-=======
     bool useDefaultImplementationForLowCardinalityColumns() const override { return false; }
->>>>>>> f0f9224d
     ColumnNumbers getArgumentsThatAreAlwaysConstant() const override { return {1}; }
 
     DataTypePtr getReturnTypeImpl(const ColumnsWithTypeAndName & arguments) const override
