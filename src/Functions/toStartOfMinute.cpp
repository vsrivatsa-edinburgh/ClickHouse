#include <Functions/FunctionFactory.h>
#include <Functions/DateTimeTransforms.h>
#include <Functions/FunctionDateOrDateTimeToDateTimeOrDateTime64.h>


namespace DB
{

using FunctionToStartOfMinute = FunctionDateOrDateTimeToDateTimeOrDateTime64<ToStartOfMinuteImpl>;

REGISTER_FUNCTION(ToStartOfMinute)
{
    FunctionDocumentation::Description description = R"(
Rounds down a date with time to the start of the minute.

:::note
The return type can be configured by setting [`enable_extended_results_for_datetime_functions`](/operations/settings/settings#enable_extended_results_for_datetime_functions).
:::
    )";
    FunctionDocumentation::Syntax syntax = R"(
toStartOfMinute(datetime)
    )";
<<<<<<< HEAD
    FunctionDocumentation::Arguments arguments_to_start_of_minute = {
        {"datetime", "A date with time to convert.", {"DateTime", "DateTime64"}}
    };
    FunctionDocumentation::ReturnedValue returned_value_to_start_of_minute =
        {"Returns the date with time rounded down to the start of the minute.", {"DateTime", "DateTime64"}};
    FunctionDocumentation::Examples examples_to_start_of_minute = {
=======
    FunctionDocumentation::Arguments arguments = {
        {"datetime", "A date with time to convert. [`DateTime`](../data-types/datetime.md)/[`DateTime64`](../data-types/datetime64.md)."}
    };
    FunctionDocumentation::ReturnedValue returned_value =
        "Returns the date with time rounded down to the start of the minute. [`DateTime`](../data-types/datetime.md)/[`DateTime64`](../data-types/datetime64.md).";
    FunctionDocumentation::Examples examples = {
>>>>>>> bcfdc15b
        {"Round down to the start of the minute", R"(
SELECT
    toStartOfMinute(toDateTime('2023-04-21 10:20:30')),
    toStartOfMinute(toDateTime64('2023-04-21 10:20:30.5300', 8))
FORMAT Vertical
    )", R"(
Row 1:
──────
toStartOfMinute(toDateTime('2023-04-21 10:20:30')):           2023-04-21 10:20:00
toStartOfMinute(toDateTime64('2023-04-21 10:20:30.5300', 8)): 2023-04-21 10:20:00
    )"}
    };
    FunctionDocumentation::IntroducedIn introduced_in = {1, 1};
    FunctionDocumentation::Category category = FunctionDocumentation::Category::DateAndTime;
    FunctionDocumentation documentation = {description, syntax, arguments, returned_value, examples, introduced_in, category};

    factory.registerFunction<FunctionToStartOfMinute>(documentation);
}

}

<|MERGE_RESOLUTION|>--- conflicted
+++ resolved
@@ -20,21 +20,12 @@
     FunctionDocumentation::Syntax syntax = R"(
 toStartOfMinute(datetime)
     )";
-<<<<<<< HEAD
-    FunctionDocumentation::Arguments arguments_to_start_of_minute = {
+    FunctionDocumentation::Arguments arguments = {
         {"datetime", "A date with time to convert.", {"DateTime", "DateTime64"}}
     };
-    FunctionDocumentation::ReturnedValue returned_value_to_start_of_minute =
+    FunctionDocumentation::ReturnedValue returned_value =
         {"Returns the date with time rounded down to the start of the minute.", {"DateTime", "DateTime64"}};
-    FunctionDocumentation::Examples examples_to_start_of_minute = {
-=======
-    FunctionDocumentation::Arguments arguments = {
-        {"datetime", "A date with time to convert. [`DateTime`](../data-types/datetime.md)/[`DateTime64`](../data-types/datetime64.md)."}
-    };
-    FunctionDocumentation::ReturnedValue returned_value =
-        "Returns the date with time rounded down to the start of the minute. [`DateTime`](../data-types/datetime.md)/[`DateTime64`](../data-types/datetime64.md).";
     FunctionDocumentation::Examples examples = {
->>>>>>> bcfdc15b
         {"Round down to the start of the minute", R"(
 SELECT
     toStartOfMinute(toDateTime('2023-04-21 10:20:30')),
