#include <Core/Defines.h>

#include <cstddef>
#include <ranges>
#include "Common/hex.h"
#include <Common/Macros.h>
#include <Common/StringUtils/StringUtils.h>
#include <Common/ZooKeeper/KeeperException.h>
#include <Common/ZooKeeper/Types.h>
#include <Common/escapeForFileName.h>
#include <Common/formatReadable.h>
#include <Common/thread_local_rng.h>
#include <Common/typeid_cast.h>
#include <Storages/MergeTree/DataPartStorageOnDisk.h>

#include <Disks/ObjectStorages/IMetadataStorage.h>

#include <base/sort.h>

#include <Storages/AlterCommands.h>
#include <Storages/PartitionCommands.h>
#include <Storages/ColumnsDescription.h>
#include <Storages/StorageReplicatedMergeTree.h>
#include <Storages/MergeTree/IMergeTreeDataPart.h>
#include <Storages/MergeTree/MergeList.h>
#include <Storages/MergeTree/MergeTreeBackgroundExecutor.h>
#include <Storages/MergeTree/MergedBlockOutputStream.h>
#include <Storages/MergeTree/PinnedPartUUIDs.h>
#include <Storages/MergeTree/ReplicatedMergeTreeAttachThread.h>
#include <Storages/MergeTree/ReplicatedMergeTreeTableMetadata.h>
#include <Storages/MergeTree/ReplicatedMergeTreeSink.h>
#include <Storages/MergeTree/ReplicatedMergeTreeQuorumEntry.h>
#include <Storages/MergeTree/ReplicatedMergeTreeMutationEntry.h>
#include <Storages/MergeTree/ReplicatedMergeTreeAddress.h>
#include <Storages/MergeTree/ReplicatedMergeTreeQuorumAddedParts.h>
#include <Storages/MergeTree/ReplicatedMergeTreePartHeader.h>
#include <Storages/MergeTree/MergeFromLogEntryTask.h>
#include <Storages/MergeTree/MutateFromLogEntryTask.h>
#include <Storages/VirtualColumnUtils.h>
#include <Storages/MergeTree/MergeTreeReaderCompact.h>
#include <Storages/MergeTree/LeaderElection.h>
#include <Storages/MergeTree/ZeroCopyLock.h>
#include <Storages/MergeTree/extractZkPathFromCreateQuery.h>
#include <Storages/Freeze.h>

#include <Databases/DatabaseOnDisk.h>
#include <Databases/DatabaseReplicated.h>

#include <Parsers/formatAST.h>
#include <Parsers/parseQuery.h>
#include <Parsers/ASTInsertQuery.h>
#include <Parsers/ASTDropQuery.h>
#include <Parsers/ASTFunction.h>
#include <Parsers/ASTOptimizeQuery.h>
#include <Parsers/ASTPartition.h>
#include <Parsers/ASTLiteral.h>
#include <Parsers/ASTSelectWithUnionQuery.h>
#include <Parsers/queryToString.h>
#include <Parsers/ASTCheckQuery.h>
#include <Parsers/ExpressionListParsers.h>

#include <Processors/QueryPlan/QueryPlan.h>
#include <Processors/Sources/RemoteSource.h>
#include <Processors/QueryPlan/BuildQueryPipelineSettings.h>
#include <Processors/QueryPlan/Optimizations/QueryPlanOptimizationSettings.h>
#include <Processors/QueryPlan/ReadFromPreparedSource.h>
#include <Processors/Sinks/EmptySink.h>

#include <IO/ReadBufferFromString.h>
#include <IO/Operators.h>
#include <IO/ConnectionTimeouts.h>
#include <IO/ConnectionTimeoutsContext.h>

#include <Interpreters/InterpreterAlterQuery.h>
#include <Interpreters/PartLog.h>
#include <Interpreters/Context.h>
#include <Interpreters/DDLTask.h>
#include <Interpreters/InterserverCredentials.h>
#include <Interpreters/SelectQueryOptions.h>
#include <Interpreters/InterpreterSelectQuery.h>
#include <Interpreters/JoinedTables.h>

#include <Backups/BackupEntriesCollector.h>
#include <Backups/IBackup.h>
#include <Backups/IBackupCoordination.h>
#include <Backups/IBackupEntry.h>
#include <Backups/IRestoreCoordination.h>
#include <Backups/RestorerFromBackup.h>

#include <Poco/DirectoryIterator.h>

#include <base/scope_guard.h>
#include <Common/scope_guard_safe.h>
#include <Storages/MergeTree/AsyncBlockIDsCache.h>

#include <boost/algorithm/string/join.hpp>
#include <boost/algorithm/string/replace.hpp>
#include <boost/algorithm/string.hpp>

#include <algorithm>
#include <ctime>
#include <filesystem>
#include <iterator>
#include <numeric>
#include <thread>
#include <future>


namespace fs = std::filesystem;

namespace ProfileEvents
{
    extern const Event ReplicatedPartFailedFetches;
    extern const Event ReplicatedPartFetchesOfMerged;
    extern const Event ObsoleteReplicatedParts;
    extern const Event ReplicatedPartFetches;
    extern const Event CreatedLogEntryForMerge;
    extern const Event NotCreatedLogEntryForMerge;
    extern const Event CreatedLogEntryForMutation;
    extern const Event NotCreatedLogEntryForMutation;
    extern const Event ReplicaPartialShutdown;
}

namespace CurrentMetrics
{
    extern const Metric BackgroundFetchesPoolTask;
}

namespace DB
{

namespace ErrorCodes
{
    extern const int CANNOT_READ_ALL_DATA;
    extern const int NOT_IMPLEMENTED;
    extern const int NO_ZOOKEEPER;
    extern const int INCORRECT_DATA;
    extern const int INCOMPATIBLE_COLUMNS;
    extern const int REPLICA_ALREADY_EXISTS;
    extern const int NO_REPLICA_HAS_PART;
    extern const int LOGICAL_ERROR;
    extern const int TOO_MANY_UNEXPECTED_DATA_PARTS;
    extern const int ABORTED;
    extern const int REPLICA_IS_NOT_IN_QUORUM;
    extern const int TABLE_IS_READ_ONLY;
    extern const int TABLE_IS_DROPPED;
    extern const int NOT_FOUND_NODE;
    extern const int NO_ACTIVE_REPLICAS;
    extern const int NOT_A_LEADER;
    extern const int TABLE_WAS_NOT_DROPPED;
    extern const int PARTITION_ALREADY_EXISTS;
    extern const int TOO_MANY_RETRIES_TO_FETCH_PARTS;
    extern const int RECEIVED_ERROR_FROM_REMOTE_IO_SERVER;
    extern const int PARTITION_DOESNT_EXIST;
    extern const int UNFINISHED;
    extern const int RECEIVED_ERROR_TOO_MANY_REQUESTS;
    extern const int PART_IS_TEMPORARILY_LOCKED;
    extern const int CANNOT_ASSIGN_OPTIMIZE;
    extern const int ALL_REPLICAS_LOST;
    extern const int REPLICA_STATUS_CHANGED;
    extern const int CANNOT_ASSIGN_ALTER;
    extern const int DIRECTORY_ALREADY_EXISTS;
    extern const int ILLEGAL_TYPE_OF_ARGUMENT;
    extern const int UNKNOWN_POLICY;
    extern const int NO_SUCH_DATA_PART;
    extern const int INTERSERVER_SCHEME_DOESNT_MATCH;
    extern const int DUPLICATE_DATA_PART;
    extern const int BAD_ARGUMENTS;
    extern const int CONCURRENT_ACCESS_NOT_SUPPORTED;
    extern const int CHECKSUM_DOESNT_MATCH;
    extern const int NOT_INITIALIZED;
    extern const int TOO_LARGE_DISTRIBUTED_DEPTH;
}

namespace ActionLocks
{
    extern const StorageActionBlockType PartsMerge;
    extern const StorageActionBlockType PartsFetch;
    extern const StorageActionBlockType PartsSend;
    extern const StorageActionBlockType ReplicationQueue;
    extern const StorageActionBlockType PartsTTLMerge;
    extern const StorageActionBlockType PartsMove;
}


static const auto QUEUE_UPDATE_ERROR_SLEEP_MS        = 1 * 1000;
static const auto MUTATIONS_FINALIZING_SLEEP_MS      = 1 * 1000;
static const auto MUTATIONS_FINALIZING_IDLE_SLEEP_MS = 5 * 1000;
const String StorageReplicatedMergeTree::default_zookeeper_name = "default";

void StorageReplicatedMergeTree::setZooKeeper()
{
    /// Every ReplicatedMergeTree table is using only one ZooKeeper session.
    /// But if several ReplicatedMergeTree tables are using different
    /// ZooKeeper sessions, some queries like ATTACH PARTITION FROM may have
    /// strange effects. So we always use only one session for all tables.
    /// (excluding auxiliary zookeepers)

    std::lock_guard lock(current_zookeeper_mutex);
    if (zookeeper_name == default_zookeeper_name)
    {
        current_zookeeper = getContext()->getZooKeeper();
    }
    else
    {
        current_zookeeper = getContext()->getAuxiliaryZooKeeper(zookeeper_name);
    }
}

zkutil::ZooKeeperPtr StorageReplicatedMergeTree::tryGetZooKeeper() const
{
    std::lock_guard lock(current_zookeeper_mutex);
    return current_zookeeper;
}

zkutil::ZooKeeperPtr StorageReplicatedMergeTree::getZooKeeper() const
{
    auto res = tryGetZooKeeper();
    if (!res)
        throw Exception(ErrorCodes::NO_ZOOKEEPER, "Cannot get ZooKeeper");
    return res;
}

zkutil::ZooKeeperPtr StorageReplicatedMergeTree::getZooKeeperAndAssertNotReadonly() const
{
    /// There's a short period of time after connection loss when new session is created,
    /// but replication queue is not reinitialized. We must ensure that table is not readonly anymore
    /// before using new ZooKeeper session to write something (except maybe GET_PART) into replication log.
    auto res = getZooKeeper();
    assertNotReadonly();
    return res;
}

static MergeTreePartInfo makeDummyDropRangeForMovePartitionOrAttachPartitionFrom(const String & partition_id)
{
    /// NOTE We don't have special log entry type for MOVE PARTITION/ATTACH PARTITION FROM,
    /// so we use REPLACE_RANGE with dummy range of one block, which means "attach, not replace".
    /// It's safe to fill drop range for MOVE PARTITION/ATTACH PARTITION FROM with zeros,
    /// because drop range for REPLACE PARTITION must contain at least 2 blocks,
    /// so we can distinguish dummy drop range from any real or virtual part.
    /// But we should never construct such part name, even for virtual part,
    /// because it can be confused with real part <partition>_0_0_0.
    /// TODO get rid of this.

    MergeTreePartInfo drop_range;
    drop_range.partition_id = partition_id;
    drop_range.min_block = 0;
    drop_range.max_block = 0;
    drop_range.level = 0;
    drop_range.mutation = 0;
    return drop_range;
}

StorageReplicatedMergeTree::StorageReplicatedMergeTree(
    const String & zookeeper_path_,
    const String & replica_name_,
    bool attach,
    const StorageID & table_id_,
    const String & relative_data_path_,
    const StorageInMemoryMetadata & metadata_,
    ContextMutablePtr context_,
    const String & date_column_name,
    const MergingParams & merging_params_,
    std::unique_ptr<MergeTreeSettings> settings_,
    bool has_force_restore_data_flag,
    RenamingRestrictions renaming_restrictions_)
    : MergeTreeData(table_id_,
                    metadata_,
                    context_,
                    date_column_name,
                    merging_params_,
                    std::move(settings_),
                    true,                   /// require_part_metadata
                    attach,
                    [this] (const std::string & name) { enqueuePartForCheck(name); })
    , zookeeper_name(zkutil::extractZooKeeperName(zookeeper_path_))
    , zookeeper_path(zkutil::extractZooKeeperPath(zookeeper_path_, /* check_starts_with_slash */ !attach, log))
    , replica_name(replica_name_)
    , replica_path(fs::path(zookeeper_path) / "replicas" / replica_name_)
    , reader(*this)
    , writer(*this)
    , merger_mutator(*this)
    , merge_strategy_picker(*this)
    , queue(*this, merge_strategy_picker)
    , fetcher(*this)
    , cleanup_thread(*this)
    , async_block_ids_cache(*this)
    , part_check_thread(*this)
    , restarting_thread(*this)
    , part_moves_between_shards_orchestrator(*this)
    , renaming_restrictions(renaming_restrictions_)
    , replicated_fetches_throttler(std::make_shared<Throttler>(getSettings()->max_replicated_fetches_network_bandwidth, getContext()->getReplicatedFetchesThrottler()))
    , replicated_sends_throttler(std::make_shared<Throttler>(getSettings()->max_replicated_sends_network_bandwidth, getContext()->getReplicatedSendsThrottler()))
{
    initializeDirectoriesAndFormatVersion(relative_data_path_, attach, date_column_name);
    /// We create and deactivate all tasks for consistency.
    /// They all will be scheduled and activated by the restarting thread.
    queue_updating_task = getContext()->getSchedulePool().createTask(
        getStorageID().getFullTableName() + " (StorageReplicatedMergeTree::queueUpdatingTask)", [this]{ queueUpdatingTask(); });

    queue_updating_task->deactivate();

    mutations_updating_task = getContext()->getSchedulePool().createTask(
        getStorageID().getFullTableName() + " (StorageReplicatedMergeTree::mutationsUpdatingTask)", [this]{ mutationsUpdatingTask(); });

    mutations_updating_task->deactivate();

    merge_selecting_task = getContext()->getSchedulePool().createTask(
        getStorageID().getFullTableName() + " (StorageReplicatedMergeTree::mergeSelectingTask)", [this] { mergeSelectingTask(); });

    /// Will be activated if we will achieve leader state.
    merge_selecting_task->deactivate();

    mutations_finalizing_task = getContext()->getSchedulePool().createTask(
        getStorageID().getFullTableName() + " (StorageReplicatedMergeTree::mutationsFinalizingTask)", [this] { mutationsFinalizingTask(); });

    /// This task can be scheduled by different parts of code even when storage is readonly.
    /// This can lead to redundant exceptions during startup.
    /// Will be activated by restarting thread.
    mutations_finalizing_task->deactivate();

    bool has_zookeeper = getContext()->hasZooKeeper() || getContext()->hasAuxiliaryZooKeeper(zookeeper_name);
    if (has_zookeeper)
    {
        /// It's possible for getZooKeeper() to timeout if  zookeeper host(s) can't
        /// be reached. In such cases Poco::Exception is thrown after a connection
        /// timeout - refer to src/Common/ZooKeeper/ZooKeeperImpl.cpp:866 for more info.
        ///
        /// Side effect of this is that the CreateQuery gets interrupted and it exits.
        /// But the data Directories for the tables being created aren't cleaned up.
        /// This unclean state will hinder table creation on any retries and will
        /// complain that the Directory for table already exists.
        ///
        /// To achieve a clean state on failed table creations, catch this error and
        /// call dropIfEmpty() method only if the operation isn't ATTACH then proceed
        /// throwing the exception. Without this, the Directory for the tables need
        /// to be manually deleted before retrying the CreateQuery.
        try
        {
            if (zookeeper_name == default_zookeeper_name)
            {
                current_zookeeper = getContext()->getZooKeeper();
            }
            else
            {
                current_zookeeper = getContext()->getAuxiliaryZooKeeper(zookeeper_name);
            }
        }
        catch (...)
        {
            if (!attach)
            {
                dropIfEmpty();
                throw;
            }
            else
            {
                current_zookeeper = nullptr;
            }
        }
    }

    bool skip_sanity_checks = false;
    /// It does not make sense for CREATE query
    if (attach)
    {
        try
        {
            if (current_zookeeper && current_zookeeper->exists(replica_path + "/host"))
            {
                /// Check it earlier if we can (we don't want incompatible version to start).
                /// If "/host" doesn't exist, then replica is probably dropped and there's nothing to check.
                ReplicatedMergeTreeAttachThread::checkHasReplicaMetadataInZooKeeper(current_zookeeper, replica_path);
            }

            if (current_zookeeper && current_zookeeper->exists(replica_path + "/flags/force_restore_data"))
            {
                skip_sanity_checks = true;
                current_zookeeper->remove(replica_path + "/flags/force_restore_data");

                LOG_WARNING(
                    log,
                    "Skipping the limits on severity of changes to data parts and columns (flag {}/flags/force_restore_data).",
                    replica_path);
            }
            else if (has_force_restore_data_flag)
            {
                skip_sanity_checks = true;

                LOG_WARNING(log, "Skipping the limits on severity of changes to data parts and columns (flag force_restore_data).");
            }
        }
        catch (const Coordination::Exception & e)
        {
            if (!Coordination::isHardwareError(e.code))
                throw;
            LOG_ERROR(log, "Caught exception while checking table metadata in ZooKeeper, will recheck later: {}", e.displayText());
        }
    }

    loadDataParts(skip_sanity_checks);

    if (!current_zookeeper)
    {
        if (!attach)
        {
            dropIfEmpty();
            throw Exception(ErrorCodes::NO_ZOOKEEPER, "Can't create replicated table without ZooKeeper");
        }

        has_metadata_in_zookeeper = std::nullopt;

        if (!has_zookeeper)
        {
            /// Do not activate the replica. It will be readonly.
            LOG_ERROR(log, "No ZooKeeper defined: table will stay in readonly mode.");
            return;
        }
    }

    if (attach)
    {
        LOG_INFO(log, "Table will be in readonly mode until initialization is finished");
        attach_thread.emplace(*this);
        attach_thread->setSkipSanityChecks(skip_sanity_checks);
        return;
    }

    auto metadata_snapshot = getInMemoryMetadataPtr();

    has_metadata_in_zookeeper = true;

    if (!getDataPartsForInternalUsage().empty())
        throw Exception(ErrorCodes::INCORRECT_DATA,
                        "Data directory for table already contains data parts - probably it was unclean DROP table "
                        "or manual intervention. You must either clear directory by hand "
                        "or use ATTACH TABLE instead of CREATE TABLE if you need to use that parts.");

    try
    {
        bool is_first_replica = createTableIfNotExists(metadata_snapshot);

        try
        {
            /// NOTE If it's the first replica, these requests to ZooKeeper look redundant, we already know everything.

            /// We have to check granularity on other replicas. If it's fixed we
            /// must create our new replica with fixed granularity and store this
            /// information in /replica/metadata.
            other_replicas_fixed_granularity = checkFixedGranularityInZookeeper();

            checkTableStructure(zookeeper_path, metadata_snapshot);

            Coordination::Stat metadata_stat;
            current_zookeeper->get(zookeeper_path + "/metadata", &metadata_stat);
            metadata_version = metadata_stat.version;
        }
        catch (Coordination::Exception & e)
        {
            if (!is_first_replica && e.code == Coordination::Error::ZNONODE)
                throw Exception(ErrorCodes::ALL_REPLICAS_LOST, "Table {} was suddenly removed.", zookeeper_path);
            else
                throw;
        }

        if (!is_first_replica)
            createReplica(metadata_snapshot);
    }
    catch (...)
    {
        /// If replica was not created, rollback creation of data directory.
        dropIfEmpty();
        throw;
    }

    createNewZooKeeperNodes();
    syncPinnedPartUUIDs();

    if (!has_metadata_in_zookeeper.has_value() || *has_metadata_in_zookeeper)
        createTableSharedID();

    initialization_done = true;
}


String StorageReplicatedMergeTree::getDefaultZooKeeperPath(const Poco::Util::AbstractConfiguration & config)
{
    return config.getString("default_replica_path", "/clickhouse/tables/{uuid}/{shard}");
}


String StorageReplicatedMergeTree::getDefaultReplicaName(const Poco::Util::AbstractConfiguration & config)
{
    return config.getString("default_replica_name", "{replica}");
}


bool StorageReplicatedMergeTree::checkFixedGranularityInZookeeper()
{
    auto zookeeper = getZooKeeper();
    String metadata_str = zookeeper->get(zookeeper_path + "/metadata");
    auto metadata_from_zk = ReplicatedMergeTreeTableMetadata::parse(metadata_str);
    return metadata_from_zk.index_granularity_bytes == 0;
}


void StorageReplicatedMergeTree::waitMutationToFinishOnReplicas(
    const Strings & replicas, const String & mutation_id) const
{
    if (replicas.empty())
        return;

    /// Current replica must always be present in the list as the first element because we use local mutation status
    /// to check for mutation errors. So if it is not there, just add it.
    const Strings * all_required_replicas = &replicas;
    Strings extended_list_of_replicas;
    if (replicas.front() != replica_name)
    {
        extended_list_of_replicas.push_back(replica_name);
        extended_list_of_replicas.insert(extended_list_of_replicas.end(), replicas.begin(), replicas.end());
        all_required_replicas = &extended_list_of_replicas;
    }

    std::set<String> inactive_replicas;
    for (const String & replica : *all_required_replicas)
    {
        LOG_DEBUG(log, "Waiting for {} to apply mutation {}", replica, mutation_id);
        zkutil::EventPtr wait_event = std::make_shared<Poco::Event>();

        while (!partial_shutdown_called)
        {
            /// Mutation maybe killed or whole replica was deleted.
            /// Wait event will unblock at this moment.
            Coordination::Stat exists_stat;
            if (!getZooKeeper()->exists(fs::path(zookeeper_path) / "mutations" / mutation_id, &exists_stat, wait_event))
            {
                throw Exception(ErrorCodes::UNFINISHED, "Mutation {} was killed, manually removed or table was dropped", mutation_id);
            }

            auto zookeeper = getZooKeeper();
            /// Replica could be inactive.
            if (!zookeeper->exists(fs::path(zookeeper_path) / "replicas" / replica / "is_active"))
            {
                LOG_WARNING(log, "Replica {} is not active during mutation. Mutation will be done asynchronously when replica becomes active.", replica);

                inactive_replicas.emplace(replica);
                break;
            }

            String mutation_pointer = fs::path(zookeeper_path) / "replicas" / replica / "mutation_pointer";
            std::string mutation_pointer_value;
            /// Replica could be removed
            if (!zookeeper->tryGet(mutation_pointer, mutation_pointer_value, nullptr, wait_event))
            {
                LOG_WARNING(log, "Replica {} was removed", replica);
                break;
            }
            else if (mutation_pointer_value >= mutation_id) /// Maybe we already processed more fresh mutation
                break;                                      /// (numbers like 0000000000 and 0000000001)

            /// Replica can become inactive, so wait with timeout and recheck it
            if (wait_event->tryWait(1000))
                continue;

            /// Here we check mutation for errors on local replica. If they happen on this replica
            /// they will happen on each replica, so we can check only in-memory info.
            auto mutation_status = queue.getIncompleteMutationsStatus(mutation_id);
            /// If mutation status is empty, than local replica may just not loaded it into memory.
            if (mutation_status && !mutation_status->latest_fail_reason.empty())
                break;
        }

        /// This replica inactive, don't check anything
        if (!inactive_replicas.empty() && inactive_replicas.contains(replica))
            break;

        /// It maybe already removed from zk, but local in-memory mutations
        /// state was not updated.
        if (!getZooKeeper()->exists(fs::path(zookeeper_path) / "mutations" / mutation_id))
        {
            throw Exception(ErrorCodes::UNFINISHED, "Mutation {} was killed, manually removed or table was dropped", mutation_id);
        }

        if (partial_shutdown_called)
            throw Exception(ErrorCodes::UNFINISHED,
                            "Mutation is not finished because table shutdown was called. "
                            "It will be done after table restart.");

        /// Replica inactive, don't check mutation status
        if (!inactive_replicas.empty() && inactive_replicas.contains(replica))
            continue;

        /// At least we have our current mutation
        std::set<String> mutation_ids;
        mutation_ids.insert(mutation_id);

        /// Here we check mutation for errors or kill on local replica. If they happen on this replica
        /// they will happen on each replica, so we can check only in-memory info.
        auto mutation_status = queue.getIncompleteMutationsStatus(mutation_id, &mutation_ids);
        checkMutationStatus(mutation_status, mutation_ids);
    }

    if (!inactive_replicas.empty())
    {
        throw Exception(ErrorCodes::UNFINISHED,
                        "Mutation is not finished because some replicas are inactive right now: {}. Mutation will be done asynchronously",
                        boost::algorithm::join(inactive_replicas, ", "));
    }
}

void StorageReplicatedMergeTree::createNewZooKeeperNodes()
{
    auto zookeeper = getZooKeeper();

    std::vector<zkutil::ZooKeeper::FutureCreate> futures;

    /// These 4 nodes used to be created in createNewZookeeperNodes() and they were moved to createTable()
    /// This means that if the first replica creating the table metadata has an older version of CH (22.3 or previous)
    /// there will be a time between its calls to `createTable` and `createNewZookeeperNodes` where the nodes won't exists
    /// and that will cause issues in newer replicas
    /// See https://github.com/ClickHouse/ClickHouse/issues/38600 for example
    futures.push_back(zookeeper->asyncTryCreateNoThrow(zookeeper_path + "/quorum", String(), zkutil::CreateMode::Persistent));
    futures.push_back(zookeeper->asyncTryCreateNoThrow(zookeeper_path + "/quorum/last_part", String(), zkutil::CreateMode::Persistent));
    futures.push_back(zookeeper->asyncTryCreateNoThrow(zookeeper_path + "/quorum/failed_parts", String(), zkutil::CreateMode::Persistent));
    futures.push_back(zookeeper->asyncTryCreateNoThrow(zookeeper_path + "/mutations", String(), zkutil::CreateMode::Persistent));


    futures.push_back(zookeeper->asyncTryCreateNoThrow(zookeeper_path + "/quorum/parallel", String(), zkutil::CreateMode::Persistent));
    /// Nodes for remote fs zero-copy replication
    const auto settings = getSettings();
    if (settings->allow_remote_fs_zero_copy_replication)
    {
        futures.push_back(zookeeper->asyncTryCreateNoThrow(zookeeper_path + "/zero_copy_s3", String(), zkutil::CreateMode::Persistent));
        futures.push_back(zookeeper->asyncTryCreateNoThrow(zookeeper_path + "/zero_copy_s3/shared", String(), zkutil::CreateMode::Persistent));
        futures.push_back(zookeeper->asyncTryCreateNoThrow(zookeeper_path + "/zero_copy_hdfs", String(), zkutil::CreateMode::Persistent));
        futures.push_back(zookeeper->asyncTryCreateNoThrow(zookeeper_path + "/zero_copy_hdfs/shared", String(), zkutil::CreateMode::Persistent));
    }

    /// Part movement.
    futures.push_back(zookeeper->asyncTryCreateNoThrow(zookeeper_path + "/part_moves_shard", String(), zkutil::CreateMode::Persistent));
    futures.push_back(zookeeper->asyncTryCreateNoThrow(zookeeper_path + "/pinned_part_uuids", getPinnedPartUUIDs()->toString(), zkutil::CreateMode::Persistent));
    /// For ALTER PARTITION with multi-leaders
    futures.push_back(zookeeper->asyncTryCreateNoThrow(zookeeper_path + "/alter_partition_version", String(), zkutil::CreateMode::Persistent));
    /// For deduplication of async inserts
    futures.push_back(zookeeper->asyncTryCreateNoThrow(zookeeper_path + "/async_blocks", String(), zkutil::CreateMode::Persistent));

    /// As for now, "/temp" node must exist, but we want to be able to remove it in future
    if (zookeeper->exists(zookeeper_path + "/temp"))
    {
        /// For block numbers allocation (since 22.11)
        futures.push_back(zookeeper->asyncTryCreateNoThrow(
            zookeeper_path + "/temp/" + EphemeralLockInZooKeeper::LEGACY_LOCK_INSERT, String(), zkutil::CreateMode::Persistent));
        futures.push_back(zookeeper->asyncTryCreateNoThrow(
            zookeeper_path + "/temp/" + EphemeralLockInZooKeeper::LEGACY_LOCK_OTHER, String(), zkutil::CreateMode::Persistent));
    }

    for (auto & future : futures)
    {
        auto res = future.get();
        if (res.error != Coordination::Error::ZOK && res.error != Coordination::Error::ZNODEEXISTS)
            throw Coordination::Exception(fmt::format("Failed to create new nodes at {}", zookeeper_path), res.error);
    }
}


bool StorageReplicatedMergeTree::createTableIfNotExists(const StorageMetadataPtr & metadata_snapshot)
{
    auto zookeeper = getZooKeeper();
    zookeeper->createAncestors(zookeeper_path);

    for (size_t i = 0; i < 1000; ++i)
    {
        /// Invariant: "replicas" does not exist if there is no table or if there are leftovers from incompletely dropped table.
        if (zookeeper->exists(zookeeper_path + "/replicas"))
        {
            LOG_DEBUG(log, "This table {} is already created, will add new replica", zookeeper_path);
            return false;
        }

        /// There are leftovers from incompletely dropped table.
        if (zookeeper->exists(zookeeper_path + "/dropped"))
        {
            /// This condition may happen when the previous drop attempt was not completed
            ///  or when table is dropped by another replica right now.
            /// This is Ok because another replica is definitely going to drop the table.

            LOG_WARNING(log, "Removing leftovers from table {} (this might take several minutes)", zookeeper_path);
            String drop_lock_path = zookeeper_path + "/dropped/lock";
            Coordination::Error code = zookeeper->tryCreate(drop_lock_path, "", zkutil::CreateMode::Ephemeral);

            if (code == Coordination::Error::ZNONODE || code == Coordination::Error::ZNODEEXISTS)
            {
                LOG_WARNING(log, "The leftovers from table {} were removed by another replica", zookeeper_path);
            }
            else if (code != Coordination::Error::ZOK)
            {
                throw Coordination::Exception(code, drop_lock_path);
            }
            else
            {
                auto metadata_drop_lock = zkutil::EphemeralNodeHolder::existing(drop_lock_path, *zookeeper);
                if (!removeTableNodesFromZooKeeper(zookeeper, zookeeper_path, metadata_drop_lock, log))
                {
                    /// Someone is recursively removing table right now, we cannot create new table until old one is removed
                    continue;
                }
            }
        }

        LOG_DEBUG(log, "Creating table {}", zookeeper_path);

        /// We write metadata of table so that the replicas can check table parameters with them.
        String metadata_str = ReplicatedMergeTreeTableMetadata(*this, metadata_snapshot).toString();

        Coordination::Requests ops;
        ops.emplace_back(zkutil::makeCreateRequest(zookeeper_path, "", zkutil::CreateMode::Persistent));

        ops.emplace_back(zkutil::makeCreateRequest(zookeeper_path + "/metadata", metadata_str,
            zkutil::CreateMode::Persistent));
        ops.emplace_back(zkutil::makeCreateRequest(zookeeper_path + "/columns", metadata_snapshot->getColumns().toString(),
            zkutil::CreateMode::Persistent));
        ops.emplace_back(zkutil::makeCreateRequest(zookeeper_path + "/log", "",
            zkutil::CreateMode::Persistent));
        ops.emplace_back(zkutil::makeCreateRequest(zookeeper_path + "/blocks", "",
            zkutil::CreateMode::Persistent));
        ops.emplace_back(zkutil::makeCreateRequest(zookeeper_path + "/async_blocks", "",
            zkutil::CreateMode::Persistent));
        ops.emplace_back(zkutil::makeCreateRequest(zookeeper_path + "/block_numbers", "",
            zkutil::CreateMode::Persistent));
        ops.emplace_back(zkutil::makeCreateRequest(zookeeper_path + "/nonincrement_block_numbers", "",
            zkutil::CreateMode::Persistent)); /// /nonincrement_block_numbers dir is unused, but is created nonetheless for backwards compatibility.
        ops.emplace_back(zkutil::makeCreateRequest(zookeeper_path + "/leader_election", "",
            zkutil::CreateMode::Persistent));
        ops.emplace_back(zkutil::makeCreateRequest(zookeeper_path + "/temp", "",
            zkutil::CreateMode::Persistent));

        /// The following 2 nodes were added in 22.11
        ops.emplace_back(zkutil::makeCreateRequest(zookeeper_path + "/temp/" + EphemeralLockInZooKeeper::LEGACY_LOCK_INSERT, "",
                                                   zkutil::CreateMode::Persistent));
        ops.emplace_back(zkutil::makeCreateRequest(zookeeper_path + "/temp/" + EphemeralLockInZooKeeper::LEGACY_LOCK_OTHER, "",
                                                   zkutil::CreateMode::Persistent));

        ops.emplace_back(zkutil::makeCreateRequest(zookeeper_path + "/replicas", "last added replica: " + replica_name,
            zkutil::CreateMode::Persistent));

        /// The following 4 nodes were added in version 1.1.xxx, so we create them here, not in createNewZooKeeperNodes()
        ops.emplace_back(zkutil::makeCreateRequest(zookeeper_path + "/quorum", "",
            zkutil::CreateMode::Persistent));
        ops.emplace_back(zkutil::makeCreateRequest(zookeeper_path + "/quorum/last_part", "",
            zkutil::CreateMode::Persistent));
        ops.emplace_back(zkutil::makeCreateRequest(zookeeper_path + "/quorum/failed_parts", "",
            zkutil::CreateMode::Persistent));
        ops.emplace_back(zkutil::makeCreateRequest(zookeeper_path + "/mutations", "",
            zkutil::CreateMode::Persistent));

        /// And create first replica atomically. See also "createReplica" method that is used to create not the first replicas.

        ops.emplace_back(zkutil::makeCreateRequest(replica_path, "",
            zkutil::CreateMode::Persistent));
        ops.emplace_back(zkutil::makeCreateRequest(replica_path + "/host", "",
            zkutil::CreateMode::Persistent));
        ops.emplace_back(zkutil::makeCreateRequest(replica_path + "/log_pointer", "",
            zkutil::CreateMode::Persistent));
        ops.emplace_back(zkutil::makeCreateRequest(replica_path + "/queue", "",
            zkutil::CreateMode::Persistent));
        ops.emplace_back(zkutil::makeCreateRequest(replica_path + "/parts", "",
            zkutil::CreateMode::Persistent));
        ops.emplace_back(zkutil::makeCreateRequest(replica_path + "/flags", "",
            zkutil::CreateMode::Persistent));
        ops.emplace_back(zkutil::makeCreateRequest(replica_path + "/is_lost", "0",
            zkutil::CreateMode::Persistent));
        ops.emplace_back(zkutil::makeCreateRequest(replica_path + "/metadata", metadata_str,
            zkutil::CreateMode::Persistent));
        ops.emplace_back(zkutil::makeCreateRequest(replica_path + "/columns", metadata_snapshot->getColumns().toString(),
            zkutil::CreateMode::Persistent));
        ops.emplace_back(zkutil::makeCreateRequest(replica_path + "/metadata_version", std::to_string(metadata_version),
            zkutil::CreateMode::Persistent));

        /// The following 3 nodes were added in version 1.1.xxx, so we create them here, not in createNewZooKeeperNodes()
        ops.emplace_back(zkutil::makeCreateRequest(replica_path + "/min_unprocessed_insert_time", "",
            zkutil::CreateMode::Persistent));
        ops.emplace_back(zkutil::makeCreateRequest(replica_path + "/max_processed_insert_time", "",
            zkutil::CreateMode::Persistent));
        ops.emplace_back(zkutil::makeCreateRequest(replica_path + "/mutation_pointer", "",
            zkutil::CreateMode::Persistent));

        Coordination::Responses responses;
        auto code = zookeeper->tryMulti(ops, responses);
        if (code == Coordination::Error::ZNODEEXISTS)
        {
            LOG_WARNING(log, "It looks like the table {} was created by another server at the same moment, will retry", zookeeper_path);
            continue;
        }
        else if (code != Coordination::Error::ZOK)
        {
            zkutil::KeeperMultiException::check(code, ops, responses);
        }

        return true;
    }

    /// Do not use LOGICAL_ERROR code, because it may happen if user has specified wrong zookeeper_path
    throw Exception(ErrorCodes::REPLICA_ALREADY_EXISTS,
                    "Cannot create table, because it is created concurrently every time or because "
                    "of wrong zookeeper_path or because of logical error");
}

void StorageReplicatedMergeTree::createReplica(const StorageMetadataPtr & metadata_snapshot)
{
    auto zookeeper = getZooKeeper();

    LOG_DEBUG(log, "Creating replica {}", replica_path);

    Coordination::Error code;

    do
    {
        Coordination::Stat replicas_stat;
        String replicas_value;

        if (!zookeeper->tryGet(zookeeper_path + "/replicas", replicas_value, &replicas_stat))
            throw Exception(ErrorCodes::ALL_REPLICAS_LOST,
                "Cannot create a replica of the table {}, because the last replica of the table was dropped right now",
                zookeeper_path);

        /// It is not the first replica, we will mark it as "lost", to immediately repair (clone) from existing replica.
        /// By the way, it's possible that the replica will be first, if all previous replicas were removed concurrently.
        const String is_lost_value = replicas_stat.numChildren ? "1" : "0";

        Coordination::Requests ops;
        ops.emplace_back(zkutil::makeCreateRequest(replica_path, "",
            zkutil::CreateMode::Persistent));
        ops.emplace_back(zkutil::makeCreateRequest(replica_path + "/host", "",
            zkutil::CreateMode::Persistent));
        ops.emplace_back(zkutil::makeCreateRequest(replica_path + "/log_pointer", "",
            zkutil::CreateMode::Persistent));
        ops.emplace_back(zkutil::makeCreateRequest(replica_path + "/queue", "",
            zkutil::CreateMode::Persistent));
        ops.emplace_back(zkutil::makeCreateRequest(replica_path + "/parts", "",
            zkutil::CreateMode::Persistent));
        ops.emplace_back(zkutil::makeCreateRequest(replica_path + "/flags", "",
            zkutil::CreateMode::Persistent));
        ops.emplace_back(zkutil::makeCreateRequest(replica_path + "/is_lost", is_lost_value,
            zkutil::CreateMode::Persistent));
        ops.emplace_back(zkutil::makeCreateRequest(replica_path + "/metadata", ReplicatedMergeTreeTableMetadata(*this, metadata_snapshot).toString(),
            zkutil::CreateMode::Persistent));
        ops.emplace_back(zkutil::makeCreateRequest(replica_path + "/columns", metadata_snapshot->getColumns().toString(),
            zkutil::CreateMode::Persistent));
        ops.emplace_back(zkutil::makeCreateRequest(replica_path + "/metadata_version", std::to_string(metadata_version),
            zkutil::CreateMode::Persistent));

        /// The following 3 nodes were added in version 1.1.xxx, so we create them here, not in createNewZooKeeperNodes()
        ops.emplace_back(zkutil::makeCreateRequest(replica_path + "/min_unprocessed_insert_time", "",
            zkutil::CreateMode::Persistent));
        ops.emplace_back(zkutil::makeCreateRequest(replica_path + "/max_processed_insert_time", "",
            zkutil::CreateMode::Persistent));
        ops.emplace_back(zkutil::makeCreateRequest(replica_path + "/mutation_pointer", "",
            zkutil::CreateMode::Persistent));

        /// Check version of /replicas to see if there are any replicas created at the same moment of time.
        ops.emplace_back(zkutil::makeSetRequest(zookeeper_path + "/replicas", "last added replica: " + replica_name, replicas_stat.version));

        Coordination::Responses responses;
        code = zookeeper->tryMulti(ops, responses);

        switch (code)
        {
            case Coordination::Error::ZNODEEXISTS:
                throw Exception(ErrorCodes::REPLICA_ALREADY_EXISTS, "Replica {} already exists", replica_path);
            case Coordination::Error::ZBADVERSION:
                LOG_ERROR(log, "Retrying createReplica(), because some other replicas were created at the same time");
                break;
            case Coordination::Error::ZNONODE:
                throw Exception(ErrorCodes::ALL_REPLICAS_LOST, "Table {} was suddenly removed", zookeeper_path);
            default:
                zkutil::KeeperMultiException::check(code, ops, responses);
        }
    } while (code == Coordination::Error::ZBADVERSION);
}


zkutil::ZooKeeperPtr StorageReplicatedMergeTree::getZooKeeperIfTableShutDown() const
{
    zkutil::ZooKeeperPtr maybe_new_zookeeper;
    if (zookeeper_name == default_zookeeper_name)
        maybe_new_zookeeper = getContext()->getZooKeeper();
    else
        maybe_new_zookeeper = getContext()->getAuxiliaryZooKeeper(zookeeper_name);
    maybe_new_zookeeper->sync(zookeeper_path);
    return maybe_new_zookeeper;
}

void StorageReplicatedMergeTree::drop()
{
    /// There is also the case when user has configured ClickHouse to wrong ZooKeeper cluster
    /// or metadata of staled replica were removed manually,
    /// in this case, has_metadata_in_zookeeper = false, and we also permit to drop the table.

    bool maybe_has_metadata_in_zookeeper = !has_metadata_in_zookeeper.has_value() || *has_metadata_in_zookeeper;
    if (maybe_has_metadata_in_zookeeper)
    {
        /// Table can be shut down, restarting thread is not active
        /// and calling StorageReplicatedMergeTree::getZooKeeper()/getAuxiliaryZooKeeper() won't suffice.
        zkutil::ZooKeeperPtr zookeeper = getZooKeeperIfTableShutDown();

        /// If probably there is metadata in ZooKeeper, we don't allow to drop the table.
        if (!zookeeper)
            throw Exception(ErrorCodes::TABLE_IS_READ_ONLY, "Can't drop readonly replicated table (need to drop data in ZooKeeper as well)");

        dropReplica(zookeeper, zookeeper_path, replica_name, log, getSettings());
    }

    /// Wait for loading of all outdated parts because
    /// in case of zero copy recursive removal of directory
    /// is not supported and table cannot be dropped.
    if (canUseZeroCopyReplication())
    {
        /// Load remaining parts synchronously because task
        /// for loading is already cancelled in shutdown().
        loadOutdatedDataParts(/*is_async=*/ false);
    }

    dropAllData();
}

void StorageReplicatedMergeTree::dropReplica(zkutil::ZooKeeperPtr zookeeper, const String & zookeeper_path, const String & replica,
                                             Poco::Logger * logger, MergeTreeSettingsPtr table_settings)
{
    if (zookeeper->expired())
        throw Exception(ErrorCodes::TABLE_WAS_NOT_DROPPED, "Table was not dropped because ZooKeeper session has expired.");

    auto remote_replica_path = zookeeper_path + "/replicas/" + replica;

    LOG_INFO(logger, "Removing replica {}, marking it as lost", remote_replica_path);
    /// Mark itself lost before removing, because the following recursive removal may fail
    /// and partially dropped replica may be considered as alive one (until someone will mark it lost)
    zookeeper->trySet(remote_replica_path + "/is_lost", "1");

    /// NOTE: we should check for remote_replica_path existence,
    /// since otherwise DROP REPLICA will fail if the replica had been already removed.
    if (!zookeeper->exists(remote_replica_path))
    {
        LOG_INFO(logger, "Removing replica {} does not exist", remote_replica_path);
        return;
    }

    {
        /// Remove "host" node first to mark replica as dropped (the choice is arbitrary,
        /// it could be any node without children that exists since ancient server versions and not re-created on startup)
        [[maybe_unused]] auto code = zookeeper->tryRemove(fs::path(remote_replica_path) / "host");
        assert(code == Coordination::Error::ZOK || code == Coordination::Error::ZNONODE);

        /// Then try to remove paths that are known to be flat (all children are leafs)
        Strings flat_nodes = {"flags", "queue"};
        if (table_settings && table_settings->use_minimalistic_part_header_in_zookeeper)
            flat_nodes.emplace_back("parts");
        for (const auto & node : flat_nodes)
        {
            bool removed_quickly = zookeeper->tryRemoveChildrenRecursive(fs::path(remote_replica_path) / node, /* probably flat */ true);
            if (!removed_quickly)
                LOG_WARNING(logger, "Failed to quickly remove node '{}' and its children, fell back to recursive removal (replica: {})",
                            node, remote_replica_path);
        }

        /// Then try to remove nodes that are known to have no children (and should always exist)
        Coordination::Requests ops;
        for (const auto & node : flat_nodes)
            ops.emplace_back(zkutil::makeRemoveRequest(remote_replica_path + "/" + node, -1));

        ops.emplace_back(zkutil::makeRemoveRequest(remote_replica_path + "/columns", -1));
        ops.emplace_back(zkutil::makeRemoveRequest(remote_replica_path + "/is_lost", -1));
        ops.emplace_back(zkutil::makeRemoveRequest(remote_replica_path + "/log_pointer", -1));
        ops.emplace_back(zkutil::makeRemoveRequest(remote_replica_path + "/max_processed_insert_time", -1));
        ops.emplace_back(zkutil::makeRemoveRequest(remote_replica_path + "/min_unprocessed_insert_time", -1));
        ops.emplace_back(zkutil::makeRemoveRequest(remote_replica_path + "/metadata", -1));
        ops.emplace_back(zkutil::makeRemoveRequest(remote_replica_path + "/metadata_version", -1));
        ops.emplace_back(zkutil::makeRemoveRequest(remote_replica_path + "/mutation_pointer", -1));
        Coordination::Responses res;
        code = zookeeper->tryMulti(ops, res);
        if (code != Coordination::Error::ZOK)
            LOG_WARNING(logger, "Cannot quickly remove nodes without children: {} (replica: {}). Will remove recursively.",
                        Coordination::errorMessage(code), remote_replica_path);

        /// And finally remove everything else recursively
        zookeeper->tryRemoveRecursive(remote_replica_path);
    }

    /// It may left some garbage if replica_path subtree are concurrently modified
    if (zookeeper->exists(remote_replica_path))
        LOG_ERROR(logger, "Replica was not completely removed from ZooKeeper, {} still exists and may contain some garbage.", remote_replica_path);

    /// Check that `zookeeper_path` exists: it could have been deleted by another replica after execution of previous line.
    Strings replicas;
    if (Coordination::Error::ZOK != zookeeper->tryGetChildren(zookeeper_path + "/replicas", replicas) || !replicas.empty())
        return;

    LOG_INFO(logger, "{} is the last replica, will remove table", remote_replica_path);

    /** At this moment, another replica can be created and we cannot remove the table.
      * Try to remove /replicas node first. If we successfully removed it,
      * it guarantees that we are the only replica that proceed to remove the table
      * and no new replicas can be created after that moment (it requires the existence of /replicas node).
      * and table cannot be recreated with new /replicas node on another servers while we are removing data,
      * because table creation is executed in single transaction that will conflict with remaining nodes.
      */

    /// Node /dropped works like a lock that protects from concurrent removal of old table and creation of new table.
    /// But recursive removal may fail in the middle of operation leaving some garbage in zookeeper_path, so
    /// we remove it on table creation if there is /dropped node. Creating thread may remove /dropped node created by
    /// removing thread, and it causes race condition if removing thread is not finished yet.
    /// To avoid this we also create ephemeral child before starting recursive removal.
    /// (The existence of child node does not allow to remove parent node).
    Coordination::Requests ops;
    Coordination::Responses responses;
    String drop_lock_path = zookeeper_path + "/dropped/lock";
    ops.emplace_back(zkutil::makeRemoveRequest(zookeeper_path + "/replicas", -1));
    ops.emplace_back(zkutil::makeCreateRequest(zookeeper_path + "/dropped", "", zkutil::CreateMode::Persistent));
    ops.emplace_back(zkutil::makeCreateRequest(drop_lock_path, "", zkutil::CreateMode::Ephemeral));
    Coordination::Error code = zookeeper->tryMulti(ops, responses);

    if (code == Coordination::Error::ZNONODE || code == Coordination::Error::ZNODEEXISTS)
    {
        LOG_WARNING(logger, "Table {} is already started to be removing by another replica right now", remote_replica_path);
    }
    else if (code == Coordination::Error::ZNOTEMPTY)
    {
        LOG_WARNING(logger, "Another replica was suddenly created, will keep the table {}", remote_replica_path);
    }
    else if (code != Coordination::Error::ZOK)
    {
        zkutil::KeeperMultiException::check(code, ops, responses);
    }
    else
    {
        auto metadata_drop_lock = zkutil::EphemeralNodeHolder::existing(drop_lock_path, *zookeeper);
        LOG_INFO(logger, "Removing table {} (this might take several minutes)", zookeeper_path);
        removeTableNodesFromZooKeeper(zookeeper, zookeeper_path, metadata_drop_lock, logger);
    }
}

bool StorageReplicatedMergeTree::removeTableNodesFromZooKeeper(zkutil::ZooKeeperPtr zookeeper,
        const String & zookeeper_path, const zkutil::EphemeralNodeHolder::Ptr & metadata_drop_lock, Poco::Logger * logger)
{
    bool completely_removed = false;

    /// NOTE /block_numbers/ actually is not flat, because /block_numbers/<partition_id>/ may have ephemeral children,
    /// but we assume that all ephemeral block locks are already removed when table is being dropped.
    static constexpr std::array flat_nodes = {"block_numbers", "blocks", "async_blocks", "leader_election", "log", "mutations", "pinned_part_uuids"};

    /// First try to remove paths that are known to be flat
    for (const auto * node : flat_nodes)
    {
        bool removed_quickly = zookeeper->tryRemoveChildrenRecursive(fs::path(zookeeper_path) / node, /* probably flat */ true);
        if (!removed_quickly)
            LOG_WARNING(logger, "Failed to quickly remove node '{}' and its children, fell back to recursive removal (table: {})",
                        node, zookeeper_path);
    }

    /// Then try to remove nodes that are known to have no children (and should always exist)
    Coordination::Requests ops;
    for (const auto * node : flat_nodes)
        ops.emplace_back(zkutil::makeRemoveRequest(zookeeper_path + "/" + node, -1));

    ops.emplace_back(zkutil::makeRemoveRequest(zookeeper_path + "/alter_partition_version", -1));
    ops.emplace_back(zkutil::makeRemoveRequest(zookeeper_path + "/columns", -1));
    ops.emplace_back(zkutil::makeRemoveRequest(zookeeper_path + "/metadata", -1));
    ops.emplace_back(zkutil::makeRemoveRequest(zookeeper_path + "/table_shared_id", -1));
    Coordination::Responses res;
    auto code = zookeeper->tryMulti(ops, res);
    if (code != Coordination::Error::ZOK)
        LOG_WARNING(logger, "Cannot quickly remove nodes without children: {} (table: {}). Will remove recursively.",
                    Coordination::errorMessage(code), zookeeper_path);

    Strings children;
    code = zookeeper->tryGetChildren(zookeeper_path, children);
    if (code == Coordination::Error::ZNONODE)
        throw Exception(ErrorCodes::LOGICAL_ERROR, "There is a race condition between creation and removal of replicated table. It's a bug");

    for (const auto & child : children)
    {
        if (child != "dropped")
            zookeeper->tryRemoveRecursive(fs::path(zookeeper_path) / child);
    }

    ops.clear();
    Coordination::Responses responses;
    ops.emplace_back(zkutil::makeRemoveRequest(metadata_drop_lock->getPath(), -1));
    ops.emplace_back(zkutil::makeRemoveRequest(fs::path(zookeeper_path) / "dropped", -1));
    ops.emplace_back(zkutil::makeRemoveRequest(zookeeper_path, -1));
    code = zookeeper->tryMulti(ops, responses);

    if (code == Coordination::Error::ZNONODE)
    {
        throw Exception(ErrorCodes::LOGICAL_ERROR, "There is a race condition between creation and removal of replicated table. It's a bug");
    }
    else if (code == Coordination::Error::ZNOTEMPTY)
    {
        LOG_ERROR(logger, "Table was not completely removed from ZooKeeper, {} still exists and may contain some garbage,"
                          "but someone is removing it right now.", zookeeper_path);
    }
    else if (code != Coordination::Error::ZOK)
    {
        /// It is still possible that ZooKeeper session is expired or server is killed in the middle of the delete operation.
        zkutil::KeeperMultiException::check(code, ops, responses);
    }
    else
    {
        metadata_drop_lock->setAlreadyRemoved();
        completely_removed = true;
        LOG_INFO(logger, "Table {} was successfully removed from ZooKeeper", zookeeper_path);
    }

    return completely_removed;
}


/** Verify that list of columns and table storage_settings_ptr match those specified in ZK (/metadata).
  * If not, throw an exception.
  */
void StorageReplicatedMergeTree::checkTableStructure(const String & zookeeper_prefix, const StorageMetadataPtr & metadata_snapshot)
{
    auto zookeeper = getZooKeeper();

    ReplicatedMergeTreeTableMetadata old_metadata(*this, metadata_snapshot);

    Coordination::Stat metadata_stat;
    String metadata_str = zookeeper->get(fs::path(zookeeper_prefix) / "metadata", &metadata_stat);
    auto metadata_from_zk = ReplicatedMergeTreeTableMetadata::parse(metadata_str);
    old_metadata.checkEquals(metadata_from_zk, metadata_snapshot->getColumns(), getContext());

    Coordination::Stat columns_stat;
    auto columns_from_zk = ColumnsDescription::parse(zookeeper->get(fs::path(zookeeper_prefix) / "columns", &columns_stat));

    const ColumnsDescription & old_columns = metadata_snapshot->getColumns();
    if (columns_from_zk != old_columns)
    {
        throw Exception(ErrorCodes::INCOMPATIBLE_COLUMNS,
            "Table columns structure in ZooKeeper is different from local table structure. Local columns:\n"
            "{}\nZookeeper columns:\n{}", old_columns.toString(), columns_from_zk.toString());
    }
}

void StorageReplicatedMergeTree::setTableStructure(const StorageID & table_id, const ContextPtr & local_context,
    ColumnsDescription new_columns, const ReplicatedMergeTreeTableMetadata::Diff & metadata_diff)
{
    StorageInMemoryMetadata old_metadata = getInMemoryMetadata();
    StorageInMemoryMetadata new_metadata = metadata_diff.getNewMetadata(new_columns, local_context, old_metadata);

    /// Even if the primary/sorting/partition keys didn't change we must reinitialize it
    /// because primary/partition key column types might have changed.
    checkTTLExpressions(new_metadata, old_metadata);
    setProperties(new_metadata, old_metadata);

    DatabaseCatalog::instance().getDatabase(table_id.database_name)->alterTable(local_context, table_id, new_metadata);
}


/** If necessary, restore a part, replica itself adds a record for its receipt.
  * What time should I put for this entry in the queue? Time is taken into account when calculating lag of replica.
  * For these purposes, it makes sense to use creation time of missing part
  *  (that is, in calculating lag, it will be taken into account how old is the part we need to recover).
  */
static time_t tryGetPartCreateTime(zkutil::ZooKeeperPtr & zookeeper, const String & replica_path, const String & part_name)
{
    time_t res = 0;

    /// We get creation time of part, if it still exists (was not merged, for example).
    Coordination::Stat stat;
    String unused;
    if (zookeeper->tryGet(fs::path(replica_path) / "parts" / part_name, unused, &stat))
        res = stat.ctime / 1000;

    return res;
}


void StorageReplicatedMergeTree::checkParts(bool skip_sanity_checks)
{
    auto zookeeper = getZooKeeper();

    Strings expected_parts_vec = zookeeper->getChildren(fs::path(replica_path) / "parts");

    /// Parts in ZK.
    NameSet expected_parts(expected_parts_vec.begin(), expected_parts_vec.end());

    /// There are no PreActive parts at startup.
    auto parts = getDataParts({MergeTreeDataPartState::Active, MergeTreeDataPartState::Outdated});

    /** Local parts that are not in ZK.
      * In very rare cases they may cover missing parts
      * and someone may think that pushing them to zookeeper is good idea.
      * But actually we can't precisely determine that ALL missing parts
      * covered by this unexpected part. So missing parts will be downloaded.
      */
    DataParts unexpected_parts;

    /// Intersection of local parts and expected parts
    ActiveDataPartSet local_expected_parts_set(format_version);

    /// Collect unexpected parts
    for (const auto & part : parts)
    {
        if (expected_parts.contains(part->name))
            local_expected_parts_set.add(part->name);
        else
            unexpected_parts.insert(part); /// this parts we will place to detached with ignored_ prefix
    }

    /// Which parts should be taken from other replicas.
    Strings parts_to_fetch;

    for (const String & missing_name : expected_parts)
        if (!getActiveContainingPart(missing_name))
            parts_to_fetch.push_back(missing_name);

    /** To check the adequacy, for the parts that are in the FS, but not in ZK, we will only consider not the most recent parts.
      * Because unexpected new parts usually arise only because they did not have time to enroll in ZK with a rough restart of the server.
      * It also occurs from deduplicated parts that did not have time to retire.
      */
    size_t unexpected_parts_nonnew = 0;
    UInt64 unexpected_parts_nonnew_rows = 0;
    UInt64 unexpected_parts_rows = 0;

    Strings covered_unexpected_parts;
    Strings uncovered_unexpected_parts;
    UInt64 uncovered_unexpected_parts_rows = 0;

    for (const auto & part : unexpected_parts)
    {
        unexpected_parts_rows += part->rows_count;

        /// This part may be covered by some expected part that is active and present locally
        /// Probably we just did not remove this part from disk before restart (but removed from ZooKeeper)
        String covering_local_part = local_expected_parts_set.getContainingPart(part->name);
        if (!covering_local_part.empty())
        {
            covered_unexpected_parts.push_back(part->name);
            continue;
        }

        /// Part is unexpected and we don't have covering part: it's suspicious
        uncovered_unexpected_parts.push_back(part->name);
        uncovered_unexpected_parts_rows += part->rows_count;

        if (part->info.level > 0)
        {
            ++unexpected_parts_nonnew;
            unexpected_parts_nonnew_rows += part->rows_count;
        }
    }

    const UInt64 parts_to_fetch_blocks = std::accumulate(parts_to_fetch.cbegin(), parts_to_fetch.cend(), 0,
        [&](UInt64 acc, const String& part_name)
        {
            if (const auto part_info = MergeTreePartInfo::tryParsePartName(part_name, format_version))
                return acc + part_info->getBlocksCount();

            LOG_ERROR(log, "Unexpected part name: {}", part_name);
            return acc;
        });

    /** We can automatically synchronize data,
      *  if the ratio of the total number of errors to the total number of parts (minimum - on the local filesystem or in ZK)
      *  is no more than some threshold (for example 50%).
      *
      * A large ratio of mismatches in the data on the filesystem and the expected data
      *  may indicate a configuration error (the server accidentally connected as a replica not from right shard).
      * In this case, the protection mechanism does not allow the server to start.
      */

    UInt64 total_rows_on_filesystem = 0;
    for (const auto & part : parts)
        total_rows_on_filesystem += part->rows_count;

    const auto storage_settings_ptr = getSettings();
    bool insane = uncovered_unexpected_parts_rows > total_rows_on_filesystem * storage_settings_ptr->replicated_max_ratio_of_wrong_parts;

    constexpr auto sanity_report_fmt = "The local set of parts of table {} doesn't look like the set of parts in ZooKeeper: "
                                               "{} rows of {} total rows in filesystem are suspicious. "
                                               "There are {} uncovered unexpected parts with {} rows ({} of them is not just-written with {} rows), "
                                               "{} missing parts (with {} blocks), {} covered unexpected parts (with {} rows).";

    constexpr auto sanity_report_debug_fmt = "Uncovered unexpected parts: {}. Missing parts: {}. Covered unexpected parts: {}. Expected parts: {}.";

    if (insane && !skip_sanity_checks)
    {
        LOG_DEBUG(log, sanity_report_debug_fmt, fmt::join(uncovered_unexpected_parts, ", "), fmt::join(parts_to_fetch, ", "),
                  fmt::join(covered_unexpected_parts, ", "), fmt::join(expected_parts, ", "));
        throw Exception(ErrorCodes::TOO_MANY_UNEXPECTED_DATA_PARTS, sanity_report_fmt, getStorageID().getNameForLogs(),
                        formatReadableQuantity(uncovered_unexpected_parts_rows),
                        formatReadableQuantity(total_rows_on_filesystem),
                        uncovered_unexpected_parts.size(), uncovered_unexpected_parts_rows, unexpected_parts_nonnew, unexpected_parts_nonnew_rows,
                        parts_to_fetch.size(), parts_to_fetch_blocks, covered_unexpected_parts.size(),
                        unexpected_parts_rows - uncovered_unexpected_parts_rows);
    }

    if (unexpected_parts_nonnew_rows > 0 || uncovered_unexpected_parts_rows > 0)
    {
        LOG_DEBUG(log, sanity_report_debug_fmt, fmt::join(uncovered_unexpected_parts, ", "), fmt::join(parts_to_fetch, ", "),
                  fmt::join(covered_unexpected_parts, ", "), fmt::join(expected_parts, ", "));
        LOG_WARNING(log, sanity_report_fmt, getStorageID().getNameForLogs(),
                    formatReadableQuantity(uncovered_unexpected_parts_rows), formatReadableQuantity(total_rows_on_filesystem),
                    uncovered_unexpected_parts.size(), uncovered_unexpected_parts_rows, unexpected_parts_nonnew, unexpected_parts_nonnew_rows,
                    parts_to_fetch.size(), parts_to_fetch_blocks, covered_unexpected_parts.size(), unexpected_parts_rows - uncovered_unexpected_parts_rows);
    }

    /// Add to the queue jobs to pick up the missing parts from other replicas and remove from ZK the information that we have them.
    queue.setBrokenPartsToEnqueueFetchesOnLoading(std::move(parts_to_fetch));

    /// Remove extra local parts.
    for (const DataPartPtr & part : unexpected_parts)
    {
        LOG_ERROR(log, "Renaming unexpected part {} to ignored_{}", part->name, part->name);
        forcefullyMovePartToDetachedAndRemoveFromMemory(part, "ignored", true);
    }
}


void StorageReplicatedMergeTree::syncPinnedPartUUIDs()
{
    auto zookeeper = getZooKeeper();

    Coordination::Stat stat;
    String s = zookeeper->get(zookeeper_path + "/pinned_part_uuids", &stat);

    std::lock_guard lock(pinned_part_uuids_mutex);

    /// Unsure whether or not this can be called concurrently.
    if (pinned_part_uuids->stat.version < stat.version)
    {
        auto new_pinned_part_uuids = std::make_shared<PinnedPartUUIDs>();
        new_pinned_part_uuids->fromString(s);
        new_pinned_part_uuids->stat = stat;

        pinned_part_uuids = new_pinned_part_uuids;
    }
}

void StorageReplicatedMergeTree::checkPartChecksumsAndAddCommitOps(const zkutil::ZooKeeperPtr & zookeeper,
    const DataPartPtr & part, Coordination::Requests & ops, String part_name, NameSet * absent_replicas_paths)
{
    if (part_name.empty())
        part_name = part->name;

    auto local_part_header = ReplicatedMergeTreePartHeader::fromColumnsAndChecksums(
        part->getColumns(), part->checksums);

    Strings replicas = zookeeper->getChildren(fs::path(zookeeper_path) / "replicas");
    std::shuffle(replicas.begin(), replicas.end(), thread_local_rng);
    bool has_been_already_added = false;

    for (const String & replica : replicas)
    {
        String current_part_path = fs::path(zookeeper_path) / "replicas" / replica / "parts" / part_name;

        String part_zk_str;
        if (!zookeeper->tryGet(current_part_path, part_zk_str))
        {
            if (absent_replicas_paths)
                absent_replicas_paths->emplace(current_part_path);

            continue;
        }

        ReplicatedMergeTreePartHeader replica_part_header;
        if (part_zk_str.empty())
        {
            String columns_str;
            String checksums_str;

            if (zookeeper->tryGet(fs::path(current_part_path) / "columns", columns_str) &&
                zookeeper->tryGet(fs::path(current_part_path) / "checksums", checksums_str))
            {
                replica_part_header = ReplicatedMergeTreePartHeader::fromColumnsAndChecksumsZNodes(columns_str, checksums_str);
            }
            else
            {
                if (zookeeper->exists(current_part_path))
                    throw Exception(ErrorCodes::LOGICAL_ERROR, "Part {} has empty header and does not have columns and checksums. "
                                                               "Looks like a bug.", current_part_path);
                LOG_INFO(log, "Not checking checksums of part {} with replica {} because part was removed from ZooKeeper", part_name, replica);
                continue;
            }
        }
        else
        {
            replica_part_header = ReplicatedMergeTreePartHeader::fromString(part_zk_str);
        }

        if (replica_part_header.getColumnsHash() != local_part_header.getColumnsHash())
        {
            /// Currently there are two (known) cases when it may happen:
            ///  - KILL MUTATION query had removed mutation before all replicas have executed assigned MUTATE_PART entries.
            ///    Some replicas may skip this mutation and update part version without actually applying any changes.
            ///    It leads to mismatching checksum if changes were applied on other replicas.
            ///  - ALTER_METADATA and MERGE_PARTS were reordered on some replicas.
            ///    It may lead to different number of columns in merged parts on these replicas.
            throw Exception(ErrorCodes::CHECKSUM_DOESNT_MATCH, "Part {} from {} has different columns hash "
                            "(it may rarely happen on race condition with KILL MUTATION or ALTER COLUMN).", part_name, replica);
        }

        replica_part_header.getChecksums().checkEqual(local_part_header.getChecksums(), true);

        if (replica == replica_name)
            has_been_already_added = true;

        /// If we verify checksums in "sequential manner" (i.e. recheck absence of checksums on other replicas when commit)
        /// then it is enough to verify checksums on at least one replica since checksums on other replicas must be the same.
        if (absent_replicas_paths)
        {
            absent_replicas_paths->clear();
            break;
        }
    }

    if (!has_been_already_added)
    {
        const auto storage_settings_ptr = getSettings();
        String part_path = fs::path(replica_path) / "parts" / part_name;

        if (storage_settings_ptr->use_minimalistic_part_header_in_zookeeper)
        {
            ops.emplace_back(zkutil::makeCreateRequest(
                part_path, local_part_header.toString(), zkutil::CreateMode::Persistent));
        }
        else
        {
            ops.emplace_back(zkutil::makeCreateRequest(
                part_path, "", zkutil::CreateMode::Persistent));
            ops.emplace_back(zkutil::makeCreateRequest(
                fs::path(part_path) / "columns", part->getColumns().toString(), zkutil::CreateMode::Persistent));
            ops.emplace_back(zkutil::makeCreateRequest(
                fs::path(part_path) / "checksums", getChecksumsForZooKeeper(part->checksums), zkutil::CreateMode::Persistent));
        }
    }
    else
    {
        LOG_WARNING(log, "checkPartAndAddToZooKeeper: node {} already exists. Will not commit any nodes.",
                    (fs::path(replica_path) / "parts" / part_name).string());
    }
}

MergeTreeData::DataPartsVector StorageReplicatedMergeTree::checkPartChecksumsAndCommit(Transaction & transaction,
    const DataPartPtr & part, std::optional<MergeTreeData::HardlinkedFiles> hardlinked_files)
{
    auto zookeeper = getZooKeeper();


    while (true)
    {
        Coordination::Requests ops;
        NameSet absent_part_paths_on_replicas;

        lockSharedData(*part, false, hardlinked_files);

        /// Checksums are checked here and `ops` is filled. In fact, the part is added to ZK just below, when executing `multi`.
        checkPartChecksumsAndAddCommitOps(zookeeper, part, ops, part->name, &absent_part_paths_on_replicas);

        /// Do not commit if the part is obsolete, we have just briefly checked its checksums
        if (transaction.isEmpty())
            return {};

        /// Will check that the part did not suddenly appear on skipped replicas
        if (!absent_part_paths_on_replicas.empty())
        {
            Coordination::Requests new_ops;
            for (const String & part_path : absent_part_paths_on_replicas)
            {
                /// NOTE Create request may fail with ZNONODE if replica is being dropped, we will throw an exception
                new_ops.emplace_back(zkutil::makeCreateRequest(part_path, "", zkutil::CreateMode::Persistent));
                new_ops.emplace_back(zkutil::makeRemoveRequest(part_path, -1));
            }

            /// Add check ops at the beginning
            new_ops.insert(new_ops.end(), ops.begin(), ops.end());
            ops = std::move(new_ops);
        }

        Coordination::Responses responses;
        Coordination::Error e = zookeeper->tryMulti(ops, responses);
        if (e == Coordination::Error::ZOK)
            return transaction.commit();

        if (e == Coordination::Error::ZNODEEXISTS)
        {
            size_t num_check_ops = 2 * absent_part_paths_on_replicas.size();
            size_t failed_op_index = zkutil::getFailedOpIndex(e, responses);
            if (failed_op_index < num_check_ops)
            {
                LOG_INFO(log, "The part {} on a replica suddenly appeared, will recheck checksums", ops[failed_op_index]->getPath());
                continue;
            }
        }

        throw zkutil::KeeperException(e);
    }
}

String StorageReplicatedMergeTree::getChecksumsForZooKeeper(const MergeTreeDataPartChecksums & checksums) const
{
    return MinimalisticDataPartChecksums::getSerializedString(checksums,
        getSettings()->use_minimalistic_checksums_in_zookeeper);
}

MergeTreeData::MutableDataPartPtr StorageReplicatedMergeTree::attachPartHelperFoundValidPart(const LogEntry& entry) const
{
    if (format_version != MERGE_TREE_DATA_MIN_FORMAT_VERSION_WITH_CUSTOM_PARTITIONING)
        return {};

    const MergeTreePartInfo actual_part_info = MergeTreePartInfo::fromPartName(entry.new_part_name, format_version);
    const String part_new_name = actual_part_info.getPartNameV1();

    for (const DiskPtr & disk : getStoragePolicy()->getDisks())
    {
        for (const auto it = disk->iterateDirectory(fs::path(relative_data_path) / "detached/"); it->isValid(); it->next())
        {
            const auto part_info = MergeTreePartInfo::tryParsePartName(it->name(), format_version);

            if (!part_info || part_info->partition_id != actual_part_info.partition_id)
                continue;

            const String part_old_name = part_info->getPartNameV1();

            const VolumePtr volume = std::make_shared<SingleDiskVolume>("volume_" + part_old_name, disk);

            auto data_part_storage = std::make_shared<DataPartStorageOnDisk>(
                volume,
                fs::path(relative_data_path) / "detached",
                part_old_name);

            /// actual_part_info is more recent than part_info so we use it
            MergeTreeData::MutableDataPartPtr part = createPart(part_new_name, actual_part_info, data_part_storage);

            try
            {
                part->loadColumnsChecksumsIndexes(true, true);
            }
            catch (const Exception&)
            {
                /// This method throws if the part data is corrupted or partly missing. In this case, we simply don't
                /// process the part.
                continue;
            }

            if (entry.part_checksum == part->checksums.getTotalChecksumHex())
            {
                part->modification_time = data_part_storage->getLastModified().epochTime();
                return part;
            }
        }
    }

    return {};
}

bool StorageReplicatedMergeTree::executeLogEntry(LogEntry & entry)
{
    if (entry.type == LogEntry::DROP_RANGE)
    {
        executeDropRange(entry);
        return true;
    }

    if (entry.type == LogEntry::REPLACE_RANGE)
    {
        executeReplaceRange(entry);
        return true;
    }

    const bool is_get_or_attach = entry.type == LogEntry::GET_PART || entry.type == LogEntry::ATTACH_PART;

    if (is_get_or_attach || entry.type == LogEntry::MERGE_PARTS || entry.type == LogEntry::MUTATE_PART)
    {
        /// If we already have this part or a part covering it, we do not need to do anything.
        /// The part may be still in the PreActive -> Active transition so we first search
        /// among PreActive parts to definitely find the desired part if it exists.
        DataPartPtr existing_part = getPartIfExists(entry.new_part_name, {MergeTreeDataPartState::PreActive});

        if (!existing_part)
            existing_part = getActiveContainingPart(entry.new_part_name);

        /// Even if the part is local, it (in exceptional cases) may not be in ZooKeeper. Let's check that it is there.
        if (existing_part && getZooKeeper()->exists(fs::path(replica_path) / "parts" / existing_part->name))
        {
            if (!is_get_or_attach || entry.source_replica != replica_name)
                LOG_DEBUG(log, "Skipping action for part {} because part {} already exists.",
                    entry.new_part_name, existing_part->name);

            return true;
        }
    }

    if (entry.type == LogEntry::ATTACH_PART)
    {
        if (MutableDataPartPtr part = attachPartHelperFoundValidPart(entry))
        {
            LOG_TRACE(log, "Found valid local part for {}, preparing the transaction", part->name);

            Transaction transaction(*this, NO_TRANSACTION_RAW);

            part->version.setCreationTID(Tx::PrehistoricTID, nullptr);
            renameTempPartAndReplace(part, transaction);
            checkPartChecksumsAndCommit(transaction, part);

            writePartLog(PartLogElement::Type::NEW_PART, {}, 0 /** log entry is fake so we don't measure the time */,
                part->name, part, {} /** log entry is fake so there are no initial parts */, nullptr);

            return true;
        }

        LOG_TRACE(log, "Didn't find valid local part for {} ({}), will fetch it from other replica",
            entry.new_part_name,
            entry.actual_new_part_name);
    }

    if (is_get_or_attach && entry.source_replica == replica_name)
        LOG_WARNING(log, "Part {} from own log doesn't exist.", entry.new_part_name);

    /// Perhaps we don't need this part, because during write with quorum, the quorum has failed
    /// (see below about `/quorum/failed_parts`).
    if (entry.quorum && getZooKeeper()->exists(fs::path(zookeeper_path) / "quorum" / "failed_parts" / entry.new_part_name))
    {
        LOG_DEBUG(log, "Skipping action for part {} because quorum for that part was failed.", entry.new_part_name);
        return true;    /// NOTE Deletion from `virtual_parts` is not done, but it is only necessary for merge.
    }

    switch (entry.type)
    {
        case LogEntry::ATTACH_PART:
            /// We surely don't have this part locally as we've checked it before, so download it.
            [[fallthrough]];
        case LogEntry::GET_PART:
            return executeFetch(entry);
        case LogEntry::MERGE_PARTS:
            throw Exception(ErrorCodes::LOGICAL_ERROR, "Merge has to be executed by another function");
        case LogEntry::MUTATE_PART:
            throw Exception(ErrorCodes::LOGICAL_ERROR, "Mutation has to be executed by another function");
        case LogEntry::ALTER_METADATA:
            return executeMetadataAlter(entry);
        case LogEntry::SYNC_PINNED_PART_UUIDS:
            syncPinnedPartUUIDs();
            return true;
        case LogEntry::CLONE_PART_FROM_SHARD:
            executeClonePartFromShard(entry);
            return true;
        default:
            throw Exception(ErrorCodes::LOGICAL_ERROR, "Unexpected log entry type: {}", static_cast<int>(entry.type));
    }
}


bool StorageReplicatedMergeTree::executeFetch(LogEntry & entry, bool need_to_check_missing_part)
{
    /// Looking for covering part. After that entry.actual_new_part_name may be filled.
    String replica = findReplicaHavingCoveringPart(entry, true);
    const auto storage_settings_ptr = getSettings();
    auto metadata_snapshot = getInMemoryMetadataPtr();

    try
    {
        if (replica.empty())
        {
            /** If a part is to be written with a quorum and the quorum is not reached yet,
              *  then (due to the fact that a part is impossible to download right now),
              *  the quorum entry should be considered unsuccessful.
              * TODO Complex code, extract separately.
              */
            if (entry.quorum)
            {
                if (entry.type != LogEntry::GET_PART)
                    throw Exception(ErrorCodes::LOGICAL_ERROR, "Logical error: log entry with quorum but type is not GET_PART");

                LOG_DEBUG(log, "No active replica has part {} which needs to be written with quorum. Will try to mark that quorum as failed.", entry.new_part_name);

                /** Atomically:
                  * - if replicas do not become active;
                  * - if there is a `quorum` node with this part;
                  * - delete `quorum` node;
                  * - add a part to the list `quorum/failed_parts`;
                  * - if the part is not already removed from the list for deduplication `blocks/block_num`, then delete it;
                  *
                  * If something changes, then we will nothing - we'll get here again next time.
                  */

                /** We collect the `host` node versions from the replicas.
                  * When the replica becomes active, it changes the value of host in the same transaction (with the creation of `is_active`).
                  * This will ensure that the replicas do not become active.
                  */

                auto zookeeper = getZooKeeper();

                Strings replicas = zookeeper->getChildren(fs::path(zookeeper_path) / "replicas");

                Coordination::Requests ops;

                for (const auto & path_part : replicas)
                {
                    Coordination::Stat stat;
                    String path = fs::path(zookeeper_path) / "replicas" / path_part / "host";
                    zookeeper->get(path, &stat);
                    ops.emplace_back(zkutil::makeCheckRequest(path, stat.version));
                }

                /// We verify that while we were collecting versions, the replica with the necessary part did not come alive.
                replica = findReplicaHavingPart(entry.new_part_name, true);

                /// Also during this time a completely new replica could be created.
                /// But if a part does not appear on the old, then it can not be on the new one either.

                if (replica.empty())
                {
                    Coordination::Stat quorum_stat;
                    const String quorum_unparallel_path = fs::path(zookeeper_path) / "quorum" / "status";
                    const String quorum_parallel_path = fs::path(zookeeper_path) / "quorum" / "parallel" / entry.new_part_name;
                    String quorum_str, quorum_path;
                    ReplicatedMergeTreeQuorumEntry quorum_entry;

                    if (zookeeper->tryGet(quorum_unparallel_path, quorum_str, &quorum_stat))
                        quorum_path = quorum_unparallel_path;
                    else
                    {
                        quorum_str = zookeeper->get(quorum_parallel_path, &quorum_stat);
                        quorum_path = quorum_parallel_path;
                    }

                    quorum_entry.fromString(quorum_str);

                    if (quorum_entry.part_name == entry.new_part_name)
                    {
                        ops.emplace_back(zkutil::makeRemoveRequest(quorum_path, quorum_stat.version));
                        auto part_info = MergeTreePartInfo::fromPartName(entry.new_part_name, format_version);

                        if (part_info.min_block != part_info.max_block)
                            throw Exception(ErrorCodes::LOGICAL_ERROR, "Logical error: log entry with quorum for part covering more than one block number");

                        ops.emplace_back(zkutil::makeCreateRequest(
                            fs::path(zookeeper_path) / "quorum" / "failed_parts" / entry.new_part_name,
                            "",
                            zkutil::CreateMode::Persistent));

                        /// Deleting from `blocks`.
                        if (!entry.block_id.empty() && zookeeper->exists(fs::path(zookeeper_path) / "blocks" / entry.block_id))
                            ops.emplace_back(zkutil::makeRemoveRequest(fs::path(zookeeper_path) / "blocks" / entry.block_id, -1));

                        Coordination::Responses responses;
                        auto code = zookeeper->tryMulti(ops, responses);

                        if (code == Coordination::Error::ZOK)
                        {
                            LOG_DEBUG(log, "Marked quorum for part {} as failed.", entry.new_part_name);
                            queue.removeFailedQuorumPart(part_info);
                            return true;
                        }
                        else if (code == Coordination::Error::ZBADVERSION || code == Coordination::Error::ZNONODE || code == Coordination::Error::ZNODEEXISTS)
                        {
                            LOG_DEBUG(log, "State was changed or isn't expected when trying to mark quorum for part {} as failed. Code: {}",
                                      entry.new_part_name, Coordination::errorMessage(code));
                        }
                        else
                            throw Coordination::Exception(code);
                    }
                    else
                    {
                        LOG_WARNING(log, "No active replica has part {}, "
                                         "but that part needs quorum and /quorum/status contains entry about another part {}. "
                                         "It means that part was successfully written to {} replicas, but then all of them goes offline. "
                                         "Or it is a bug.", entry.new_part_name, quorum_entry.part_name, entry.quorum);
                    }
                }
            }

            if (replica.empty())
            {
                ProfileEvents::increment(ProfileEvents::ReplicatedPartFailedFetches);

                if (!need_to_check_missing_part)
                    return false;

                throw Exception(ErrorCodes::NO_REPLICA_HAS_PART, "No active replica has part {} or covering part (cannot execute {}: {})",
                                entry.new_part_name, entry.znode_name, entry.getDescriptionForLogs(format_version));
            }
        }

        try
        {
            String part_name = entry.actual_new_part_name.empty() ? entry.new_part_name : entry.actual_new_part_name;

            if (!entry.actual_new_part_name.empty())
                LOG_DEBUG(log, "Will fetch part {} instead of {}", entry.actual_new_part_name, entry.new_part_name);

            String source_replica_path = fs::path(zookeeper_path) / "replicas" / replica;
            if (!fetchPart(part_name,
                metadata_snapshot,
                source_replica_path,
                /* to_detached= */ false,
                entry.quorum,
                /* zookeeper_ */ nullptr,
                /* try_fetch_shared= */ true,
                entry.znode_name))
            {
                return false;
            }
        }
        catch (Exception & e)
        {
            /// No stacktrace, just log message
            if (e.code() == ErrorCodes::RECEIVED_ERROR_TOO_MANY_REQUESTS)
                e.addMessage("Too busy replica. Will try later.");
            throw;
        }

        if (entry.type == LogEntry::MERGE_PARTS)
            ProfileEvents::increment(ProfileEvents::ReplicatedPartFetchesOfMerged);
    }
    catch (...)
    {
        /** If we can not download the part we need for some merge, it's better not to try to get other parts for this merge,
          * but try to get already merged part. To do this, move the action to get the remaining parts
          * for this merge at the end of the queue.
          */
        try
        {
            auto parts_for_merge = queue.moveSiblingPartsForMergeToEndOfQueue(entry.new_part_name);

            if (!parts_for_merge.empty() && replica.empty())
            {
                LOG_INFO(log, "No active replica has part {}. Will fetch merged part instead.", entry.new_part_name);
                /// We should enqueue it for check, because merged part may never appear if source part is lost
                enqueuePartForCheck(entry.new_part_name);
                return false;
            }

            /** If no active replica has a part, and there is no merge in the queue with its participation,
              * check to see if any (active or inactive) replica has such a part or covering it.
              */
            if (replica.empty())
                enqueuePartForCheck(entry.new_part_name);
        }
        catch (...)
        {
            tryLogCurrentException(log, __PRETTY_FUNCTION__);
        }

        throw;
    }

    return true;
}


MutableDataPartStoragePtr StorageReplicatedMergeTree::executeFetchShared(
    const String & source_replica,
    const String & new_part_name,
    const DiskPtr & disk,
    const String & path)
{
    if (source_replica.empty())
    {
        LOG_INFO(log, "No active replica has part {} on shared storage.", new_part_name);
        return nullptr;
    }

    const auto storage_settings_ptr = getSettings();
    auto metadata_snapshot = getInMemoryMetadataPtr();

    try
    {
        return fetchExistsPart(new_part_name, metadata_snapshot, fs::path(zookeeper_path) / "replicas" / source_replica, disk, path);
    }
    catch (Exception & e)
    {
        if (e.code() == ErrorCodes::RECEIVED_ERROR_TOO_MANY_REQUESTS)
            e.addMessage("Too busy replica. Will try later.");
        tryLogCurrentException(log, __PRETTY_FUNCTION__);
        throw;
    }
}


void StorageReplicatedMergeTree::executeDropRange(const LogEntry & entry)
{
    LOG_TRACE(log, "Executing DROP_RANGE {}", entry.new_part_name);

    /// Wait for loading of outdated parts because DROP_RANGE
    /// command must be applied to all parts on disk.
    waitForOutdatedPartsToBeLoaded();

    auto drop_range_info = MergeTreePartInfo::fromPartName(entry.new_part_name, format_version);
    getContext()->getMergeList().cancelInPartition(getStorageID(), drop_range_info.partition_id, drop_range_info.max_block);
    queue.removePartProducingOpsInRange(getZooKeeper(), drop_range_info, entry, /* fetch_entry_znode= */ {});
    part_check_thread.cancelRemovedPartsCheck(drop_range_info);

    /// Delete the parts contained in the range to be deleted.
    /// It's important that no old parts remain (after the merge), because otherwise,
    ///  after adding a new replica, this new replica downloads them, but does not delete them.
    /// And, if you do not, the parts will come to life after the server is restarted.
    /// Therefore, we use all data parts.

    auto metadata_snapshot = getInMemoryMetadataPtr();
    PartsToRemoveFromZooKeeper parts_to_remove;
    {
        auto data_parts_lock = lockParts();
        parts_to_remove = removePartsInRangeFromWorkingSetAndGetPartsToRemoveFromZooKeeper(NO_TRANSACTION_RAW, drop_range_info, data_parts_lock);
        if (parts_to_remove.empty())
        {
            if (!drop_range_info.isFakeDropRangePart())
                LOG_INFO(log, "Log entry {} tried to drop single part {}, but part does not exist", entry.znode_name, entry.new_part_name);
            return;
        }
    }

    if (entry.detach)
        LOG_DEBUG(log, "Detaching parts.");
    else
        LOG_DEBUG(log, "Removing parts.");

    if (entry.detach)
    {
        /// If DETACH clone parts to detached/ directory
        for (const auto & part : parts_to_remove)
        {
            if (auto part_to_detach = part.getPartIfItWasActive())
            {
                LOG_INFO(log, "Detaching {}", part_to_detach->getDataPartStorage().getPartDirectory());
                part_to_detach->makeCloneInDetached("", metadata_snapshot);
            }
        }
    }

    /// Forcibly remove parts from ZooKeeper
    removePartsFromZooKeeperWithRetries(parts_to_remove);

    if (entry.detach)
        LOG_DEBUG(log, "Detached {} parts inside {}.", parts_to_remove.size(), entry.new_part_name);
    else
        LOG_DEBUG(log, "Removed {} parts inside {}.", parts_to_remove.size(), entry.new_part_name);

    /// We want to remove dropped parts from disk as soon as possible
    /// To be removed a partition should have zero refcount, therefore call the cleanup thread at exit
    parts_to_remove.clear();
    cleanup_thread.wakeup();
}


bool StorageReplicatedMergeTree::executeReplaceRange(const LogEntry & entry)
{
    Stopwatch watch;
    auto & entry_replace = *entry.replace_range_entry;
    LOG_DEBUG(log, "Executing log entry {} to replace parts range {} with {} parts from {}.{}",
              entry.znode_name, entry_replace.drop_range_part_name, entry_replace.new_part_names.size(),
              entry_replace.from_database, entry_replace.from_table);

    /// Wait for loading of outdated parts because REPLACE_RANGE
    /// command must be applied to all parts on disk.
    waitForOutdatedPartsToBeLoaded();

    auto metadata_snapshot = getInMemoryMetadataPtr();
    auto storage_settings_ptr = getSettings();

    MergeTreePartInfo drop_range = MergeTreePartInfo::fromPartName(entry_replace.drop_range_part_name, format_version);
    /// Range with only one block has special meaning: it's ATTACH PARTITION or MOVE PARTITION, so there is no drop range
    bool replace = !LogEntry::ReplaceRangeEntry::isMovePartitionOrAttachFrom(drop_range);

    if (replace)
    {
        getContext()->getMergeList().cancelInPartition(getStorageID(), drop_range.partition_id, drop_range.max_block);
        queue.removePartProducingOpsInRange(getZooKeeper(), drop_range, entry, /* fetch_entry_znode= */ {});
        part_check_thread.cancelRemovedPartsCheck(drop_range);
    }
    else
    {
        drop_range = {};
    }

    struct PartDescription
    {
        PartDescription(
            size_t index_,
            const String & src_part_name_,
            const String & new_part_name_,
            const String & checksum_hex_,
            MergeTreeDataFormatVersion format_version)
            : index(index_)
            , src_part_name(src_part_name_)
            , src_part_info(MergeTreePartInfo::fromPartName(src_part_name_, format_version))
            , new_part_name(new_part_name_)
            , new_part_info(MergeTreePartInfo::fromPartName(new_part_name_, format_version))
            , checksum_hex(checksum_hex_)
        {
        }

        size_t index; // in log entry arrays
        String src_part_name;
        MergeTreePartInfo src_part_info;
        String new_part_name;
        MergeTreePartInfo new_part_info;
        String checksum_hex;

        /// Part which will be committed
        MutableDataPartPtr res_part;

        /// We could find a covering part
        MergeTreePartInfo found_new_part_info;
        String found_new_part_name;

        /// Hold pointer to part in source table if will clone it from local table
        DataPartPtr src_table_part;

        /// A replica that will be used to fetch part
        String replica;

        MergeTreeData::HardlinkedFiles hardlinked_files;

        scope_guard temporary_part_lock;
    };

    using PartDescriptionPtr = std::shared_ptr<PartDescription>;
    using PartDescriptions = std::vector<PartDescriptionPtr>;

    PartDescriptions all_parts;
    PartDescriptions parts_to_add;
    PartsToRemoveFromZooKeeper parts_to_remove;

    auto table_lock_holder_dst_table = lockForShare(
            RWLockImpl::NO_QUERY, getSettings()->lock_acquire_timeout_for_background_operations);
    auto dst_metadata_snapshot = getInMemoryMetadataPtr();

    for (size_t i = 0; i < entry_replace.new_part_names.size(); ++i)
    {
        all_parts.emplace_back(std::make_shared<PartDescription>(i,
            entry_replace.src_part_names.at(i),
            entry_replace.new_part_names.at(i),
            entry_replace.part_names_checksums.at(i),
            format_version));
    }

    /// What parts we should add? Or we have already added all required parts (we an replica-initializer)
    {
        auto data_parts_lock = lockParts();

        for (const PartDescriptionPtr & part_desc : all_parts)
        {
            if (!getActiveContainingPart(part_desc->new_part_info, MergeTreeDataPartState::Active, data_parts_lock))
                parts_to_add.emplace_back(part_desc);
        }

        if (parts_to_add.empty() && replace)
        {
            parts_to_remove = removePartsInRangeFromWorkingSetAndGetPartsToRemoveFromZooKeeper(NO_TRANSACTION_RAW, drop_range, data_parts_lock);
            String parts_to_remove_str;
            for (const auto & part : parts_to_remove)
            {
                parts_to_remove_str += part.getPartName();
                parts_to_remove_str += " ";
            }
            LOG_TRACE(log, "Replacing {} parts {}with empty set", parts_to_remove.size(), parts_to_remove_str);
        }
    }

    if (parts_to_add.empty())
    {
        LOG_INFO(log, "All parts from REPLACE PARTITION command have been already attached");
        removePartsFromZooKeeperWithRetries(parts_to_remove);
        return true;
    }

    if (parts_to_add.size() < all_parts.size())
    {
        LOG_WARNING(log, "Some (but not all) parts from REPLACE PARTITION command already exist. REPLACE PARTITION will not be atomic.");
    }

    StoragePtr source_table;
    TableLockHolder table_lock_holder_src_table;
    StorageID source_table_id{entry_replace.from_database, entry_replace.from_table};

    auto clone_data_parts_from_source_table = [&] () -> size_t
    {
        source_table = DatabaseCatalog::instance().tryGetTable(source_table_id, getContext());
        if (!source_table)
        {
            LOG_DEBUG(log, "Can't use {} as source table for REPLACE PARTITION command. It does not exist.", source_table_id.getNameForLogs());
            return 0;
        }

        auto src_metadata_snapshot = source_table->getInMemoryMetadataPtr();
        MergeTreeData * src_data = nullptr;
        try
        {
            src_data = &checkStructureAndGetMergeTreeData(source_table, src_metadata_snapshot, dst_metadata_snapshot);
        }
        catch (Exception &)
        {
            LOG_INFO(log, "Can't use {} as source table for REPLACE PARTITION command. Will fetch all parts. Reason: {}", source_table_id.getNameForLogs(), getCurrentExceptionMessage(false));
            return 0;
        }

        table_lock_holder_src_table = source_table->lockForShare(
                RWLockImpl::NO_QUERY, getSettings()->lock_acquire_timeout_for_background_operations);

        DataPartStates valid_states{
            MergeTreeDataPartState::PreActive, MergeTreeDataPartState::Active, MergeTreeDataPartState::Outdated};

        size_t num_clonable_parts = 0;
        for (PartDescriptionPtr & part_desc : parts_to_add)
        {
            auto src_part = src_data->getPartIfExists(part_desc->src_part_info, valid_states);
            if (!src_part)
            {
                LOG_DEBUG(log, "There is no part {} in {}", part_desc->src_part_name, source_table_id.getNameForLogs());
                continue;
            }

            bool avoid_copy_local_part = storage_settings_ptr->allow_remote_fs_zero_copy_replication && src_part->isStoredOnRemoteDiskWithZeroCopySupport();

            if (avoid_copy_local_part)
            {
                LOG_DEBUG(log, "Avoid copy local part {} from table {} because of zero-copy replication", part_desc->src_part_name, source_table_id.getNameForLogs());
                continue;
            }

            String checksum_hex  = src_part->checksums.getTotalChecksumHex();

            if (checksum_hex != part_desc->checksum_hex)
            {
                LOG_DEBUG(log, "Part {} of {} has inappropriate checksum", part_desc->src_part_name, source_table_id.getNameForLogs());
                /// TODO: check version
                continue;
            }

            part_desc->found_new_part_name = part_desc->new_part_name;
            part_desc->found_new_part_info = part_desc->new_part_info;
            part_desc->src_table_part = src_part;

            ++num_clonable_parts;
        }

        return num_clonable_parts;
    };

    size_t num_clonable_parts = clone_data_parts_from_source_table();
    LOG_DEBUG(log, "Found {} parts that could be cloned (of {} required parts)", num_clonable_parts, parts_to_add.size());

    ActiveDataPartSet adding_parts_active_set(format_version);
    std::unordered_map<String, PartDescriptionPtr> part_name_to_desc;

    for (PartDescriptionPtr & part_desc : parts_to_add)
    {
        if (part_desc->src_table_part)
        {
            /// It is clonable part
            adding_parts_active_set.add(part_desc->new_part_name);
            part_name_to_desc.emplace(part_desc->new_part_name, part_desc);
            continue;
        }

        /// Firstly, try find exact part to produce more accurate part set
        String replica = findReplicaHavingPart(part_desc->new_part_name, true);
        String found_part_name;
        /// TODO: check version

        if (replica.empty())
        {
            LOG_DEBUG(log, "Part {} is not found on remote replicas", part_desc->new_part_name);

            /// Fallback to covering part
            replica = findReplicaHavingCoveringPart(part_desc->new_part_name, true, found_part_name);

            if (replica.empty())
            {
                /// It is not fail, since adjacent parts could cover current part
                LOG_DEBUG(log, "Parts covering {} are not found on remote replicas", part_desc->new_part_name);
                continue;
            }
        }
        else
        {
            found_part_name = part_desc->new_part_name;
        }

        part_desc->found_new_part_name = found_part_name;
        part_desc->found_new_part_info = MergeTreePartInfo::fromPartName(found_part_name, format_version);
        part_desc->replica = replica;

        adding_parts_active_set.add(part_desc->found_new_part_name);
        part_name_to_desc.emplace(part_desc->found_new_part_name, part_desc);
    }

    /// Check that we could cover whole range
    for (PartDescriptionPtr & part_desc : parts_to_add)
    {
        if (adding_parts_active_set.getContainingPart(part_desc->new_part_info).empty())
        {
            /// We should enqueue missing part for check, so it will be replaced with empty one (if needed)
            /// and we will be able to execute this REPLACE_RANGE.
            /// However, it's quite dangerous, because part may appear in source table.
            /// So we enqueue it for check only if no replicas of source table have part either.
            bool need_check = true;
            if (auto * replicated_src_table = typeid_cast<StorageReplicatedMergeTree *>(source_table.get()))
            {
                String src_replica = replicated_src_table->findReplicaHavingPart(part_desc->src_part_name, false);
                if (!src_replica.empty())
                {
                    LOG_DEBUG(log, "Found part {} on replica {} of source table, will not check part {} required for {}",
                              part_desc->src_part_name, src_replica, part_desc->new_part_name, entry.znode_name);
                    need_check = false;
                }
            }

            if (need_check)
            {
                LOG_DEBUG(log, "Will check part {} required for {}, because no replicas have it (including replicas of source table)",
                          part_desc->new_part_name, entry.znode_name);
                enqueuePartForCheck(part_desc->new_part_name);
            }

            throw Exception(ErrorCodes::NO_REPLICA_HAS_PART,
                            "Not found part {} (or part covering it) neither source table neither remote replicas",
                            part_desc->new_part_name);
        }
    }

    /// Filter covered parts
    PartDescriptions final_parts;
    Strings final_part_names;
    {
        final_part_names = adding_parts_active_set.getParts();

        for (const String & final_part_name : final_part_names)
        {
            auto part_desc = part_name_to_desc[final_part_name];
            if (!part_desc)
                throw Exception(ErrorCodes::LOGICAL_ERROR, "There is no final part {}. This is a bug", final_part_name);

            final_parts.emplace_back(part_desc);

            if (final_parts.size() > 1)
            {
                auto & prev = *final_parts[final_parts.size() - 2];
                auto & curr = *final_parts[final_parts.size() - 1];

                if (!prev.found_new_part_info.isDisjoint(curr.found_new_part_info))
                {
                    throw Exception(ErrorCodes::LOGICAL_ERROR, "Intersected final parts detected: {} and {}. It should be investigated.",
                        prev.found_new_part_name, curr.found_new_part_name);
                }
            }
        }
    }

    static const String TMP_PREFIX = "tmp_replace_from_";

    std::vector<MergeTreeData::HardlinkedFiles> hardlinked_files_for_parts;

    auto obtain_part = [&] (PartDescriptionPtr & part_desc)
    {
        if (part_desc->src_table_part)
        {
            if (part_desc->checksum_hex != part_desc->src_table_part->checksums.getTotalChecksumHex())
                throw Exception(ErrorCodes::UNFINISHED, "Checksums of {} is suddenly changed", part_desc->src_table_part->name);

            auto [res_part, temporary_part_lock] = cloneAndLoadDataPartOnSameDisk(
                part_desc->src_table_part, TMP_PREFIX + "clone_", part_desc->new_part_info, metadata_snapshot, NO_TRANSACTION_PTR, &part_desc->hardlinked_files, false, {});
            part_desc->res_part = std::move(res_part);
            part_desc->temporary_part_lock = std::move(temporary_part_lock);
        }
        else if (!part_desc->replica.empty())
        {
            String source_replica_path = fs::path(zookeeper_path) / "replicas" / part_desc->replica;
            ReplicatedMergeTreeAddress address(getZooKeeper()->get(fs::path(source_replica_path) / "host"));
            auto timeouts = getFetchPartHTTPTimeouts(getContext());

            auto credentials = getContext()->getInterserverCredentials();
            String interserver_scheme = getContext()->getInterserverScheme();

            if (interserver_scheme != address.scheme)
                throw Exception(ErrorCodes::LOGICAL_ERROR,
                                "Interserver schemas are different '{}' != '{}', can't fetch part from {}",
                                interserver_scheme, address.scheme, address.host);

            part_desc->res_part = fetcher.fetchSelectedPart(
                metadata_snapshot, getContext(), part_desc->found_new_part_name, source_replica_path,
                address.host, address.replication_port, timeouts, credentials->getUser(), credentials->getPassword(),
                interserver_scheme, replicated_fetches_throttler, false, TMP_PREFIX + "fetch_");

            /// TODO: check columns_version of fetched part

            ProfileEvents::increment(ProfileEvents::ReplicatedPartFetches);
        }
        else
            throw Exception(ErrorCodes::LOGICAL_ERROR, "There is no receipt to produce part {}. This is bug", part_desc->new_part_name);
    };

    /// Download or clone parts
    /// TODO: make it in parallel
    for (PartDescriptionPtr & part_desc : final_parts)
        obtain_part(part_desc);

    MutableDataPartsVector res_parts;
    for (PartDescriptionPtr & part_desc : final_parts)
        res_parts.emplace_back(part_desc->res_part);

    try
    {
        /// Commit parts
        auto zookeeper = getZooKeeper();
        Transaction transaction(*this, NO_TRANSACTION_RAW);

        Coordination::Requests ops;
        for (PartDescriptionPtr & part_desc : final_parts)
        {
            renameTempPartAndReplace(part_desc->res_part, transaction);
            getCommitPartOps(ops, part_desc->res_part);

            lockSharedData(*part_desc->res_part, false, part_desc->hardlinked_files);
        }


        if (!ops.empty())
            zookeeper->multi(ops);

        {
            auto data_parts_lock = lockParts();

            transaction.commit(&data_parts_lock);
            if (replace)
            {
                parts_to_remove = removePartsInRangeFromWorkingSetAndGetPartsToRemoveFromZooKeeper(NO_TRANSACTION_RAW, drop_range, data_parts_lock);
                String parts_to_remove_str;
                for (const auto & part : parts_to_remove)
                {
                    parts_to_remove_str += part.getPartName();
                    parts_to_remove_str += " ";
                }
                LOG_TRACE(log, "Replacing {} parts {}with {} parts {}", parts_to_remove.size(), parts_to_remove_str,
                          final_parts.size(), boost::algorithm::join(final_part_names, ", "));
            }
        }

        PartLog::addNewParts(getContext(), res_parts, watch.elapsed());
    }
    catch (...)
    {
        PartLog::addNewParts(getContext(), res_parts, watch.elapsed(), ExecutionStatus::fromCurrentException());

        for (const auto & res_part : res_parts)
            unlockSharedData(*res_part);

        throw;
    }

    removePartsFromZooKeeperWithRetries(parts_to_remove);
    res_parts.clear();
    parts_to_remove.clear();
    cleanup_thread.wakeup();

    return true;
}


void StorageReplicatedMergeTree::executeClonePartFromShard(const LogEntry & entry)
{
    auto zookeeper = getZooKeeper();

    Strings replicas = zookeeper->getChildren(entry.source_shard + "/replicas");
    std::shuffle(replicas.begin(), replicas.end(), thread_local_rng);
    String replica;
    for (const String & candidate : replicas)
    {
        if (zookeeper->exists(entry.source_shard + "/replicas/" + candidate + "/is_active"))
        {
            replica = candidate;
            break;
        }
    }

    if (replica.empty())
        throw Exception(ErrorCodes::NO_REPLICA_HAS_PART, "Not found active replica on shard {} to clone part {}",
                        entry.source_shard, entry.new_part_name);

    LOG_INFO(log, "Will clone part from shard {} and replica {}", entry.source_shard, replica);

    MutableDataPartPtr part;

    {
        auto metadata_snapshot = getInMemoryMetadataPtr();
        String source_replica_path = entry.source_shard + "/replicas/" + replica;
        ReplicatedMergeTreeAddress address(getZooKeeper()->get(source_replica_path + "/host"));
        auto timeouts = ConnectionTimeouts::getHTTPTimeouts(getContext());
        auto credentials = getContext()->getInterserverCredentials();
        String interserver_scheme = getContext()->getInterserverScheme();

        auto get_part = [&, address, timeouts, credentials, interserver_scheme]()
        {
            if (interserver_scheme != address.scheme)
                throw Exception(ErrorCodes::LOGICAL_ERROR, "Interserver schemes are different: '{}' != '{}', can't fetch part from {}",
                                interserver_scheme, address.scheme, address.host);

            return fetcher.fetchSelectedPart(
                metadata_snapshot, getContext(), entry.new_part_name, source_replica_path,
                address.host, address.replication_port,
                timeouts, credentials->getUser(), credentials->getPassword(), interserver_scheme,
                replicated_fetches_throttler, true);
        };

        part = get_part();
        // The fetched part is valuable and should not be cleaned like a temp part.
        part->is_temp = false;
        part->renameTo("detached/" + entry.new_part_name, true);

        LOG_INFO(log, "Cloned part {} to detached directory", part->name);
    }
}


void StorageReplicatedMergeTree::cloneReplica(const String & source_replica, Coordination::Stat source_is_lost_stat, zkutil::ZooKeeperPtr & zookeeper)
{
    String source_path = fs::path(zookeeper_path) / "replicas" / source_replica;

    /// The order of the following three actions is important.

    Strings source_queue_names;
    /// We are trying to get consistent /log_pointer and /queue state. Otherwise
    /// we can possibly duplicate entries in queue of cloned replica.
    while (true)
    {
        Coordination::Stat log_pointer_stat;
        String raw_log_pointer = zookeeper->get(fs::path(source_path) / "log_pointer", &log_pointer_stat);

        Coordination::Requests ops;
        ops.push_back(zkutil::makeSetRequest(fs::path(replica_path) / "log_pointer", raw_log_pointer, -1));

        /// For support old versions CH.
        if (source_is_lost_stat.version == -1)
        {
            /// We check that it was not suddenly upgraded to new version.
            /// Otherwise it can be upgraded and instantly become lost, but we cannot notice that.
            ops.push_back(zkutil::makeCreateRequest(fs::path(source_path) / "is_lost", "0", zkutil::CreateMode::Persistent));
            ops.push_back(zkutil::makeRemoveRequest(fs::path(source_path) / "is_lost", -1));
        }
        else /// The replica we clone should not suddenly become lost.
            ops.push_back(zkutil::makeCheckRequest(fs::path(source_path) / "is_lost", source_is_lost_stat.version));

        Coordination::Responses responses;

        /// Let's remember the queue of the reference/master replica.
        source_queue_names = zookeeper->getChildren(fs::path(source_path) / "queue");

        /// Check that log pointer of source replica didn't changed while we read queue entries
        ops.push_back(zkutil::makeCheckRequest(fs::path(source_path) / "log_pointer", log_pointer_stat.version));

        auto rc = zookeeper->tryMulti(ops, responses);

        if (rc == Coordination::Error::ZOK)
        {
            break;
        }
        else if (rc == Coordination::Error::ZNODEEXISTS)
        {
            throw Exception(ErrorCodes::REPLICA_STATUS_CHANGED,
                            "Can not clone replica, because the {} updated to new ClickHouse version", source_replica);
        }
        else if (responses[1]->error == Coordination::Error::ZBADVERSION)
        {
            /// If is_lost node version changed than source replica also lost,
            /// so we cannot clone from it.
            throw Exception(ErrorCodes::REPLICA_STATUS_CHANGED, "Can not clone replica, because the {} became lost",
                source_replica);
        }
        else if (responses.back()->error == Coordination::Error::ZBADVERSION)
        {
            /// If source replica's log_pointer changed than we probably read
            /// stale state of /queue and have to try one more time.
            LOG_WARNING(log, "Log pointer of source replica {} changed while we loading queue nodes. Will retry.", source_replica);
            continue;
        }
        else
        {
            zkutil::KeeperMultiException::check(rc, ops, responses);
        }
    }

    ::sort(source_queue_names.begin(), source_queue_names.end());

    struct QueueEntryInfo
    {
        String data = {};
        Coordination::Stat stat = {};
        LogEntryPtr parsed_entry = {};
    };

    /// We got log pointer and list of queue entries of source replica.
    /// At first we will get queue entries and then we will get list of active parts of source replica
    /// to enqueue fetches for missing parts. If source replica executes and removes some entry concurrently
    /// we will see produced part (or covering part) in replicas/source/parts and will enqueue fetch.
    /// We will try to parse queue entries before copying them
    /// to avoid creation of excessive and duplicating entries in our queue.
    /// See also removePartAndEnqueueFetch(...)
    std::vector<QueueEntryInfo> source_queue;
    ActiveDataPartSet get_part_set{format_version};
    ActiveDataPartSet drop_range_set{format_version};
    std::unordered_set<String> exact_part_names;

    {
        std::vector<zkutil::ZooKeeper::FutureGet> queue_get_futures;
        queue_get_futures.reserve(source_queue_names.size());

        for (const String & entry_name : source_queue_names)
            queue_get_futures.push_back(zookeeper->asyncTryGet(fs::path(source_path) / "queue" / entry_name));

        source_queue.reserve(source_queue_names.size());
        for (size_t i = 0; i < source_queue_names.size(); ++i)
        {
            auto res = queue_get_futures[i].get();
            /// It's ok if entry is already executed and removed: we also will get source parts set.
            if (res.error == Coordination::Error::ZNONODE)
                continue;

            assert(res.error == Coordination::Error::ZOK);
            source_queue.emplace_back();
            auto & info = source_queue.back();
            info.data = std::move(res.data);
            info.stat = std::move(res.stat);
            try
            {
                info.parsed_entry = LogEntry::parse(info.data, info.stat);
            }
            catch (...)
            {
                tryLogCurrentException(log, "Cannot parse source queue entry " + source_queue_names[i]);
            }

            /// It may be ok if source replica has newer version. We will copy entry as is.
            if (!info.parsed_entry)
                continue;

            info.parsed_entry->znode_name = source_queue_names[i];

            if (info.parsed_entry->type == LogEntry::DROP_RANGE)
            {
                drop_range_set.add(info.parsed_entry->new_part_name);
            }
            else if (info.parsed_entry->type == LogEntry::GET_PART)
            {
                String maybe_covering_drop_range = drop_range_set.getContainingPart(info.parsed_entry->new_part_name);
                if (maybe_covering_drop_range.empty())
                    get_part_set.add(info.parsed_entry->new_part_name);
            }
            else
            {
                /// We should keep local parts if they present in the queue of source replica.
                /// There's a chance that we are the only replica that has these parts.
                Strings entry_virtual_parts = info.parsed_entry->getVirtualPartNames(format_version);
                std::move(entry_virtual_parts.begin(), entry_virtual_parts.end(), std::inserter(exact_part_names, exact_part_names.end()));
            }
        }
    }

    /// We should do it after copying queue, because some ALTER_METADATA entries can be lost otherwise.
    cloneMetadataIfNeeded(source_replica, source_path, zookeeper);

    /// Add to the queue jobs to receive all the active parts that the reference/master replica has.
    Strings source_replica_parts = zookeeper->getChildren(fs::path(source_path) / "parts");
    for (const auto & active_part : source_replica_parts)
        get_part_set.add(active_part);

    Strings active_parts = get_part_set.getParts();

    /// Remove local parts if source replica does not have them, because such parts will never be fetched by other replicas.
    Strings local_parts_in_zk = zookeeper->getChildren(fs::path(replica_path) / "parts");
    Strings parts_to_remove_from_zk;

    for (const auto & part : local_parts_in_zk)
    {
        /// We look for exact match (and not for any covering part)
        /// because our part might be dropped and covering part might be merged though gap.
        /// (avoid resurrection of data that was removed a long time ago)
        if (get_part_set.getContainingPart(part) == part)
            continue;

        if (exact_part_names.contains(part))
            continue;

        parts_to_remove_from_zk.emplace_back(part);
        LOG_WARNING(log, "Source replica does not have part {}. Removing it from ZooKeeper.", part);
    }

    {
        /// Check "is_lost" version after retrieving queue and parts.
        /// If version has changed, then replica most likely has been dropped and parts set is inconsistent,
        /// so throw exception and retry cloning.
        Coordination::Stat is_lost_stat_new;
        zookeeper->get(fs::path(source_path) / "is_lost", &is_lost_stat_new);
        if (is_lost_stat_new.version != source_is_lost_stat.version)
            throw Exception(ErrorCodes::REPLICA_STATUS_CHANGED, "Cannot clone {}, because it suddenly become lost "
                                                                "or removed broken part from ZooKeeper", source_replica);
    }

    removePartsFromZooKeeperWithRetries(parts_to_remove_from_zk);

    auto local_active_parts = getDataPartsForInternalUsage();

    DataPartsVector parts_to_remove_from_working_set;

    for (const auto & part : local_active_parts)
    {
        if (get_part_set.getContainingPart(part->name) == part->name)
            continue;

        if (exact_part_names.contains(part->name))
            continue;

        parts_to_remove_from_working_set.emplace_back(part);
        LOG_WARNING(log, "Source replica does not have part {}. Removing it from working set.", part->name);
    }

    if (getSettings()->detach_old_local_parts_when_cloning_replica)
    {
        auto metadata_snapshot = getInMemoryMetadataPtr();

        for (const auto & part : parts_to_remove_from_working_set)
        {
            LOG_INFO(log, "Detaching {}", part->getDataPartStorage().getPartDirectory());
            part->makeCloneInDetached("clone", metadata_snapshot);
        }
    }

    removePartsFromWorkingSet(NO_TRANSACTION_RAW, parts_to_remove_from_working_set, true);

    std::unordered_set<String> created_get_parts;

    /// Avoid creation of GET_PART entries which covered by another GET_PART or DROP_RANGE
    /// and creation of multiple entries with the same new_part_name.
    auto should_ignore_log_entry = [&drop_range_set, &get_part_set, this] (std::unordered_set<String> & created_gets,
                                                                    const String & part_name, const String & log_msg_context) -> bool
    {
        /// We should not create entries covered by DROP_RANGE, because we will remove them anyway (kind of optimization).
        String covering_drop_range = drop_range_set.getContainingPart(part_name);
        if (!covering_drop_range.empty())
        {
            LOG_TRACE(log, "{} {}: it's covered by DROP_RANGE {}", log_msg_context, part_name, covering_drop_range);
            return true;
        }

        /// We should not create entries covered by GET_PART,
        /// because GET_PART entry has no source parts and we can execute it only by fetching.
        /// Parts covered by GET_PART are useless and may cause replication to stuck if covered part is lost.
        String covering_get_part_entry = get_part_set.getContainingPart(part_name);

        if (covering_get_part_entry.empty())
            return false;

        if (covering_get_part_entry != part_name)
        {
            LOG_TRACE(log, "{} {}: it's covered by GET_PART {}", log_msg_context, part_name, covering_get_part_entry);
            return true;
        }

        /// NOTE: It does not completely avoids duplication of GET_PART entries,
        /// because it's possible that source replica has executed some GET_PART after we copied it's queue,
        /// but before we copied its active parts set. In this case we will GET_PART entry in our queue
        /// and later will pull the original GET_PART from replication log.
        /// It should not cause any issues, but it does not allow to get rid of duplicated entries and add an assertion.
        if (created_gets.contains(part_name))
        {
            /// NOTE It would be better to copy log entry instead of creating GET_PART
            /// if there are GET_PART and log entry of other type with the same new_part_name.
            /// But it's a bit harder to implement, because it requires full-fledged virtual_parts set.
            LOG_TRACE(log, "{} {}: GET_PART for it is already created", log_msg_context, part_name);
            return true;
        }

        return false;
    };

    for (const String & name : active_parts)
    {
        if (should_ignore_log_entry(created_get_parts, name, "Not fetching"))
            continue;

        LogEntry log_entry;

        if (are_restoring_replica)
        {
            LOG_DEBUG(log, "Obtaining checksum for path {}", name);

            // The part we want to fetch is probably present in detached/ folder.
            // However, we need to get part's checksum to check if it's not corrupt.
            log_entry.type = LogEntry::ATTACH_PART;

            MinimalisticDataPartChecksums desired_checksums;

            const fs::path part_path = fs::path(source_path) / "parts" / name;

            const String part_znode = zookeeper->get(part_path);

            if (!part_znode.empty())
                desired_checksums = ReplicatedMergeTreePartHeader::fromString(part_znode).getChecksums();
            else
            {
                String desired_checksums_str = zookeeper->get(part_path / "checksums");
                desired_checksums = MinimalisticDataPartChecksums::deserializeFrom(desired_checksums_str);
            }

            const auto [lo, hi] = desired_checksums.hash_of_all_files;
            log_entry.part_checksum = getHexUIntUppercase(hi) + getHexUIntUppercase(lo);
        }
        else
        {
            log_entry.type = LogEntry::GET_PART;
        }

        log_entry.source_replica = "";
        log_entry.new_part_name = name;
        log_entry.create_time = tryGetPartCreateTime(zookeeper, source_path, name);

        LOG_TEST(log, "Enqueueing {} for fetch", name);
        zookeeper->create(fs::path(replica_path) / "queue/queue-", log_entry.toString(), zkutil::CreateMode::PersistentSequential);
        created_get_parts.insert(name);
    }

    size_t total_parts_to_fetch = created_get_parts.size();
    LOG_DEBUG(log, "Queued {} parts to be fetched, {} parts ignored", total_parts_to_fetch, active_parts.size() - total_parts_to_fetch);

    /// Add content of the reference/master replica queue to the queue.
    size_t total_entries_to_copy = 0;
    for (const auto & entry_info : source_queue)
    {
        assert(!entry_info.data.empty());
        if (entry_info.parsed_entry && !entry_info.parsed_entry->new_part_name.empty())
        {
            const String & part_name = entry_info.parsed_entry->new_part_name;
            const String & entry_name = entry_info.parsed_entry->znode_name;
            const auto & entry_type = entry_info.parsed_entry->type;

            if (should_ignore_log_entry(created_get_parts, part_name, fmt::format("Not copying {} {} ", entry_name, entry_type)))
                continue;

            if (entry_info.parsed_entry->type == LogEntry::GET_PART)
                created_get_parts.insert(part_name);
        }

        LOG_TEST(log, "Copying entry {}", entry_info.data);
        zookeeper->create(fs::path(replica_path) / "queue/queue-", entry_info.data, zkutil::CreateMode::PersistentSequential);
        ++total_entries_to_copy;
    }

    LOG_DEBUG(log, "Copied {} queue entries, {} entries ignored", total_entries_to_copy, source_queue.size() - total_entries_to_copy);
}


void StorageReplicatedMergeTree::cloneMetadataIfNeeded(const String & source_replica, const String & source_path, zkutil::ZooKeeperPtr & zookeeper)
{
    String source_metadata_version_str;
    bool metadata_version_exists = zookeeper->tryGet(source_path + "/metadata_version", source_metadata_version_str);
    if (!metadata_version_exists)
    {
        /// For compatibility with version older than 20.3
        /// TODO fix tests and delete it
        LOG_WARNING(log, "Node {} does not exist. "
                         "Most likely it's because too old version of ClickHouse is running on replica {}. "
                         "Will not check metadata consistency",
                         source_path + "/metadata_version", source_replica);
        return;
    }

    Int32 source_metadata_version = parse<Int32>(source_metadata_version_str);
    if (metadata_version == source_metadata_version)
        return;

    /// Our metadata it not up to date with source replica metadata.
    /// Metadata is updated by ALTER_METADATA entries, but some entries are probably cleaned up from the log.
    /// It's also possible that some newer ALTER_METADATA entries are present in source_queue list,
    /// and source replica are executing such entry right now (or had executed recently).
    /// More than that, /metadata_version update is not atomic with /columns and /metadata update...

    /// Fortunately, ALTER_METADATA seems to be idempotent,
    /// and older entries of such type can be replaced with newer entries.
    /// Let's try to get consistent values of source replica's /columns and /metadata
    /// and prepend dummy ALTER_METADATA to our replication queue.
    /// It should not break anything if source_queue already contains ALTER_METADATA entry
    /// with greater or equal metadata_version, but it will update our metadata
    /// if all such entries were cleaned up from the log and source_queue.

    LOG_WARNING(log, "Metadata version ({}) on replica is not up to date with metadata ({}) on source replica {}",
                metadata_version, source_metadata_version, source_replica);

    String source_metadata;
    String source_columns;
    while (true)
    {
        Coordination::Stat metadata_stat;
        Coordination::Stat columns_stat;
        source_metadata = zookeeper->get(source_path + "/metadata", &metadata_stat);
        source_columns = zookeeper->get(source_path + "/columns", &columns_stat);

        Coordination::Requests ops;
        Coordination::Responses responses;
        ops.emplace_back(zkutil::makeCheckRequest(source_path + "/metadata", metadata_stat.version));
        ops.emplace_back(zkutil::makeCheckRequest(source_path + "/columns", columns_stat.version));

        Coordination::Error code = zookeeper->tryMulti(ops, responses);
        if (code == Coordination::Error::ZOK)
            break;
        else if (code == Coordination::Error::ZBADVERSION)
            LOG_WARNING(log, "Metadata of replica {} was changed", source_path);
        else
            zkutil::KeeperMultiException::check(code, ops, responses);
    }

    ReplicatedMergeTreeLogEntryData dummy_alter;
    dummy_alter.type = LogEntry::ALTER_METADATA;
    dummy_alter.source_replica = source_replica;
    dummy_alter.metadata_str = source_metadata;
    dummy_alter.columns_str = source_columns;
    dummy_alter.alter_version = source_metadata_version;
    dummy_alter.create_time = time(nullptr);

    zookeeper->create(replica_path + "/queue/queue-", dummy_alter.toString(), zkutil::CreateMode::PersistentSequential);

    /// We don't need to do anything with mutation_pointer, because mutation log cleanup process is different from
    /// replication log cleanup. A mutation is removed from ZooKeeper only if all replicas had executed the mutation,
    /// so all mutations which are greater or equal to our mutation pointer are still present in ZooKeeper.
}


void StorageReplicatedMergeTree::cloneReplicaIfNeeded(zkutil::ZooKeeperPtr zookeeper)
{
    Coordination::Stat is_lost_stat;
    bool is_new_replica = true;
    String res;

    if (zookeeper->tryGet(fs::path(replica_path) / "is_lost", res, &is_lost_stat))
    {
        if (res == "0")
            return;
        if (is_lost_stat.version)
            is_new_replica = false;
    }
    else
    {
        /// Replica was created by old version of CH, so me must create "/is_lost".
        /// Note that in old version of CH there was no "lost" replicas possible.
        /// TODO is_lost node should always exist since v18.12, maybe we can replace `tryGet` with `get` and remove old code?
        zookeeper->create(fs::path(replica_path) / "is_lost", "0", zkutil::CreateMode::Persistent);
        return;
    }

    /// is_lost is "1": it means that we are in repair mode.
    /// Try choose source replica to clone.
    /// Source replica must not be lost and should have minimal queue size and maximal log pointer.
    Strings replicas = zookeeper->getChildren(fs::path(zookeeper_path) / "replicas");
    std::vector<zkutil::ZooKeeper::FutureGet> futures;
    for (const String & source_replica_name : replicas)
    {
        /// Do not clone from myself.
        if (source_replica_name == replica_name)
            continue;

        String source_replica_path = fs::path(zookeeper_path) / "replicas" / source_replica_name;

        /// Obviously the following get operations are not atomic, but it's ok to choose good enough replica, not the best one.
        /// NOTE: We may count some entries twice if log_pointer is moved.
        futures.emplace_back(zookeeper->asyncTryGet(fs::path(source_replica_path) / "is_lost"));
        futures.emplace_back(zookeeper->asyncTryGet(fs::path(source_replica_path) / "log_pointer"));
        futures.emplace_back(zookeeper->asyncTryGet(fs::path(source_replica_path) / "queue"));
    }

    /// Wait for results before getting log entries
    for (auto & future : futures)
        future.wait();

    Strings log_entries = zookeeper->getChildren(fs::path(zookeeper_path) / "log");
    size_t max_log_entry = 0;
    if (!log_entries.empty())
    {
        String last_entry = *std::max_element(log_entries.begin(), log_entries.end());
        max_log_entry = parse<UInt64>(last_entry.substr(strlen("log-")));
    }
    /// log_pointer can point to future entry, which was not created yet
    ++max_log_entry;

    size_t min_replication_lag = std::numeric_limits<size_t>::max();
    String source_replica;
    Coordination::Stat source_is_lost_stat;
    size_t future_num = 0;

    for (const String & source_replica_name : replicas)
    {
        if (source_replica_name == replica_name)
            continue;

        auto get_is_lost     = futures[future_num++].get();
        auto get_log_pointer = futures[future_num++].get();
        auto get_queue       = futures[future_num++].get();

        if (get_is_lost.error != Coordination::Error::ZOK)
        {
            LOG_INFO(log, "Not cloning {}, cannot get '/is_lost': {}", source_replica_name, Coordination::errorMessage(get_is_lost.error));
            continue;
        }
        else if (get_is_lost.data != "0")
        {
            LOG_INFO(log, "Not cloning {}, it's lost", source_replica_name);
            continue;
        }

        if (get_log_pointer.error != Coordination::Error::ZOK)
        {
            LOG_INFO(log, "Not cloning {}, cannot get '/log_pointer': {}", source_replica_name, Coordination::errorMessage(get_log_pointer.error));
            continue;
        }
        if (get_queue.error != Coordination::Error::ZOK)
        {
            LOG_INFO(log, "Not cloning {}, cannot get '/queue': {}", source_replica_name, Coordination::errorMessage(get_queue.error));
            continue;
        }

        /// Replica is not lost and we can clone it. Let's calculate approx replication lag.
        size_t source_log_pointer = get_log_pointer.data.empty() ? 0 : parse<UInt64>(get_log_pointer.data);
        assert(source_log_pointer <= max_log_entry);
        size_t replica_queue_lag = max_log_entry - source_log_pointer;
        size_t replica_queue_size = get_queue.stat.numChildren;
        size_t replication_lag = replica_queue_lag + replica_queue_size;
        LOG_INFO(log, "Replica {} has log pointer '{}', approximate {} queue lag and {} queue size",
                 source_replica_name, get_log_pointer.data, replica_queue_lag, replica_queue_size);
        if (replication_lag < min_replication_lag)
        {
            source_replica = source_replica_name;
            source_is_lost_stat = get_is_lost.stat;
            min_replication_lag = replication_lag;
        }
    }

    if (source_replica.empty())
        throw Exception(ErrorCodes::ALL_REPLICAS_LOST, "All replicas are lost");

    if (is_new_replica)
        LOG_INFO(log, "Will mimic {}", source_replica);
    else
        LOG_WARNING(log, "Will mimic {}", source_replica);

    /// Clear obsolete queue that we no longer need.
    zookeeper->removeChildren(fs::path(replica_path) / "queue");
    queue.clear();

    /// Will do repair from the selected replica.
    cloneReplica(source_replica, source_is_lost_stat, zookeeper);
    /// If repair fails to whatever reason, the exception is thrown, is_lost will remain "1" and the replica will be repaired later.

    /// If replica is repaired successfully, we remove is_lost flag.
    zookeeper->set(fs::path(replica_path) / "is_lost", "0");
}

String StorageReplicatedMergeTree::getLastQueueUpdateException() const
{
    std::lock_guard lock(last_queue_update_exception_lock);
    return last_queue_update_exception;
}


void StorageReplicatedMergeTree::queueUpdatingTask()
{
    if (!queue_update_in_progress)
    {
        last_queue_update_start_time.store(time(nullptr));
        queue_update_in_progress = true;
    }
    try
    {
        queue.pullLogsToQueue(getZooKeeperAndAssertNotReadonly(), queue_updating_task->getWatchCallback(), ReplicatedMergeTreeQueue::UPDATE);
        last_queue_update_finish_time.store(time(nullptr));
        queue_update_in_progress = false;
    }
    catch (const Coordination::Exception & e)
    {
        tryLogCurrentException(log, __PRETTY_FUNCTION__);

        std::lock_guard lock(last_queue_update_exception_lock);
        last_queue_update_exception = getCurrentExceptionMessage(false);

        if (e.code == Coordination::Error::ZSESSIONEXPIRED)
        {
            restarting_thread.wakeup();
            return;
        }

        queue_updating_task->scheduleAfter(QUEUE_UPDATE_ERROR_SLEEP_MS);
    }
    catch (...)
    {
        tryLogCurrentException(log, __PRETTY_FUNCTION__);

        std::lock_guard lock(last_queue_update_exception_lock);
        last_queue_update_exception = getCurrentExceptionMessage(false);

        queue_updating_task->scheduleAfter(QUEUE_UPDATE_ERROR_SLEEP_MS);
    }
}


void StorageReplicatedMergeTree::mutationsUpdatingTask()
{
    try
    {
        queue.updateMutations(getZooKeeper(), mutations_updating_task->getWatchCallback());
    }
    catch (const Coordination::Exception & e)
    {
        tryLogCurrentException(log, __PRETTY_FUNCTION__);

        if (e.code == Coordination::Error::ZSESSIONEXPIRED)
            return;

        mutations_updating_task->scheduleAfter(QUEUE_UPDATE_ERROR_SLEEP_MS);
    }
    catch (...)
    {
        tryLogCurrentException(log, __PRETTY_FUNCTION__);
        mutations_updating_task->scheduleAfter(QUEUE_UPDATE_ERROR_SLEEP_MS);
    }
}

ReplicatedMergeTreeQueue::SelectedEntryPtr StorageReplicatedMergeTree::selectQueueEntry()
{
    /// This object will mark the element of the queue as running.
    ReplicatedMergeTreeQueue::SelectedEntryPtr selected;

    try
    {
        selected = queue.selectEntryToProcess(merger_mutator, *this);
    }
    catch (...)
    {
        tryLogCurrentException(log, __PRETTY_FUNCTION__);
    }

    return selected;
}


bool StorageReplicatedMergeTree::processQueueEntry(ReplicatedMergeTreeQueue::SelectedEntryPtr selected_entry)
{
    LogEntryPtr & entry = selected_entry->log_entry;
    return queue.processEntry([this]{ return getZooKeeper(); }, entry, [&](LogEntryPtr & entry_to_process)
    {
        try
        {
            return executeLogEntry(*entry_to_process);
        }
        catch (const Exception & e)
        {
            if (e.code() == ErrorCodes::NO_REPLICA_HAS_PART)
            {
                /// If no one has the right part, probably not all replicas work; We will not write to log with Error level.
                LOG_INFO(log, getExceptionMessageAndPattern(e, /* with_stacktrace */ false));
            }
            else if (e.code() == ErrorCodes::ABORTED)
            {
                /// Interrupted merge or downloading a part is not an error.
                LOG_INFO(log, getExceptionMessageAndPattern(e, /* with_stacktrace */ false));
            }
            else if (e.code() == ErrorCodes::PART_IS_TEMPORARILY_LOCKED)
            {
                /// Part cannot be added temporarily
                LOG_INFO(log, getExceptionMessageAndPattern(e, /* with_stacktrace */ false));
                cleanup_thread.wakeup();
            }
            else
                tryLogCurrentException(log, __PRETTY_FUNCTION__);

            /** This exception will be written to the queue element, and it can be looked up using `system.replication_queue` table.
              * The thread that performs this action will sleep a few seconds after the exception.
              * See `queue.processEntry` function.
              */
            throw;
        }
        catch (...)
        {
            tryLogCurrentException(log, __PRETTY_FUNCTION__);
            throw;
        }
    });
}

bool StorageReplicatedMergeTree::scheduleDataProcessingJob(BackgroundJobsAssignee & assignee)
{
    /// If replication queue is stopped exit immediately as we successfully executed the task
    if (queue.actions_blocker.isCancelled())
        return false;

    /// This object will mark the element of the queue as running.
    ReplicatedMergeTreeQueue::SelectedEntryPtr selected_entry = selectQueueEntry();

    if (!selected_entry)
        return false;

    auto job_type = selected_entry->log_entry->type;

    /// Depending on entry type execute in fetches (small) pool or big merge_mutate pool
    if (job_type == LogEntry::GET_PART)
    {
        assignee.scheduleFetchTask(std::make_shared<ExecutableLambdaAdapter>(
            [this, selected_entry] () mutable
            {
                return processQueueEntry(selected_entry);
            }, common_assignee_trigger, getStorageID()));
        return true;
    }
    else if (job_type == LogEntry::MERGE_PARTS)
    {
        auto task = std::make_shared<MergeFromLogEntryTask>(selected_entry, *this, common_assignee_trigger);
        assignee.scheduleMergeMutateTask(task);
        return true;
    }
    else if (job_type == LogEntry::MUTATE_PART)
    {
        auto task = std::make_shared<MutateFromLogEntryTask>(selected_entry, *this, common_assignee_trigger);
        assignee.scheduleMergeMutateTask(task);
        return true;
    }
    else
    {
        assignee.scheduleCommonTask(std::make_shared<ExecutableLambdaAdapter>(
            [this, selected_entry] () mutable
            {
                return processQueueEntry(selected_entry);
            }, common_assignee_trigger, getStorageID()), /* need_trigger */ true);
        return true;
    }
}


bool StorageReplicatedMergeTree::canExecuteFetch(const ReplicatedMergeTreeLogEntry & entry, String & disable_reason) const
{
    if (fetcher.blocker.isCancelled())
    {
        disable_reason = fmt::format("Not executing fetch of part {} because replicated fetches are cancelled now.", entry.new_part_name);
        return false;
    }

    auto replicated_fetches_pool_size = getContext()->getFetchesExecutor()->getMaxTasksCount();
    size_t busy_threads_in_pool = CurrentMetrics::values[CurrentMetrics::BackgroundFetchesPoolTask].load(std::memory_order_relaxed);
    if (busy_threads_in_pool >= replicated_fetches_pool_size)
    {
        disable_reason = fmt::format("Not executing fetch of part {} because {} fetches already executing, max {}.", entry.new_part_name, busy_threads_in_pool, replicated_fetches_pool_size);
        return false;
    }

    if (replicated_fetches_throttler->isThrottling())
    {
        disable_reason = fmt::format("Not executing fetch of part {} because fetches have already throttled by network settings "
                                     "<max_replicated_fetches_network_bandwidth> or <max_replicated_fetches_network_bandwidth_for_server>.", entry.new_part_name);
        return false;
    }

    return true;
}

bool StorageReplicatedMergeTree::partIsAssignedToBackgroundOperation(const DataPartPtr & part) const
{
    return queue.isVirtualPart(part);
}

void StorageReplicatedMergeTree::mergeSelectingTask()
{
    if (!is_leader)
        return;

    const auto storage_settings_ptr = getSettings();
    const bool deduplicate = false; /// TODO: read deduplicate option from table config
    const Names deduplicate_by_columns = {};
    CreateMergeEntryResult create_result = CreateMergeEntryResult::Other;

    try
    {
        /// We must select parts for merge under merge_selecting_mutex because other threads
        /// (OPTIMIZE queries) can assign new merges.
        std::lock_guard merge_selecting_lock(merge_selecting_mutex);

        auto zookeeper = getZooKeeperAndAssertNotReadonly();

        ReplicatedMergeTreeMergePredicate merge_pred = queue.getMergePredicate(zookeeper, getAllPartitionIds());

        /// If many merges is already queued, then will queue only small enough merges.
        /// Otherwise merge queue could be filled with only large merges,
        /// and in the same time, many small parts could be created and won't be merged.

        auto merges_and_mutations_queued = queue.countMergesAndPartMutations();
        size_t merges_and_mutations_sum = merges_and_mutations_queued.merges + merges_and_mutations_queued.mutations;
        if (merges_and_mutations_sum >= storage_settings_ptr->max_replicated_merges_in_queue)
        {
            LOG_TRACE(log, "Number of queued merges ({}) and part mutations ({})"
                " is greater than max_replicated_merges_in_queue ({}), so won't select new parts to merge or mutate.",
                merges_and_mutations_queued.merges,
                merges_and_mutations_queued.mutations,
                storage_settings_ptr->max_replicated_merges_in_queue);
        }
        else
        {
            UInt64 max_source_parts_size_for_merge = merger_mutator.getMaxSourcePartsSizeForMerge(
                storage_settings_ptr->max_replicated_merges_in_queue, merges_and_mutations_sum);

            UInt64 max_source_part_size_for_mutation = merger_mutator.getMaxSourcePartSizeForMutation();

            bool merge_with_ttl_allowed = merges_and_mutations_queued.merges_with_ttl < storage_settings_ptr->max_replicated_merges_with_ttl_in_queue &&
                getTotalMergesWithTTLInMergeList() < storage_settings_ptr->max_number_of_merges_with_ttl_in_pool;

            auto future_merged_part = std::make_shared<FutureMergedMutatedPart>();
            if (storage_settings.get()->assign_part_uuids)
                future_merged_part->uuid = UUIDHelpers::generateV4();

            if (max_source_parts_size_for_merge > 0 &&
                merger_mutator.selectPartsToMerge(future_merged_part, false, max_source_parts_size_for_merge, merge_pred, merge_with_ttl_allowed, NO_TRANSACTION_PTR, nullptr) == SelectPartsDecision::SELECTED)
            {
                create_result = createLogEntryToMergeParts(
                    zookeeper,
                    future_merged_part->parts,
                    future_merged_part->name,
                    future_merged_part->uuid,
                    future_merged_part->type,
                    deduplicate,
                    deduplicate_by_columns,
                    nullptr,
                    merge_pred.getVersion(),
                    future_merged_part->merge_type);
            }
            /// If there are many mutations in queue, it may happen, that we cannot enqueue enough merges to merge all new parts
            else if (max_source_part_size_for_mutation > 0 && queue.countMutations() > 0
                     && merges_and_mutations_queued.mutations < storage_settings_ptr->max_replicated_mutations_in_queue)
            {
                /// Choose a part to mutate.
                DataPartsVector data_parts = getDataPartsVectorForInternalUsage();
                for (const auto & part : data_parts)
                {
                    if (part->getBytesOnDisk() > max_source_part_size_for_mutation)
                        continue;

                    std::optional<std::pair<Int64, int>> desired_mutation_version = merge_pred.getDesiredMutationVersion(part);
                    if (!desired_mutation_version)
                        continue;

                    create_result = createLogEntryToMutatePart(
                        *part,
                        future_merged_part->uuid,
                        desired_mutation_version->first,
                        desired_mutation_version->second,
                        merge_pred.getVersion());

                    if (create_result == CreateMergeEntryResult::Ok ||
                        create_result == CreateMergeEntryResult::LogUpdated)
                        break;
                }
            }
        }
    }
    catch (...)
    {
        tryLogCurrentException(log, __PRETTY_FUNCTION__);
    }

    if (!is_leader)
        return;

    if (create_result != CreateMergeEntryResult::Ok
        && create_result != CreateMergeEntryResult::LogUpdated)
    {
        merge_selecting_task->scheduleAfter(storage_settings_ptr->merge_selecting_sleep_ms);
    }
    else
    {
        merge_selecting_task->schedule();
    }
}


void StorageReplicatedMergeTree::mutationsFinalizingTask()
{
    bool needs_reschedule = false;

    try
    {
        needs_reschedule = queue.tryFinalizeMutations(getZooKeeperAndAssertNotReadonly());
    }
    catch (...)
    {
        tryLogCurrentException(log, __PRETTY_FUNCTION__);
        needs_reschedule = true;
    }

    if (needs_reschedule)
    {
        mutations_finalizing_task->scheduleAfter(MUTATIONS_FINALIZING_SLEEP_MS);
    }
    else
    {
        /// Even if no mutations seems to be done or appeared we are trying to
        /// finalize them in background because manual control the launch of
        /// this function is error prone. This can lead to mutations that
        /// processed all the parts but have is_done=0 state for a long time. Or
        /// killed mutations, which are also considered as undone.
        mutations_finalizing_task->scheduleAfter(MUTATIONS_FINALIZING_IDLE_SLEEP_MS);
    }
}


StorageReplicatedMergeTree::CreateMergeEntryResult StorageReplicatedMergeTree::createLogEntryToMergeParts(
    zkutil::ZooKeeperPtr & zookeeper,
    const DataPartsVector & parts,
    const String & merged_name,
    const UUID & merged_part_uuid,
    const MergeTreeDataPartType & merged_part_type,
    bool deduplicate,
    const Names & deduplicate_by_columns,
    ReplicatedMergeTreeLogEntryData * out_log_entry,
    int32_t log_version,
    MergeType merge_type)
{
    Strings exists_paths;
    exists_paths.reserve(parts.size());
    for (const auto & part : parts)
        exists_paths.emplace_back(fs::path(replica_path) / "parts" / part->name);

    auto exists_results = zookeeper->exists(exists_paths);
    bool all_in_zk = true;
    for (size_t i = 0; i < parts.size(); ++i)
    {
        /// If there is no information about part in ZK, we will not merge it.
        if (exists_results[i].error == Coordination::Error::ZNONODE)
        {
            all_in_zk = false;

            const auto & part = parts[i];
            if (part->modification_time + MAX_AGE_OF_LOCAL_PART_THAT_WASNT_ADDED_TO_ZOOKEEPER < time(nullptr))
            {
                LOG_WARNING(log, "Part {} (that was selected for merge) with age {} seconds exists locally but not in ZooKeeper. Won't do merge with that part and will check it.", part->name, (time(nullptr) - part->modification_time));
                enqueuePartForCheck(part->name);
            }
        }
    }

    if (!all_in_zk)
        return CreateMergeEntryResult::MissingPart;

    ReplicatedMergeTreeLogEntryData entry;
    entry.type = LogEntry::MERGE_PARTS;
    entry.source_replica = replica_name;
    entry.new_part_name = merged_name;
    entry.new_part_uuid = merged_part_uuid;
    entry.new_part_type = merged_part_type;
    entry.merge_type = merge_type;
    entry.deduplicate = deduplicate;
    entry.deduplicate_by_columns = deduplicate_by_columns;
    entry.create_time = time(nullptr);

    for (const auto & part : parts)
        entry.source_parts.push_back(part->name);

    Coordination::Requests ops;
    Coordination::Responses responses;

    ops.emplace_back(zkutil::makeCreateRequest(
        fs::path(zookeeper_path) / "log/log-", entry.toString(),
        zkutil::CreateMode::PersistentSequential));

    ops.emplace_back(zkutil::makeSetRequest(
        fs::path(zookeeper_path) / "log", "", log_version)); /// Check and update version.

    Coordination::Error code = zookeeper->tryMulti(ops, responses);

    if (code == Coordination::Error::ZOK)
    {
        String path_created = dynamic_cast<const Coordination::CreateResponse &>(*responses.front()).path_created;
        entry.znode_name = path_created.substr(path_created.find_last_of('/') + 1);

        ProfileEvents::increment(ProfileEvents::CreatedLogEntryForMerge);
        LOG_TRACE(log, "Created log entry {} for merge {}", path_created, merged_name);
    }
    else if (code == Coordination::Error::ZBADVERSION)
    {
        ProfileEvents::increment(ProfileEvents::NotCreatedLogEntryForMerge);
        LOG_TRACE(log, "Log entry is not created for merge {} because log was updated", merged_name);
        return CreateMergeEntryResult::LogUpdated;
    }
    else
    {
        zkutil::KeeperMultiException::check(code, ops, responses);
    }

    if (out_log_entry)
        *out_log_entry = entry;

    return CreateMergeEntryResult::Ok;
}


StorageReplicatedMergeTree::CreateMergeEntryResult StorageReplicatedMergeTree::createLogEntryToMutatePart(
    const IMergeTreeDataPart & part, const UUID & new_part_uuid, Int64 mutation_version, int32_t alter_version, int32_t log_version)
{
    auto zookeeper = getZooKeeper();

    /// If there is no information about part in ZK, we will not mutate it.
    if (!zookeeper->exists(fs::path(replica_path) / "parts" / part.name))
    {
        if (part.modification_time + MAX_AGE_OF_LOCAL_PART_THAT_WASNT_ADDED_TO_ZOOKEEPER < time(nullptr))
        {
            LOG_WARNING(log, "Part {} (that was selected for mutation) with age {} seconds exists locally but not in ZooKeeper."
                " Won't mutate that part and will check it.", part.name, (time(nullptr) - part.modification_time));
            enqueuePartForCheck(part.name);
        }

        return CreateMergeEntryResult::MissingPart;
    }

    MergeTreePartInfo new_part_info = part.info;
    new_part_info.mutation = mutation_version;

    String new_part_name = part.getNewName(new_part_info);

    ReplicatedMergeTreeLogEntryData entry;
    entry.type = LogEntry::MUTATE_PART;
    entry.source_replica = replica_name;
    entry.source_parts.push_back(part.name);
    entry.new_part_name = new_part_name;
    entry.new_part_uuid = new_part_uuid;
    entry.create_time = time(nullptr);
    entry.alter_version = alter_version;

    Coordination::Requests ops;
    Coordination::Responses responses;

    ops.emplace_back(zkutil::makeCreateRequest(
        fs::path(zookeeper_path) / "log/log-", entry.toString(),
        zkutil::CreateMode::PersistentSequential));

    ops.emplace_back(zkutil::makeSetRequest(
        fs::path(zookeeper_path) / "log", "", log_version)); /// Check and update version.

    Coordination::Error code = zookeeper->tryMulti(ops, responses);

    if (code == Coordination::Error::ZBADVERSION)
    {
        ProfileEvents::increment(ProfileEvents::NotCreatedLogEntryForMutation);
        LOG_TRACE(log, "Log entry is not created for mutation {} because log was updated", new_part_name);
        return CreateMergeEntryResult::LogUpdated;
    }

    zkutil::KeeperMultiException::check(code, ops, responses);

    ProfileEvents::increment(ProfileEvents::CreatedLogEntryForMutation);
    LOG_TRACE(log, "Created log entry for mutation {}", new_part_name);
    return CreateMergeEntryResult::Ok;
}


void StorageReplicatedMergeTree::getRemovePartFromZooKeeperOps(const String & part_name, Coordination::Requests & ops, bool has_children)
{
    String part_path = fs::path(replica_path) / "parts" / part_name;

    if (has_children)
    {
        ops.emplace_back(zkutil::makeRemoveRequest(fs::path(part_path) / "checksums", -1));
        ops.emplace_back(zkutil::makeRemoveRequest(fs::path(part_path) / "columns", -1));
    }
    ops.emplace_back(zkutil::makeRemoveRequest(part_path, -1));
}

void StorageReplicatedMergeTree::removePartFromZooKeeper(const String & part_name)
{
    auto zookeeper = getZooKeeper();
    String part_path = fs::path(replica_path) / "parts" / part_name;
    Coordination::Stat stat;

    /// Part doesn't exist, nothing to remove
    if (!zookeeper->exists(part_path, &stat))
        return;

    Coordination::Requests ops;

    getRemovePartFromZooKeeperOps(part_name, ops, stat.numChildren > 0);
    zookeeper->multi(ops);
}

void StorageReplicatedMergeTree::removePartAndEnqueueFetch(const String & part_name, bool storage_init)
{
    auto zookeeper = getZooKeeper();

    /// We don't know exactly what happened to broken part
    /// and we are going to remove all covered log entries.
    /// It's quite dangerous, so clone covered parts to detached.
    auto broken_part_info = MergeTreePartInfo::fromPartName(part_name, format_version);

    auto partition_range = getVisibleDataPartsVectorInPartition(getContext(), broken_part_info.partition_id);
    for (const auto & part : partition_range)
    {
        if (!broken_part_info.contains(part->info))
            continue;

        /// Broken part itself either already moved to detached or does not exist.
        assert(broken_part_info != part->info);
        part->makeCloneInDetached("covered-by-broken", getInMemoryMetadataPtr());
    }

    /// It's possible that queue contains entries covered by part_name.
    /// For example, we had GET_PART all_1_42_5 and MUTATE_PART all_1_42_5_63,
    /// then all_1_42_5_63 was executed by fetching, but part was written to disk incorrectly.
    /// In this case we have to remove it as broken and create GET_PART all_1_42_5_63 to fetch it again,
    /// but GET_PART all_1_42_5 may be still in the queue.
    /// We should remove all covered entries before creating GET_PART entry, because:
    ///    1. In the situation described above, we do not know how to merge/mutate all_1_42_5_63 from all_1_42_5,
    ///       so GET_PART all_1_42_5 (and all source parts) is useless. The only thing we can do is to fetch all_1_42_5_63.
    ///    2. If all_1_42_5_63 is lost, then replication may stuck waiting for all_1_42_5_63 to appear,
    ///       because we may have some covered parts (more precisely, parts with the same min and max blocks)
    queue.removePartProducingOpsInRange(zookeeper, broken_part_info, /* covering_entry= */ {}, /* fetch_entry_znode= */ {});

    String part_path = fs::path(replica_path) / "parts" / part_name;

    while (true)
    {

        Coordination::Requests ops;

        time_t part_create_time = 0;
        Coordination::Stat stat;
        if (zookeeper->exists(part_path, &stat))
        {
            /// Update version of /is_lost node to avoid race condition with cloneReplica(...).
            /// cloneReplica(...) expects that if some entry was executed, then its new_part_name is added to /parts,
            /// but we are going to remove it from /parts and add to queue again.
            Coordination::Stat is_lost_stat;
            String is_lost_value = zookeeper->get(replica_path + "/is_lost", &is_lost_stat);
            assert(is_lost_value == "0");
            ops.emplace_back(zkutil::makeSetRequest(replica_path + "/is_lost", is_lost_value, is_lost_stat.version));

            part_create_time = stat.ctime / 1000;
            getRemovePartFromZooKeeperOps(part_name, ops, stat.numChildren > 0);
        }


        LogEntryPtr log_entry = std::make_shared<LogEntry>();
        log_entry->type = LogEntry::GET_PART;
        log_entry->create_time = part_create_time;
        log_entry->source_replica = "";
        log_entry->new_part_name = part_name;

        if (!storage_init)
        {
            /// We use merge predicate + version check here, because DROP RANGE update log version and we are trying to avoid race with it. We must be sure, that our part
            /// was not dropped, otherwise we will have fetch entry, but no virtual part for it (DROP RANGE will remove it). So bad sequence is the following:
            /// 1) Create DROP PART in log for broken_part (for example because it's not only broken, but also empty)
            /// 1.5) Pull to log and start execution (removePartProducingOpsInRange)
            /// 2) Execute this method (create GET PART for broken part)
            /// 3) Finish DROP PART execution (remove part from virtual parts)
            /// 4) Now we get GET PART for broken part which is absent in virtual parts == bug
            ///
            /// Because of version check this method will never create FETCH if drop part exists

            ReplicatedMergeTreeMergePredicate merge_pred = queue.getMergePredicate(zookeeper, PartitionIdsHint{broken_part_info.partition_id});
            if (merge_pred.hasDropRange(broken_part_info))
            {
                LOG_INFO(log, "Broken part {} is covered by DROP RANGE, don't need to fetch it", part_name);
                return;
            }
            /// Check that our version of log (and queue) is the most fresh. Otherwise don't create new entry fetch entry.
            ops.emplace_back(zkutil::makeCheckRequest(fs::path(zookeeper_path) / "log", merge_pred.getVersion()));
        }

        ops.emplace_back(zkutil::makeCreateRequest(
            fs::path(replica_path) / "queue/queue-", log_entry->toString(),
            zkutil::CreateMode::PersistentSequential));

        Coordination::Responses results;
        auto rc = zookeeper->tryMulti(ops, results);

        if (rc == Coordination::Error::ZBADVERSION)
        {
            LOG_TRACE(log, "Log updated, cannot create fetch entry for part {}, will retry.", part_name);
            continue;
        }

        zkutil::KeeperMultiException::check(rc, ops, results);

        String path_created = dynamic_cast<const Coordination::CreateResponse &>(*results.back()).path_created;
        log_entry->znode_name = path_created.substr(path_created.find_last_of('/') + 1);
        queue.insert(zookeeper, log_entry);
        break;
    }
}


void StorageReplicatedMergeTree::startBeingLeader()
{
    auto zookeeper = getZooKeeper();

    if (!getSettings()->replicated_can_become_leader)
    {
        LOG_INFO(log, "Will not enter leader election because replicated_can_become_leader=0");
        return;
    }

    zkutil::checkNoOldLeaders(log, *zookeeper, fs::path(zookeeper_path) / "leader_election");

    LOG_INFO(log, "Became leader");
    is_leader = true;
}

void StorageReplicatedMergeTree::stopBeingLeader()
{
    if (!is_leader)
        return;

    LOG_INFO(log, "Stopped being leader");
    is_leader = false;
}

ConnectionTimeouts StorageReplicatedMergeTree::getFetchPartHTTPTimeouts(ContextPtr local_context)
{
    auto timeouts = ConnectionTimeouts::getHTTPTimeouts(local_context);
    auto settings = getSettings();

    if (settings->replicated_fetches_http_connection_timeout.changed)
        timeouts.connection_timeout = settings->replicated_fetches_http_connection_timeout;

    if (settings->replicated_fetches_http_send_timeout.changed)
        timeouts.send_timeout = settings->replicated_fetches_http_send_timeout;

    if (settings->replicated_fetches_http_receive_timeout.changed)
        timeouts.receive_timeout = settings->replicated_fetches_http_receive_timeout;

    return timeouts;
}

bool StorageReplicatedMergeTree::checkReplicaHavePart(const String & replica, const String & part_name)
{
    auto zookeeper = getZooKeeper();
    return zookeeper->exists(fs::path(zookeeper_path) / "replicas" / replica / "parts" / part_name);
}

String StorageReplicatedMergeTree::findReplicaHavingPart(const String & part_name, bool active)
{
    auto zookeeper = getZooKeeper();
    Strings replicas = zookeeper->getChildren(fs::path(zookeeper_path) / "replicas");

    /// Select replicas in uniformly random order.
    std::shuffle(replicas.begin(), replicas.end(), thread_local_rng);

    LOG_TRACE(log, "Candidate replicas: {}", replicas.size());

    for (const String & replica : replicas)
    {
        /// We aren't interested in ourself.
        if (replica == replica_name)
            continue;

        LOG_TRACE(log, "Candidate replica: {}", replica);

        if (checkReplicaHavePart(replica, part_name) &&
            (!active || zookeeper->exists(fs::path(zookeeper_path) / "replicas" / replica / "is_active")))
            return replica;

        /// Obviously, replica could become inactive or even vanish after return from this method.
    }

    return {};
}

String StorageReplicatedMergeTree::findReplicaHavingCoveringPart(LogEntry & entry, bool active)
{
    auto zookeeper = getZooKeeper();
    Strings replicas = zookeeper->getChildren(fs::path(zookeeper_path) / "replicas");

    /// Select replicas in uniformly random order.
    std::shuffle(replicas.begin(), replicas.end(), thread_local_rng);

    for (const String & replica : replicas)
    {
        if (replica == replica_name)
            continue;

        if (active && !zookeeper->exists(fs::path(zookeeper_path) / "replicas" / replica / "is_active"))
            continue;

        String largest_part_found;
        Strings parts = zookeeper->getChildren(fs::path(zookeeper_path) / "replicas" / replica / "parts");
        for (const String & part_on_replica : parts)
        {
            if (part_on_replica == entry.new_part_name
                || MergeTreePartInfo::contains(part_on_replica, entry.new_part_name, format_version))
            {
                if (largest_part_found.empty()
                    || MergeTreePartInfo::contains(part_on_replica, largest_part_found, format_version))
                {
                    largest_part_found = part_on_replica;
                }
            }
        }

        if (!largest_part_found.empty())
        {
            bool the_same_part = largest_part_found == entry.new_part_name;

            /// Make a check in case if selected part differs from source part
            if (!the_same_part)
            {
                String reject_reason;
                if (!queue.addFuturePartIfNotCoveredByThem(largest_part_found, entry, reject_reason))
                {
                    LOG_INFO(log, "Will not fetch part {} covering {}. {}", largest_part_found, entry.new_part_name, reject_reason);
                    return {};
                }
            }

            return replica;
        }
    }

    return {};
}


String StorageReplicatedMergeTree::findReplicaHavingCoveringPart(
    const String & part_name, bool active, String & found_part_name)
{
    auto zookeeper = getZooKeeper();
    Strings replicas = zookeeper->getChildren(fs::path(zookeeper_path) / "replicas");

    /// Select replicas in uniformly random order.
    std::shuffle(replicas.begin(), replicas.end(), thread_local_rng);

    String largest_part_found;
    String largest_replica_found;

    for (const String & replica : replicas)
    {
        if (replica == replica_name)
            continue;

        if (active && !zookeeper->exists(fs::path(zookeeper_path) / "replicas" / replica / "is_active"))
            continue;

        Strings parts = zookeeper->getChildren(fs::path(zookeeper_path) / "replicas" / replica / "parts");
        for (const String & part_on_replica : parts)
        {
            if (part_on_replica == part_name
                || MergeTreePartInfo::contains(part_on_replica, part_name, format_version))
            {
                if (largest_part_found.empty()
                    || MergeTreePartInfo::contains(part_on_replica, largest_part_found, format_version))
                {
                    largest_part_found = part_on_replica;
                    largest_replica_found = replica;
                }
            }
        }
    }

    found_part_name = largest_part_found;
    return largest_replica_found;
}


/** If a quorum is tracked for a part, update information about it in ZK.
  */
void StorageReplicatedMergeTree::updateQuorum(const String & part_name, bool is_parallel)
{
    if (is_parallel && format_version < MERGE_TREE_DATA_MIN_FORMAT_VERSION_WITH_CUSTOM_PARTITIONING)
<<<<<<< HEAD
        throw Exception(ErrorCodes::NOT_IMPLEMENTED, "Parallel quorum inserts are not compatible with the deprecated syntax of *MergeTree engines");
=======
        throw Exception(ErrorCodes::NOT_IMPLEMENTED, "Parallel quorum inserts are not compatible with deprecated *MergeTree-syntax");
>>>>>>> 851f6bf9

    auto zookeeper = getZooKeeper();

    /// Information on which replicas a part has been added, if the quorum has not yet been reached.
    String quorum_status_path = fs::path(zookeeper_path) / "quorum" / "status";
    if (is_parallel)
        quorum_status_path = fs::path(zookeeper_path) / "quorum" / "parallel" / part_name;
    /// The name of the previous part for which the quorum was reached.
    const String quorum_last_part_path = fs::path(zookeeper_path) / "quorum" / "last_part";

    String value;
    Coordination::Stat stat;

    /// If there is no node, then all quorum INSERTs have already reached the quorum, and nothing is needed.
    while (zookeeper->tryGet(quorum_status_path, value, &stat))
    {
        ReplicatedMergeTreeQuorumEntry quorum_entry(value);
        if (quorum_entry.part_name != part_name)
        {
            LOG_TRACE(log, "Quorum {}, already achieved for part {} current part {}",
                      quorum_status_path, part_name, quorum_entry.part_name);
            /// The quorum has already been achieved. Moreover, another INSERT with a quorum has already started.
            break;
        }

        quorum_entry.replicas.insert(replica_name);

        if (quorum_entry.replicas.size() >= quorum_entry.required_number_of_replicas)
        {
            /// The quorum is reached. Delete the node, and update information about the last part that was successfully written with quorum.
            LOG_TRACE(log, "Got {} (of {} required) replicas confirmed quorum {}, going to remove node",
                      quorum_entry.replicas.size(), quorum_entry.required_number_of_replicas, quorum_status_path);

            Coordination::Requests ops;
            Coordination::Responses responses;

            if (!is_parallel)
            {
                Coordination::Stat added_parts_stat;
                String old_added_parts = zookeeper->get(quorum_last_part_path, &added_parts_stat);

                ReplicatedMergeTreeQuorumAddedParts parts_with_quorum(format_version);

                if (!old_added_parts.empty())
                    parts_with_quorum.fromString(old_added_parts);

                auto part_info = MergeTreePartInfo::fromPartName(part_name, format_version);
                /// We store one last part which reached quorum for each partition.
                parts_with_quorum.added_parts[part_info.partition_id] = part_name;

                String new_added_parts = parts_with_quorum.toString();

                ops.emplace_back(zkutil::makeRemoveRequest(quorum_status_path, stat.version));
                ops.emplace_back(zkutil::makeSetRequest(quorum_last_part_path, new_added_parts, added_parts_stat.version));
            }
            else
                ops.emplace_back(zkutil::makeRemoveRequest(quorum_status_path, stat.version));

            auto code = zookeeper->tryMulti(ops, responses);

            if (code == Coordination::Error::ZOK)
            {
                break;
            }
            else if (code == Coordination::Error::ZNONODE)
            {
                /// The quorum has already been achieved.
                break;
            }
            else if (code == Coordination::Error::ZBADVERSION)
            {
                /// Node was updated meanwhile. We must re-read it and repeat all the actions.
                continue;
            }
            else
                throw Coordination::Exception(code, quorum_status_path);
        }
        else
        {
            LOG_TRACE(log, "Quorum {} still not satisfied (have only {} of {} replicas), updating node",
                      quorum_status_path, quorum_entry.replicas.size(), quorum_entry.required_number_of_replicas);
            /// We update the node, registering there one more replica.
            auto code = zookeeper->trySet(quorum_status_path, quorum_entry.toString(), stat.version);

            if (code == Coordination::Error::ZOK)
            {
                break;
            }
            else if (code == Coordination::Error::ZNONODE)
            {
                /// The quorum has already been achieved.
                break;
            }
            else if (code == Coordination::Error::ZBADVERSION)
            {
                /// Node was updated meanwhile. We must re-read it and repeat all the actions.
                continue;
            }
            else
                throw Coordination::Exception(code, quorum_status_path);
        }
    }
}


void StorageReplicatedMergeTree::cleanLastPartNode(const String & partition_id)
{
    auto zookeeper = getZooKeeper();

    /// The name of the previous part for which the quorum was reached.
    const String quorum_last_part_path = fs::path(zookeeper_path) / "quorum" / "last_part";

    /// Delete information from "last_part" node.

    while (true)
    {
        Coordination::Stat added_parts_stat;
        String old_added_parts = zookeeper->get(quorum_last_part_path, &added_parts_stat);

        ReplicatedMergeTreeQuorumAddedParts parts_with_quorum(format_version);

        if (!old_added_parts.empty())
            parts_with_quorum.fromString(old_added_parts);

        /// Delete information about particular partition.
        if (!parts_with_quorum.added_parts.contains(partition_id))
        {
            /// There is no information about interested part.
            break;
        }

        parts_with_quorum.added_parts.erase(partition_id);

        String new_added_parts = parts_with_quorum.toString();

        auto code = zookeeper->trySet(quorum_last_part_path, new_added_parts, added_parts_stat.version);

        if (code == Coordination::Error::ZOK)
        {
            break;
        }
        else if (code == Coordination::Error::ZNONODE)
        {
            /// Node is deleted. It is impossible, but it is Ok.
            break;
        }
        else if (code == Coordination::Error::ZBADVERSION)
        {
            /// Node was updated meanwhile. We must re-read it and repeat all the actions.
            continue;
        }
        else
            throw Coordination::Exception(code, quorum_last_part_path);
    }
}


bool StorageReplicatedMergeTree::partIsInsertingWithParallelQuorum(const MergeTreePartInfo & part_info) const
{
    auto zookeeper = getZooKeeper();
    return zookeeper->exists(fs::path(zookeeper_path) / "quorum" / "parallel" / part_info.getPartNameV1());
}


bool StorageReplicatedMergeTree::partIsLastQuorumPart(const MergeTreePartInfo & part_info) const
{
    auto zookeeper = getZooKeeper();

    const String parts_with_quorum_path = fs::path(zookeeper_path) / "quorum" / "last_part";

    String parts_with_quorum_str = zookeeper->get(parts_with_quorum_path);

    if (parts_with_quorum_str.empty())
        return false;

    ReplicatedMergeTreeQuorumAddedParts parts_with_quorum(format_version);
    parts_with_quorum.fromString(parts_with_quorum_str);

    auto partition_it = parts_with_quorum.added_parts.find(part_info.partition_id);
    if (partition_it == parts_with_quorum.added_parts.end())
        return false;

    return partition_it->second == part_info.getPartNameAndCheckFormat(format_version);
}


bool StorageReplicatedMergeTree::fetchPart(
    const String & part_name,
    const StorageMetadataPtr & metadata_snapshot,
    const String & source_replica_path,
    bool to_detached,
    size_t quorum,
    zkutil::ZooKeeper::Ptr zookeeper_,
    bool try_fetch_shared,
    String entry_znode)
{
    auto zookeeper = zookeeper_ ? zookeeper_ : getZooKeeper();
    const auto part_info = MergeTreePartInfo::fromPartName(part_name, format_version);

    if (!to_detached)
    {
        if (auto part = getPartIfExists(part_info, {MergeTreeDataPartState::Outdated, MergeTreeDataPartState::Deleting}))
        {
            LOG_DEBUG(log, "Part {} should be deleted after previous attempt before fetch", part->name);
            /// Force immediate parts cleanup to delete the part that was left from the previous fetch attempt.
            cleanup_thread.wakeup();
            return false;
        }
    }

    {
        std::lock_guard lock(currently_fetching_parts_mutex);
        if (!currently_fetching_parts.insert(part_name).second)
        {
            LOG_DEBUG(log, "Part {} is already fetching right now", part_name);
            return false;
        }
    }

    SCOPE_EXIT_MEMORY
    ({
        std::lock_guard lock(currently_fetching_parts_mutex);
        currently_fetching_parts.erase(part_name);
    });

    LOG_DEBUG(log, "Fetching part {} from {}", part_name, source_replica_path);

    auto settings_ptr = getSettings();
    TableLockHolder table_lock_holder;
    if (!to_detached)
        table_lock_holder = lockForShare(RWLockImpl::NO_QUERY, settings_ptr->lock_acquire_timeout_for_background_operations);

    /// Logging
    Stopwatch stopwatch;
    MutableDataPartPtr part;
    DataPartsVector replaced_parts;

    auto write_part_log = [&] (const ExecutionStatus & execution_status)
    {
        writePartLog(
            PartLogElement::DOWNLOAD_PART, execution_status, stopwatch.elapsed(),
            part_name, part, replaced_parts, nullptr);
    };

    DataPartPtr part_to_clone;
    {
        /// If the desired part is a result of a part mutation, try to find the source part and compare
        /// its checksums to the checksums of the desired part. If they match, we can just clone the local part.

        /// If we have the source part, its part_info will contain covered_part_info.
        auto covered_part_info = part_info;
        covered_part_info.mutation = 0;
        auto source_part = getActiveContainingPart(covered_part_info);

        /// Fetch for zero-copy replication is cheap and straightforward, so we don't use local clone here
        if (source_part && (!settings_ptr->allow_remote_fs_zero_copy_replication || !source_part->getDataPartStorage().supportZeroCopyReplication()))
        {
            auto source_part_header = ReplicatedMergeTreePartHeader::fromColumnsAndChecksums(
                source_part->getColumns(), source_part->checksums);

            String part_path = fs::path(source_replica_path) / "parts" / part_name;
            String part_znode = zookeeper->get(part_path);

            std::optional<ReplicatedMergeTreePartHeader> desired_part_header;
            if (!part_znode.empty())
            {
                desired_part_header = ReplicatedMergeTreePartHeader::fromString(part_znode);
            }
            else
            {
                String columns_str;
                String checksums_str;

                if (zookeeper->tryGet(fs::path(part_path) / "columns", columns_str) &&
                    zookeeper->tryGet(fs::path(part_path) / "checksums", checksums_str))
                {
                    desired_part_header = ReplicatedMergeTreePartHeader::fromColumnsAndChecksumsZNodes(columns_str, checksums_str);
                }
                else
                {
                    LOG_INFO(log, "Not checking checksums of part {} with replica {} because part was removed from ZooKeeper", part_name, source_replica_path);
                }
            }

            /// Checking both checksums and columns hash. For example we can have empty part
            /// with same checksums but different columns. And we attaching it exception will
            /// be thrown.
            if (desired_part_header
                && source_part_header.getColumnsHash() == desired_part_header->getColumnsHash()
                && source_part_header.getChecksums() == desired_part_header->getChecksums())
            {
                LOG_TRACE(log, "Found local part {} with the same checksums and columns hash as {}", source_part->name, part_name);
                part_to_clone = source_part;
            }
        }
    }

    ReplicatedMergeTreeAddress address;
    ConnectionTimeouts timeouts;
    String interserver_scheme;
    InterserverCredentialsPtr credentials;
    std::optional<CurrentlySubmergingEmergingTagger> tagger_ptr;
    std::function<MutableDataPartPtr()> get_part;
    MergeTreeData::HardlinkedFiles hardlinked_files;
    scope_guard part_to_clone_lock;

    if (part_to_clone)
    {
        get_part = [&, part_to_clone]()
        {
            auto [cloned_part, lock] = cloneAndLoadDataPartOnSameDisk(part_to_clone, "tmp_clone_", part_info, metadata_snapshot, NO_TRANSACTION_PTR, &hardlinked_files, false, {});
            part_to_clone_lock = std::move(lock);
            return cloned_part;
        };
    }
    else
    {
        address.fromString(zookeeper->get(fs::path(source_replica_path) / "host"));
        timeouts = getFetchPartHTTPTimeouts(getContext());

        credentials = getContext()->getInterserverCredentials();
        interserver_scheme = getContext()->getInterserverScheme();

        get_part = [&, address, timeouts, credentials, interserver_scheme]()
        {
            if (interserver_scheme != address.scheme)
                throw Exception(ErrorCodes::INTERSERVER_SCHEME_DOESNT_MATCH, "Interserver schemes are different: "
                    "'{}' != '{}', can't fetch part from {}", interserver_scheme, address.scheme, address.host);

            return fetcher.fetchSelectedPart(
                metadata_snapshot,
                getContext(),
                part_name,
                source_replica_path,
                address.host,
                address.replication_port,
                timeouts,
                credentials->getUser(),
                credentials->getPassword(),
                interserver_scheme,
                replicated_fetches_throttler,
                to_detached,
                "",
                &tagger_ptr,
                try_fetch_shared);
        };
    }

    try
    {
        part = get_part();

        if (!to_detached)
        {
            Transaction transaction(*this, NO_TRANSACTION_RAW);
            renameTempPartAndReplace(part, transaction);

            replaced_parts = checkPartChecksumsAndCommit(transaction, part, hardlinked_files);

            /** If a quorum is tracked for this part, you must update it.
              * If you do not have time, in case of losing the session, when you restart the server - see the `ReplicatedMergeTreeRestartingThread::updateQuorumIfWeHavePart` method.
              */
            if (quorum)
            {
                /// Check if this quorum insert is parallel or not
                if (zookeeper->exists(fs::path(zookeeper_path) / "quorum" / "parallel" / part_name))
                    updateQuorum(part_name, true);
                else if (zookeeper->exists(fs::path(zookeeper_path) / "quorum" / "status"))
                    updateQuorum(part_name, false);
            }

            /// merged parts that are still inserted with quorum. if it only contains one block, it hasn't been merged before
            if (part_info.level != 0 || part_info.mutation != 0)
            {
                Strings quorum_parts = zookeeper->getChildren(fs::path(zookeeper_path) / "quorum" / "parallel");
                for (const String & quorum_part : quorum_parts)
                {
                    auto quorum_part_info = MergeTreePartInfo::fromPartName(quorum_part, format_version);
                    if (part_info.contains(quorum_part_info))
                        updateQuorum(quorum_part, true);
                }
            }

            merge_selecting_task->schedule();

            for (const auto & replaced_part : replaced_parts)
            {
                LOG_DEBUG(log, "Part {} is rendered obsolete by fetching part {}", replaced_part->name, part_name);
                ProfileEvents::increment(ProfileEvents::ObsoleteReplicatedParts);
            }

            /// It is possible that fetched parts may cover other parts (see
            /// findReplicaHavingCoveringPart()), and if those covered parts
            /// cannot be executed right now (due to MERGE_PARTS that covers
            /// them is in progress), replica delay will be increased until
            /// those entries will be executed (if covered operations
            /// finishes) in other words until MERGE_PARTS is in progress,
            /// while this can take awhile.
            ///
            /// So let's just remove them from the queue.
            queue.removePartProducingOpsInRange(zookeeper, part->info, /* covering_entry= */ {}, entry_znode);

            write_part_log({});
        }
        else
        {
            // The fetched part is valuable and should not be cleaned like a temp part.
            part->is_temp = false;
            part->renameTo(fs::path("detached") / part_name, true);
        }
    }
    catch (const Exception & e)
    {
        /// The same part is being written right now (but probably it's not committed yet).
        /// We will check the need for fetch later.
        if (e.code() == ErrorCodes::DIRECTORY_ALREADY_EXISTS)
        {
            LOG_TRACE(log, "Not fetching part: {}", e.message());
            return false;
        }

        throw;
    }
    catch (...)
    {
        if (!to_detached)
            write_part_log(ExecutionStatus::fromCurrentException());

        throw;
    }

    ProfileEvents::increment(ProfileEvents::ReplicatedPartFetches);

    if (part_to_clone)
        LOG_DEBUG(log, "Cloned part {} from {}{}", part_name, part_to_clone->name, to_detached ? " (to 'detached' directory)" : "");
    else
        LOG_DEBUG(log, "Fetched part {} from {}{}", part_name, source_replica_path, to_detached ? " (to 'detached' directory)" : "");

    return true;
}


MutableDataPartStoragePtr StorageReplicatedMergeTree::fetchExistsPart(
    const String & part_name,
    const StorageMetadataPtr & metadata_snapshot,
    const String & source_replica_path,
    DiskPtr replaced_disk,
    String replaced_part_path)
{
    auto zookeeper = getZooKeeper();
    const auto part_info = MergeTreePartInfo::fromPartName(part_name, format_version);

    if (auto part = getPartIfExists(part_info, {MergeTreeDataPartState::Outdated, MergeTreeDataPartState::Deleting}))
    {
        LOG_DEBUG(log, "Part {} should be deleted after previous attempt before fetch", part->name);
        /// Force immediate parts cleanup to delete the part that was left from the previous fetch attempt.
        cleanup_thread.wakeup();
        return nullptr;
    }

    {
        std::lock_guard lock(currently_fetching_parts_mutex);
        if (!currently_fetching_parts.insert(part_name).second)
        {
            LOG_DEBUG(log, "Part {} is already fetching right now", part_name);
            return nullptr;
        }
    }

    SCOPE_EXIT_MEMORY
    ({
        std::lock_guard lock(currently_fetching_parts_mutex);
        currently_fetching_parts.erase(part_name);
    });

    LOG_DEBUG(log, "Fetching already known part {} from {}", part_name, source_replica_path);

    TableLockHolder table_lock_holder = lockForShare(RWLockImpl::NO_QUERY, getSettings()->lock_acquire_timeout_for_background_operations);

    /// Logging
    Stopwatch stopwatch;
    MutableDataPartPtr part;
    DataPartsVector replaced_parts;

    auto write_part_log = [&] (const ExecutionStatus & execution_status)
    {
        writePartLog(
            PartLogElement::DOWNLOAD_PART, execution_status, stopwatch.elapsed(),
            part_name, part, replaced_parts, nullptr);
    };

    std::function<MutableDataPartPtr()> get_part;

    ReplicatedMergeTreeAddress address(zookeeper->get(fs::path(source_replica_path) / "host"));
    auto timeouts = ConnectionTimeouts::getHTTPTimeouts(getContext());
    auto credentials = getContext()->getInterserverCredentials();
    String interserver_scheme = getContext()->getInterserverScheme();

    get_part = [&, address, timeouts, interserver_scheme, credentials]()
    {
        if (interserver_scheme != address.scheme)
            throw Exception(ErrorCodes::INTERSERVER_SCHEME_DOESNT_MATCH, "Interserver schemes are different: "
                "'{}' != '{}', can't fetch part from {}", interserver_scheme, address.scheme, address.host);

        return fetcher.fetchSelectedPart(
            metadata_snapshot, getContext(), part_name, source_replica_path,
            address.host, address.replication_port,
            timeouts, credentials->getUser(), credentials->getPassword(),
            interserver_scheme, replicated_fetches_throttler, false, "", nullptr, true,
            replaced_disk);
    };

    try
    {
        part = get_part();

        if (part->getDataPartStorage().getDiskName() != replaced_disk->getName())
            throw Exception(ErrorCodes::LOGICAL_ERROR, "Part {} fetched on wrong disk {}", part->name, part->getDataPartStorage().getDiskName());

        auto replaced_path = fs::path(replaced_part_path);
        part->getDataPartStorage().rename(replaced_path.parent_path(), replaced_path.filename(), nullptr, true, false);
    }
    catch (const Exception & e)
    {
        /// The same part is being written right now (but probably it's not committed yet).
        /// We will check the need for fetch later.
        if (e.code() == ErrorCodes::DIRECTORY_ALREADY_EXISTS)
        {
            LOG_TRACE(log, "Not fetching part: {}", e.message());
            return nullptr;
        }

        throw;
    }
    catch (...)
    {
        write_part_log(ExecutionStatus::fromCurrentException());
        throw;
    }

    ProfileEvents::increment(ProfileEvents::ReplicatedPartFetches);

    LOG_DEBUG(log, "Fetched part {} from {}", part_name, source_replica_path);
    return part->getDataPartStoragePtr();
}

void StorageReplicatedMergeTree::startup()
{
    startOutdatedDataPartsLoadingTask();
    if (attach_thread)
    {
        attach_thread->start();
        attach_thread->waitFirstTry();
        return;
    }

    startupImpl(/* from_attach_thread */ false);
}

void StorageReplicatedMergeTree::startupImpl(bool from_attach_thread)
{
    /// Do not start replication if ZooKeeper is not configured or there is no metadata in zookeeper
    if (!has_metadata_in_zookeeper.has_value() || !*has_metadata_in_zookeeper)
        return;

    try
    {
        auto zookeeper = getZooKeeper();
        InterserverIOEndpointPtr data_parts_exchange_ptr = std::make_shared<DataPartsExchange::Service>(*this);
        [[maybe_unused]] auto prev_ptr = std::atomic_exchange(&data_parts_exchange_endpoint, data_parts_exchange_ptr);
        assert(prev_ptr == nullptr);
        getContext()->getInterserverIOHandler().addEndpoint(data_parts_exchange_ptr->getId(replica_path), data_parts_exchange_ptr);

        startBeingLeader();

        /// In this thread replica will be activated.
        restarting_thread.start();
        /// And this is just a callback
        session_expired_callback_handler = EventNotifier::instance().subscribe(Coordination::Error::ZSESSIONEXPIRED, [this]()
        {
            LOG_TEST(log, "Received event for expired session. Waking up restarting thread");
            restarting_thread.start();
        });

        /// Wait while restarting_thread finishing initialization.
        /// NOTE It does not mean that replication is actually started after receiving this event.
        /// It only means that an attempt to startup replication was made.
        /// Table may be still in readonly mode if this attempt failed for any reason.
        startup_event.wait();

        startBackgroundMovesIfNeeded();

        part_moves_between_shards_orchestrator.start();
    }
    catch (...)
    {
        /// Exception safety: failed "startup" does not require a call to "shutdown" from the caller.
        /// And it should be able to safely destroy table after exception in "startup" method.
        /// It means that failed "startup" must not create any background tasks that we will have to wait.
        try
        {
            /// it's important to avoid full shutdown here, because it even tries to shutdown attach thread which was
            /// designed exactly for this: try to start table if no zookeeper connection available.
            if (from_attach_thread)
            {
                restarting_thread.shutdown(/* part_of_full_shutdown */false);
            }
            else
            {
                shutdown();
            }
        }
        catch (...)
        {
            std::terminate();
        }

        /// Note: after failed "startup", the table will be in a state that only allows to destroy the object.
        throw;
    }
}

void StorageReplicatedMergeTree::flush()
{
    if (flush_called.exchange(true))
        return;

    flushAllInMemoryPartsIfNeeded();
}


void StorageReplicatedMergeTree::partialShutdown()
{
    ProfileEvents::increment(ProfileEvents::ReplicaPartialShutdown);

    partial_shutdown_called = true;
    partial_shutdown_event.set();
    replica_is_active_node = nullptr;

    LOG_TRACE(log, "Waiting for threads to finish");
    merge_selecting_task->deactivate();
    queue_updating_task->deactivate();
    mutations_updating_task->deactivate();
    mutations_finalizing_task->deactivate();

    cleanup_thread.stop();
    async_block_ids_cache.stop();
    part_check_thread.stop();

    /// Stop queue processing
    {
        auto fetch_lock = fetcher.blocker.cancel();
        auto merge_lock = merger_mutator.merges_blocker.cancel();
        auto move_lock = parts_mover.moves_blocker.cancel();
        background_operations_assignee.finish();
    }

    LOG_TRACE(log, "Threads finished");
}

void StorageReplicatedMergeTree::shutdown()
{
    if (shutdown_called.exchange(true))
        return;

    session_expired_callback_handler.reset();
    stopOutdatedDataPartsLoadingTask();

    /// Cancel fetches, merges and mutations to force the queue_task to finish ASAP.
    fetcher.blocker.cancelForever();
    merger_mutator.merges_blocker.cancelForever();
    parts_mover.moves_blocker.cancelForever();
    mutations_finalizing_task->deactivate();
    stopBeingLeader();

    if (attach_thread)
        attach_thread->shutdown();

    restarting_thread.shutdown(/* part_of_full_shutdown */true);
    background_operations_assignee.finish();
    part_moves_between_shards_orchestrator.shutdown();

    {
        auto lock = queue.lockQueue();
        /// Cancel logs pulling after background task were cancelled. It's still
        /// required because we can trigger pullLogsToQueue during manual OPTIMIZE,
        /// MUTATE, etc. query.
        queue.pull_log_blocker.cancelForever();
    }
    background_moves_assignee.finish();

    auto data_parts_exchange_ptr = std::atomic_exchange(&data_parts_exchange_endpoint, InterserverIOEndpointPtr{});
    if (data_parts_exchange_ptr)
    {
        getContext()->getInterserverIOHandler().removeEndpointIfExists(data_parts_exchange_ptr->getId(replica_path));
        /// Ask all parts exchange handlers to finish asap. New ones will fail to start
        data_parts_exchange_ptr->blocker.cancelForever();
        /// Wait for all of them
        std::lock_guard lock(data_parts_exchange_ptr->rwlock);
    }
}


StorageReplicatedMergeTree::~StorageReplicatedMergeTree()
{
    try
    {
        shutdown();
    }
    catch (...)
    {
        tryLogCurrentException(__PRETTY_FUNCTION__);
    }
}


ReplicatedMergeTreeQuorumAddedParts::PartitionIdToMaxBlock StorageReplicatedMergeTree::getMaxAddedBlocks() const
{
    ReplicatedMergeTreeQuorumAddedParts::PartitionIdToMaxBlock max_added_blocks;

    for (const auto & data_part : getDataPartsForInternalUsage())
    {
        max_added_blocks[data_part->info.partition_id]
            = std::max(max_added_blocks[data_part->info.partition_id], data_part->info.max_block);
    }

    auto zookeeper = getZooKeeper();

    const String quorum_status_path = fs::path(zookeeper_path) / "quorum" / "status";

    String value;
    Coordination::Stat stat;

    if (zookeeper->tryGet(quorum_status_path, value, &stat))
    {
        ReplicatedMergeTreeQuorumEntry quorum_entry;
        quorum_entry.fromString(value);

        auto part_info = MergeTreePartInfo::fromPartName(quorum_entry.part_name, format_version);

        max_added_blocks[part_info.partition_id] = part_info.max_block - 1;
    }

    String added_parts_str;
    if (zookeeper->tryGet(fs::path(zookeeper_path) / "quorum" / "last_part", added_parts_str))
    {
        if (!added_parts_str.empty())
        {
            ReplicatedMergeTreeQuorumAddedParts part_with_quorum(format_version);
            part_with_quorum.fromString(added_parts_str);

            auto added_parts = part_with_quorum.added_parts;

            for (const auto & added_part : added_parts)
            {
                if (!getActiveContainingPart(added_part.second))
                    throw Exception(ErrorCodes::REPLICA_IS_NOT_IN_QUORUM,
                        "Replica doesn't have part '{}' which was successfully written to quorum of other replicas. "
                        "Send query to another replica or disable 'select_sequential_consistency' setting", added_part.second);
            }

            for (const auto & max_block : part_with_quorum.getMaxInsertedBlocks())
                max_added_blocks[max_block.first] = max_block.second;
        }
    }
    return max_added_blocks;
}


void StorageReplicatedMergeTree::read(
    QueryPlan & query_plan,
    const Names & column_names,
    const StorageSnapshotPtr & storage_snapshot,
    SelectQueryInfo & query_info,
    ContextPtr local_context,
    QueryProcessingStage::Enum processed_stage,
    const size_t max_block_size,
    const size_t num_streams)
{
    /// If true, then we will ask initiator if we can read chosen ranges
    const bool enable_parallel_reading = local_context->getClientInfo().collaborate_with_initiator;

    SCOPE_EXIT({
        /// Now, copy of parts that is required for the query, stored in the processors,
        /// while snapshot_data.parts includes all parts, even one that had been filtered out with partition pruning,
        /// reset them to avoid holding them.
        auto & snapshot_data = assert_cast<MergeTreeData::SnapshotData &>(*storage_snapshot->data);
        snapshot_data.parts = {};
    });

    /** The `select_sequential_consistency` setting has two meanings:
    * 1. To throw an exception if on a replica there are not all parts which have been written down on quorum of remaining replicas.
    * 2. Do not read parts that have not yet been written to the quorum of the replicas.
    * For this you have to synchronously go to ZooKeeper.
    */
    if (local_context->getSettingsRef().select_sequential_consistency)
    {
        auto max_added_blocks = std::make_shared<ReplicatedMergeTreeQuorumAddedParts::PartitionIdToMaxBlock>(getMaxAddedBlocks());
        if (auto plan = reader.read(
                column_names, storage_snapshot, query_info, local_context,
                max_block_size, num_streams, processed_stage, std::move(max_added_blocks), enable_parallel_reading))
            query_plan = std::move(*plan);
        return;
    }

    if (auto plan = reader.read(
        column_names, storage_snapshot, query_info, local_context,
        max_block_size, num_streams, processed_stage, nullptr, enable_parallel_reading))
    {
        query_plan = std::move(*plan);
    }
}

template <class Func>
void StorageReplicatedMergeTree::foreachActiveParts(Func && func, bool select_sequential_consistency) const
{
    std::optional<ReplicatedMergeTreeQuorumAddedParts::PartitionIdToMaxBlock> max_added_blocks = {};

    /**
     * Synchronously go to ZooKeeper when select_sequential_consistency enabled
     */
    if (select_sequential_consistency)
        max_added_blocks = getMaxAddedBlocks();

    auto lock = lockParts();
    /// TODO Transactions: should we count visible parts only?
    for (const auto & part : getDataPartsStateRange(DataPartState::Active))
    {
        if (part->isEmpty())
            continue;

        if (max_added_blocks)
        {
            auto blocks_iterator = max_added_blocks->find(part->info.partition_id);
            if (blocks_iterator == max_added_blocks->end() || part->info.max_block > blocks_iterator->second)
                continue;
        }

        func(part);
    }
}

std::optional<UInt64> StorageReplicatedMergeTree::totalRows(const Settings & settings) const
{
    UInt64 res = 0;
    foreachActiveParts([&res](auto & part) { res += part->rows_count; }, settings.select_sequential_consistency);
    return res;
}

std::optional<UInt64> StorageReplicatedMergeTree::totalRowsByPartitionPredicate(const SelectQueryInfo & query_info, ContextPtr local_context) const
{
    DataPartsVector parts;
    foreachActiveParts([&](auto & part) { parts.push_back(part); }, local_context->getSettingsRef().select_sequential_consistency);
    return totalRowsByPartitionPredicateImpl(query_info, local_context, parts);
}

std::optional<UInt64> StorageReplicatedMergeTree::totalBytes(const Settings & settings) const
{
    UInt64 res = 0;
    foreachActiveParts([&res](auto & part) { res += part->getBytesOnDisk(); }, settings.select_sequential_consistency);
    return res;
}


void StorageReplicatedMergeTree::assertNotReadonly() const
{
    if (is_readonly)
        throw Exception(ErrorCodes::TABLE_IS_READ_ONLY, "Table is in readonly mode (replica path: {})", replica_path);
}


SinkToStoragePtr StorageReplicatedMergeTree::write(const ASTPtr & /*query*/, const StorageMetadataPtr & metadata_snapshot, ContextPtr local_context)
{
    if (!initialization_done)
        throw Exception(ErrorCodes::NOT_INITIALIZED, "Table is not initialized yet");

    /// If table is read-only because it doesn't have metadata in zk yet, then it's not possible to insert into it
    /// Without this check, we'll write data parts on disk, and afterwards will remove them since we'll fail to commit them into zk
    /// In case of remote storage like s3, it'll generate unnecessary PUT requests
    if (is_readonly && (!has_metadata_in_zookeeper.has_value() || false == has_metadata_in_zookeeper.value()))
        throw Exception(
            ErrorCodes::TABLE_IS_READ_ONLY,
            "Table is in readonly mode since table metadata was not found in zookeeper: replica_path={}",
            replica_path);

    const auto storage_settings_ptr = getSettings();
    const Settings & query_settings = local_context->getSettingsRef();
    bool deduplicate = storage_settings_ptr->replicated_deduplication_window != 0 && query_settings.insert_deduplicate;
    bool async_deduplicate = query_settings.async_insert && query_settings.async_insert_deduplicate && storage_settings_ptr->replicated_deduplication_window_for_async_inserts != 0 && query_settings.insert_deduplicate;
    if (async_deduplicate)
        return std::make_shared<ReplicatedMergeTreeSinkWithAsyncDeduplicate>(
            *this, metadata_snapshot, query_settings.insert_quorum.valueOr(0),
            query_settings.insert_quorum_timeout.totalMilliseconds(),
            query_settings.max_partitions_per_insert_block,
            query_settings.insert_quorum_parallel,
            deduplicate,
            query_settings.insert_quorum.is_auto,
            local_context);

    // TODO: should we also somehow pass list of columns to deduplicate on to the ReplicatedMergeTreeSink?
    return std::make_shared<ReplicatedMergeTreeSink>(
        *this, metadata_snapshot, query_settings.insert_quorum.valueOr(0),
        query_settings.insert_quorum_timeout.totalMilliseconds(),
        query_settings.max_partitions_per_insert_block,
        query_settings.insert_quorum_parallel,
        deduplicate,
        query_settings.insert_quorum.is_auto,
        local_context);
}


std::optional<QueryPipeline> StorageReplicatedMergeTree::distributedWriteFromClusterStorage(const std::shared_ptr<IStorageCluster> & src_storage_cluster, const ASTInsertQuery & query, ContextPtr local_context)
{
    const auto & settings = local_context->getSettingsRef();
    auto extension = src_storage_cluster->getTaskIteratorExtension(nullptr, local_context);

    /// Here we won't check that the cluster formed from table replicas is a subset of a cluster specified in s3Cluster/hdfsCluster table function
    auto src_cluster = src_storage_cluster->getCluster(local_context);

    /// Actually the query doesn't change, we just serialize it to string
    String query_str;
    {
        WriteBufferFromOwnString buf;
        IAST::FormatSettings ast_format_settings(buf, /*one_line*/ true);
        ast_format_settings.always_quote_identifiers = true;
        query.IAST::format(ast_format_settings);
        query_str = buf.str();
    }

    QueryPipeline pipeline;
    ContextMutablePtr query_context = Context::createCopy(local_context);
    ++query_context->getClientInfo().distributed_depth;

    for (const auto & replicas : src_cluster->getShardsAddresses())
    {
        /// There will be only one replica, because we consider each replica as a shard
        for (const auto & node : replicas)
        {
            auto connection = std::make_shared<Connection>(
                node.host_name, node.port, query_context->getGlobalContext()->getCurrentDatabase(),
                node.user, node.password, node.quota_key, node.cluster, node.cluster_secret,
                "ParallelInsertSelectInititiator",
                node.compression,
                node.secure
            );

            auto remote_query_executor = std::make_shared<RemoteQueryExecutor>(
                connection,
                query_str,
                Block{},
                query_context,
                /*throttler=*/nullptr,
                Scalars{},
                Tables{},
                QueryProcessingStage::Complete,
                extension);

            QueryPipeline remote_pipeline(std::make_shared<RemoteSource>(remote_query_executor, false, settings.async_socket_for_remote));
            remote_pipeline.complete(std::make_shared<EmptySink>(remote_query_executor->getHeader()));

            pipeline.addCompletedPipeline(std::move(remote_pipeline));
        }
    }

    return pipeline;
}

std::optional<QueryPipeline> StorageReplicatedMergeTree::distributedWrite(const ASTInsertQuery & query, ContextPtr local_context)
{
    /// Do not enable parallel distributed INSERT SELECT in case when query probably comes from another server
    if (local_context->getClientInfo().query_kind != ClientInfo::QueryKind::INITIAL_QUERY)
        return {};

    const Settings & settings = local_context->getSettingsRef();
    if (settings.max_distributed_depth && local_context->getClientInfo().distributed_depth >= settings.max_distributed_depth)
        throw Exception(ErrorCodes::TOO_LARGE_DISTRIBUTED_DEPTH, "Maximum distributed depth exceeded");

    auto & select = query.select->as<ASTSelectWithUnionQuery &>();

    StoragePtr src_storage;

    if (select.list_of_selects->children.size() == 1)
    {
        if (auto * select_query = select.list_of_selects->children.at(0)->as<ASTSelectQuery>())
        {
            JoinedTables joined_tables(Context::createCopy(local_context), *select_query);

            if (joined_tables.tablesCount() == 1)
            {
                src_storage = joined_tables.getLeftTableStorage();
            }
        }
    }

    if (!src_storage)
        return {};

    if (auto src_distributed = std::dynamic_pointer_cast<IStorageCluster>(src_storage))
    {
        return distributedWriteFromClusterStorage(src_distributed, query, local_context);
    }
    else if (local_context->getClientInfo().distributed_depth == 0)
    {
        throw Exception(ErrorCodes::BAD_ARGUMENTS, "Parallel distributed INSERT SELECT is not possible. Reason: distributed "
            "reading into Replicated table is supported only from *Cluster table functions, but got {} storage", src_storage->getName());
    }

    return {};
}


bool StorageReplicatedMergeTree::optimize(
    const ASTPtr &,
    const StorageMetadataPtr &,
    const ASTPtr & partition,
    bool final,
    bool deduplicate,
    const Names & deduplicate_by_columns,
    ContextPtr query_context)
{
    /// NOTE: exclusive lock cannot be used here, since this may lead to deadlock (see comments below),
    /// but it should be safe to use non-exclusive to avoid dropping parts that may be required for processing queue.
    auto table_lock = lockForShare(query_context->getCurrentQueryId(), query_context->getSettingsRef().lock_acquire_timeout);

    assertNotReadonly();

    if (!is_leader)
        throw Exception(ErrorCodes::NOT_A_LEADER, "OPTIMIZE cannot be done on this replica because it is not a leader");

    auto handle_noop = [&]<typename... Args>(FormatStringHelper<Args...> fmt_string, Args && ...args)
    {
        PreformattedMessage message = fmt_string.format(std::forward<Args...>(args)...);
        LOG_DEBUG(log, message);
        if (query_context->getSettingsRef().optimize_throw_if_noop)
            throw Exception(message, ErrorCodes::CANNOT_ASSIGN_OPTIMIZE);
        return false;
    };

    auto zookeeper = getZooKeeperAndAssertNotReadonly();
    const auto storage_settings_ptr = getSettings();
    auto metadata_snapshot = getInMemoryMetadataPtr();
    std::vector<ReplicatedMergeTreeLogEntryData> merge_entries;

    auto try_assign_merge = [&](const String & partition_id) -> bool
    {
        constexpr size_t max_retries = 10;
        size_t try_no = 0;
        for (; try_no < max_retries; ++try_no)
        {
            /// We must select parts for merge under merge_selecting_mutex because other threads
            /// (merge_selecting_thread or OPTIMIZE queries) could assign new merges.
            std::lock_guard merge_selecting_lock(merge_selecting_mutex);
            PartitionIdsHint partition_ids_hint;
            if (partition_id.empty())
            {
                partition_ids_hint = getAllPartitionIds();
            }
            else
            {
                auto parts_lock = lockParts();
                if (!getAnyPartInPartition(partition_id, parts_lock))
                    handle_noop("Cannot select parts for optimization: there are no parts in partition {}", partition_id);
                partition_ids_hint.insert(partition_id);
            }
            ReplicatedMergeTreeMergePredicate can_merge = queue.getMergePredicate(zookeeper, std::move(partition_ids_hint));

            auto future_merged_part = std::make_shared<FutureMergedMutatedPart>();
            if (storage_settings.get()->assign_part_uuids)
                future_merged_part->uuid = UUIDHelpers::generateV4();

            constexpr const char * unknown_disable_reason = "unknown reason";
            String disable_reason = unknown_disable_reason;
            SelectPartsDecision select_decision = SelectPartsDecision::CANNOT_SELECT;

            if (partition_id.empty())
            {
                select_decision = merger_mutator.selectPartsToMerge(
                    future_merged_part, /* aggressive */ true, storage_settings_ptr->max_bytes_to_merge_at_max_space_in_pool,
                    can_merge, /* merge_with_ttl_allowed */ false, NO_TRANSACTION_PTR, &disable_reason);
            }
            else
            {
                select_decision = merger_mutator.selectAllPartsToMergeWithinPartition(
                    future_merged_part, can_merge, partition_id, final, metadata_snapshot, NO_TRANSACTION_PTR,
                    &disable_reason, query_context->getSettingsRef().optimize_skip_merged_partitions);
            }

            /// If there is nothing to merge then we treat this merge as successful (needed for optimize final optimization)
            if (select_decision == SelectPartsDecision::NOTHING_TO_MERGE)
                return false;

            if (select_decision != SelectPartsDecision::SELECTED)
            {
                constexpr const char * message_fmt = "Cannot select parts for optimization: {}";
                assert(disable_reason != unknown_disable_reason);
                if (!partition_id.empty())
                    disable_reason += fmt::format(" (in partition {})", partition_id);
                return handle_noop(message_fmt, disable_reason);
            }

            ReplicatedMergeTreeLogEntryData merge_entry;
            CreateMergeEntryResult create_result = createLogEntryToMergeParts(
                zookeeper, future_merged_part->parts,
                future_merged_part->name, future_merged_part->uuid, future_merged_part->type,
                deduplicate, deduplicate_by_columns,
                &merge_entry, can_merge.getVersion(), future_merged_part->merge_type);

            if (create_result == CreateMergeEntryResult::MissingPart)
            {
                static constexpr const char * message_fmt = "Can't create merge queue node in ZooKeeper, because some parts are missing";
                return handle_noop(message_fmt);
            }

            if (create_result == CreateMergeEntryResult::LogUpdated)
                continue;

            merge_entries.push_back(std::move(merge_entry));
            return true;
        }

        assert(try_no == max_retries);
        static constexpr const char * message_fmt = "Can't create merge queue node in ZooKeeper, because log was updated in every of {} tries";
        return handle_noop(message_fmt, try_no);
    };

    bool assigned = false;
    if (!partition && final)
    {
        DataPartsVector data_parts = getVisibleDataPartsVector(query_context);
        std::unordered_set<String> partition_ids;

        for (const DataPartPtr & part : data_parts)
            partition_ids.emplace(part->info.partition_id);

        for (const String & partition_id : partition_ids)
        {
            assigned = try_assign_merge(partition_id);
            if (!assigned)
                break;
        }
    }
    else
    {
        String partition_id;
        if (partition)
            partition_id = getPartitionIDFromQuery(partition, query_context);
        assigned = try_assign_merge(partition_id);
    }

    table_lock.reset();

    for (auto & merge_entry : merge_entries)
        waitForLogEntryToBeProcessedIfNecessary(merge_entry, query_context);

    return assigned;
}

bool StorageReplicatedMergeTree::executeMetadataAlter(const StorageReplicatedMergeTree::LogEntry & entry)
{
    if (entry.alter_version < metadata_version)
    {
        /// TODO Can we replace it with LOGICAL_ERROR?
        /// As for now, it may rarely happen due to reordering of ALTER_METADATA entries in the queue of
        /// non-initial replica and also may happen after stale replica recovery.
        LOG_WARNING(log, "Attempt to update metadata of version {} "
                         "to older version {} when processing log entry {}: {}",
                         metadata_version, entry.alter_version, entry.znode_name, entry.toString());
        return true;
    }

    auto zookeeper = getZooKeeper();

    auto columns_from_entry = ColumnsDescription::parse(entry.columns_str);
    auto metadata_from_entry = ReplicatedMergeTreeTableMetadata::parse(entry.metadata_str);

    MergeTreeData::DataParts parts;

    /// If metadata nodes have changed, we will update table structure locally.
    Coordination::Requests requests;
    requests.emplace_back(zkutil::makeSetRequest(fs::path(replica_path) / "columns", entry.columns_str, -1));
    requests.emplace_back(zkutil::makeSetRequest(fs::path(replica_path) / "metadata", entry.metadata_str, -1));

    auto table_id = getStorageID();
    auto alter_context = getContext();

    auto database = DatabaseCatalog::instance().getDatabase(table_id.database_name);
    bool is_in_replicated_database = database->getEngineName() == "Replicated";

    if (is_in_replicated_database)
    {
        auto mutable_alter_context = Context::createCopy(getContext());
        const auto * replicated = dynamic_cast<const DatabaseReplicated *>(database.get());
        mutable_alter_context->makeQueryContext();
        auto alter_txn = std::make_shared<ZooKeeperMetadataTransaction>(zookeeper, replicated->getZooKeeperPath(),
                                                                       /* is_initial_query */ false, /* task_zk_path */ "");
        mutable_alter_context->initZooKeeperMetadataTransaction(alter_txn);
        alter_context = mutable_alter_context;

        for (auto & op : requests)
            alter_txn->addOp(std::move(op));
        requests.clear();
        /// Requests will be executed by database in setTableStructure
    }
    else
    {
        zookeeper->multi(requests);
    }

    {
        auto table_lock_holder = lockForShare(RWLockImpl::NO_QUERY, getSettings()->lock_acquire_timeout_for_background_operations);
        auto alter_lock_holder = lockForAlter(getSettings()->lock_acquire_timeout_for_background_operations);
        LOG_INFO(log, "Metadata changed in ZooKeeper. Applying changes locally.");

        auto metadata_diff = ReplicatedMergeTreeTableMetadata(*this, getInMemoryMetadataPtr()).checkAndFindDiff(metadata_from_entry, getInMemoryMetadataPtr()->getColumns(), getContext());
        setTableStructure(table_id, alter_context, std::move(columns_from_entry), metadata_diff);
        metadata_version = entry.alter_version;

        LOG_INFO(log, "Applied changes to the metadata of the table. Current metadata version: {}", metadata_version);
    }

    {
        /// Reset Object columns, because column of type
        /// Object may be added or dropped by alter.
        auto parts_lock = lockParts();
        resetObjectColumnsFromActiveParts(parts_lock);
    }

    /// This transaction may not happen, but it's OK, because on the next retry we will eventually create/update this node
    /// TODO Maybe do in in one transaction for Replicated database?
    zookeeper->createOrUpdate(fs::path(replica_path) / "metadata_version", std::to_string(metadata_version), zkutil::CreateMode::Persistent);

    return true;
}


PartitionBlockNumbersHolder StorageReplicatedMergeTree::allocateBlockNumbersInAffectedPartitions(
    const MutationCommands & commands, ContextPtr query_context, const zkutil::ZooKeeperPtr & zookeeper) const
{
    const std::set<String> mutation_affected_partition_ids = getPartitionIdsAffectedByCommands(commands, query_context);

    if (mutation_affected_partition_ids.size() == 1)
    {
        const auto & affected_partition_id = *mutation_affected_partition_ids.cbegin();
        auto block_number_holder = allocateBlockNumber(affected_partition_id, zookeeper);
        if (!block_number_holder.has_value())
            return {};
        auto block_number = block_number_holder->getNumber();  /// Avoid possible UB due to std::move
        return {{{affected_partition_id, block_number}}, std::move(block_number_holder)};
    }
    else
    {
        /// TODO: Implement optimal block number acquisition algorithm in multiple (but not all) partitions
        EphemeralLocksInAllPartitions lock_holder(
            fs::path(zookeeper_path) / "block_numbers", "block-", fs::path(zookeeper_path) / "temp", *zookeeper);

        PartitionBlockNumbersHolder::BlockNumbersType block_numbers;
        for (const auto & lock : lock_holder.getLocks())
        {
            if (mutation_affected_partition_ids.empty() || mutation_affected_partition_ids.contains(lock.partition_id))
                block_numbers[lock.partition_id] = lock.number;
        }

        return {std::move(block_numbers), std::move(lock_holder)};
    }
}


void StorageReplicatedMergeTree::alter(
    const AlterCommands & commands, ContextPtr query_context, AlterLockHolder & table_lock_holder)
{
    assertNotReadonly();

    auto table_id = getStorageID();

    if (commands.isSettingsAlter())
    {
        /// We don't replicate storage_settings_ptr ALTER. It's local operation.
        /// Also we don't upgrade alter lock to table structure lock.
        StorageInMemoryMetadata future_metadata = getInMemoryMetadata();
        commands.apply(future_metadata, query_context);

        merge_strategy_picker.refreshState();

        changeSettings(future_metadata.settings_changes, table_lock_holder);

        DatabaseCatalog::instance().getDatabase(table_id.database_name)->alterTable(query_context, table_id, future_metadata);
        return;
    }

    auto ast_to_str = [](ASTPtr query) -> String
    {
        if (!query)
            return "";
        return queryToString(query);
    };

    const auto zookeeper = getZooKeeperAndAssertNotReadonly();

    std::optional<ReplicatedMergeTreeLogEntryData> alter_entry;
    std::optional<String> mutation_znode;

    while (true)
    {
        /// Clear nodes from previous iteration
        alter_entry.emplace();
        mutation_znode.reset();

        auto current_metadata = getInMemoryMetadataPtr();

        StorageInMemoryMetadata future_metadata = *current_metadata;
        commands.apply(future_metadata, query_context);

        ReplicatedMergeTreeTableMetadata future_metadata_in_zk(*this, current_metadata);
        if (ast_to_str(future_metadata.sorting_key.definition_ast) != ast_to_str(current_metadata->sorting_key.definition_ast))
        {
            /// We serialize definition_ast as list, because code which apply ALTER (setTableStructure) expect serialized non empty expression
            /// list here and we cannot change this representation for compatibility. Also we have preparsed AST `sorting_key.expression_list_ast`
            /// in KeyDescription, but it contain version column for VersionedCollapsingMergeTree, which shouldn't be defined as a part of key definition AST.
            /// So the best compatible way is just to convert definition_ast to list and serialize it. In all other places key.expression_list_ast should be used.
            future_metadata_in_zk.sorting_key = serializeAST(*extractKeyExpressionList(future_metadata.sorting_key.definition_ast));
        }

        if (ast_to_str(future_metadata.sampling_key.definition_ast) != ast_to_str(current_metadata->sampling_key.definition_ast))
            future_metadata_in_zk.sampling_expression = serializeAST(*extractKeyExpressionList(future_metadata.sampling_key.definition_ast));

        if (ast_to_str(future_metadata.partition_key.definition_ast) != ast_to_str(current_metadata->partition_key.definition_ast))
            future_metadata_in_zk.partition_key = serializeAST(*extractKeyExpressionList(future_metadata.partition_key.definition_ast));

        if (ast_to_str(future_metadata.table_ttl.definition_ast) != ast_to_str(current_metadata->table_ttl.definition_ast))
        {
            if (future_metadata.table_ttl.definition_ast)
                future_metadata_in_zk.ttl_table = serializeAST(*future_metadata.table_ttl.definition_ast);
            else /// TTL was removed
                future_metadata_in_zk.ttl_table = "";
        }

        String new_indices_str = future_metadata.secondary_indices.toString();
        if (new_indices_str != current_metadata->secondary_indices.toString())
            future_metadata_in_zk.skip_indices = new_indices_str;

        String new_projections_str = future_metadata.projections.toString();
        if (new_projections_str != current_metadata->projections.toString())
            future_metadata_in_zk.projections = new_projections_str;

        String new_constraints_str = future_metadata.constraints.toString();
        if (new_constraints_str != current_metadata->constraints.toString())
            future_metadata_in_zk.constraints = new_constraints_str;

        Coordination::Requests ops;
        size_t alter_path_idx = std::numeric_limits<size_t>::max();
        size_t mutation_path_idx = std::numeric_limits<size_t>::max();

        String new_metadata_str = future_metadata_in_zk.toString();
        ops.emplace_back(zkutil::makeSetRequest(fs::path(zookeeper_path) / "metadata", new_metadata_str, metadata_version));

        String new_columns_str = future_metadata.columns.toString();
        ops.emplace_back(zkutil::makeSetRequest(fs::path(zookeeper_path) / "columns", new_columns_str, -1));

        if (ast_to_str(current_metadata->settings_changes) != ast_to_str(future_metadata.settings_changes))
        {
            /// Just change settings
            StorageInMemoryMetadata metadata_copy = *current_metadata;
            metadata_copy.settings_changes = future_metadata.settings_changes;
            changeSettings(metadata_copy.settings_changes, table_lock_holder);
            DatabaseCatalog::instance().getDatabase(table_id.database_name)->alterTable(query_context, table_id, metadata_copy);
        }

        /// We can be sure, that in case of successful commit in zookeeper our
        /// version will increments by 1. Because we update with version check.
        int new_metadata_version = metadata_version + 1;

        alter_entry->type = LogEntry::ALTER_METADATA;
        alter_entry->source_replica = replica_name;
        alter_entry->metadata_str = new_metadata_str;
        alter_entry->columns_str = new_columns_str;
        alter_entry->alter_version = new_metadata_version;
        alter_entry->create_time = time(nullptr);

        auto maybe_mutation_commands = commands.getMutationCommands(
            *current_metadata, query_context->getSettingsRef().materialize_ttl_after_modify, query_context);
        bool have_mutation = !maybe_mutation_commands.empty();
        alter_entry->have_mutation = have_mutation;

        alter_path_idx = ops.size();
        ops.emplace_back(zkutil::makeCreateRequest(
            fs::path(zookeeper_path) / "log/log-", alter_entry->toString(), zkutil::CreateMode::PersistentSequential));

        PartitionBlockNumbersHolder partition_block_numbers_holder;
        if (have_mutation)
        {
            const String mutations_path(fs::path(zookeeper_path) / "mutations");

            ReplicatedMergeTreeMutationEntry mutation_entry;
            mutation_entry.alter_version = new_metadata_version;
            mutation_entry.source_replica = replica_name;
            mutation_entry.commands = std::move(maybe_mutation_commands);

            Coordination::Stat mutations_stat;
            zookeeper->get(mutations_path, &mutations_stat);

            partition_block_numbers_holder =
                allocateBlockNumbersInAffectedPartitions(mutation_entry.commands, query_context, zookeeper);

            mutation_entry.block_numbers = partition_block_numbers_holder.getBlockNumbers();
            mutation_entry.create_time = time(nullptr);

            ops.emplace_back(zkutil::makeSetRequest(mutations_path, String(), mutations_stat.version));
            mutation_path_idx = ops.size();
            ops.emplace_back(
                zkutil::makeCreateRequest(fs::path(mutations_path) / "", mutation_entry.toString(), zkutil::CreateMode::PersistentSequential));
        }

        if (auto txn = query_context->getZooKeeperMetadataTransaction())
        {
            /// It would be better to clone ops instead of moving, so we could retry on ZBADVERSION,
            /// but clone() is not implemented for Coordination::Request.
            txn->moveOpsTo(ops);
            /// NOTE: IDatabase::alterTable(...) is called when executing ALTER_METADATA queue entry without query context,
            /// so we have to update metadata of DatabaseReplicated here.
            String metadata_zk_path = fs::path(txn->getDatabaseZooKeeperPath()) / "metadata" / escapeForFileName(table_id.table_name);
            auto ast = DatabaseCatalog::instance().getDatabase(table_id.database_name)->getCreateTableQuery(table_id.table_name, query_context);
            applyMetadataChangesToCreateQuery(ast, future_metadata);
            ops.emplace_back(zkutil::makeSetRequest(metadata_zk_path, getObjectDefinitionFromCreateQuery(ast), -1));
        }

        Coordination::Responses results;
        Coordination::Error rc = zookeeper->tryMulti(ops, results);

        /// For the sake of consistency with mechanics of concurrent background process of assigning parts merge tasks
        /// this placeholder must be held up until the moment of committing into ZK of the mutation entry
        /// See ReplicatedMergeTreeMergePredicate::canMergeTwoParts() method
        partition_block_numbers_holder.reset();

        if (rc == Coordination::Error::ZOK)
        {
            if (have_mutation)
            {
                /// ALTER_METADATA record in replication /log
                String alter_path = dynamic_cast<const Coordination::CreateResponse &>(*results[alter_path_idx]).path_created;
                alter_entry->znode_name = alter_path.substr(alter_path.find_last_of('/') + 1);

                /// ReplicatedMergeTreeMutationEntry record in /mutations
                String mutation_path = dynamic_cast<const Coordination::CreateResponse &>(*results[mutation_path_idx]).path_created;
                mutation_znode = mutation_path.substr(mutation_path.find_last_of('/') + 1);
            }
            else
            {
                /// ALTER_METADATA record in replication /log
                String alter_path = dynamic_cast<const Coordination::CreateResponse &>(*results[alter_path_idx]).path_created;
                alter_entry->znode_name = alter_path.substr(alter_path.find_last_of('/') + 1);
            }
            break;
        }
        else if (rc == Coordination::Error::ZBADVERSION)
        {
            if (results[0]->error != Coordination::Error::ZOK)
                throw Exception(ErrorCodes::CANNOT_ASSIGN_ALTER,
                                "Metadata on replica is not up to date with common metadata in Zookeeper. "
                                "It means that this replica still not applied some of previous alters."
                                " Probably too many alters executing concurrently (highly not recommended). "
                                "You can retry this error");

            /// Cannot retry automatically, because some zookeeper ops were lost on the first attempt. Will retry on DDLWorker-level.
            if (query_context->getZooKeeperMetadataTransaction())
                throw Exception(ErrorCodes::CANNOT_ASSIGN_ALTER,
                                "Cannot execute alter, because mutations version was suddenly changed due "
                                "to concurrent alter");

            continue;
        }
        else
        {
            throw Coordination::Exception("Alter cannot be assigned because of Zookeeper error", rc);
        }
    }

    table_lock_holder.unlock();

    LOG_DEBUG(log, "Updated shared metadata nodes in ZooKeeper. Waiting for replicas to apply changes.");
    waitForLogEntryToBeProcessedIfNecessary(*alter_entry, query_context, "Some replicas doesn't finish metadata alter: ");

    if (mutation_znode)
    {
        LOG_DEBUG(log, "Metadata changes applied. Will wait for data changes.");
        waitMutation(*mutation_znode, query_context->getSettingsRef().replication_alter_partitions_sync);
        LOG_DEBUG(log, "Data changes applied.");
    }
}

/// If new version returns ordinary name, else returns part name containing the first and last month of the month
/// NOTE: use it in pair with getFakePartCoveringAllPartsInPartition(...)
String getPartNamePossiblyFake(MergeTreeDataFormatVersion format_version, const MergeTreePartInfo & part_info)
{
    if (format_version < MERGE_TREE_DATA_MIN_FORMAT_VERSION_WITH_CUSTOM_PARTITIONING)
    {
        /// The date range is all month long.
        const auto & lut = DateLUT::instance();
        time_t start_time = lut.YYYYMMDDToDate(parse<UInt32>(part_info.partition_id + "01"));
        DayNum left_date = DayNum(lut.toDayNum(start_time).toUnderType());
        DayNum right_date = DayNum(static_cast<size_t>(left_date) + lut.daysInMonth(start_time) - 1);
        return part_info.getPartNameV0(left_date, right_date);
    }

    return part_info.getPartNameV1();
}

bool StorageReplicatedMergeTree::getFakePartCoveringAllPartsInPartition(
    const String & partition_id, MergeTreePartInfo & part_info,
    std::optional<EphemeralLockInZooKeeper> & delimiting_block_lock, bool for_replace_range)
{
    /// Even if there is no data in the partition, you still need to mark the range for deletion.
    /// - Because before executing DETACH, tasks for downloading parts to this partition can be executed.
    Int64 left = 0;

    /** Let's skip one number in `block_numbers` for the partition being deleted, and we will only delete parts until this number.
      * This prohibits merges of deleted parts with the new inserted
      * Invariant: merges of deleted parts with other parts do not appear in the log.
      * NOTE: If you need to similarly support a `DROP PART` request, you will have to think of some new mechanism for it,
      *     to guarantee this invariant.
      */
    Int64 right;
    Int64 mutation_version;

    {
        delimiting_block_lock = allocateBlockNumber(partition_id, getZooKeeper());
        right = delimiting_block_lock->getNumber();
        /// Make sure we cover all parts in drop range.
        /// There might be parts with mutation version greater than current block number
        /// if some part mutation has been assigned after block number allocation, but before creation of DROP_RANGE entry.
        mutation_version = MergeTreePartInfo::MAX_BLOCK_NUMBER;
    }

    if (for_replace_range)
    {
        /// NOTE Do not decrement max block number for REPLACE_RANGE, because there are invariants:
        /// - drop range for REPLACE PARTITION must contain at least 2 blocks (1 skipped block and at least 1 real block)
        /// - drop range for MOVE PARTITION/ATTACH PARTITION FROM always contains 1 block

        /// NOTE UINT_MAX was previously used as max level for REPLACE/MOVE PARTITION (it was incorrect)
        part_info = MergeTreePartInfo(partition_id, left, right, MergeTreePartInfo::MAX_LEVEL, mutation_version);
        return right != 0;
    }

    /// Empty partition.
    if (right == 0)
        return false;

    --right;

    /// Artificial high level is chosen, to make this part "covering" all parts inside.
    part_info = MergeTreePartInfo(partition_id, left, right, MergeTreePartInfo::MAX_LEVEL, mutation_version);
    return true;
}

void StorageReplicatedMergeTree::restoreMetadataInZooKeeper()
{
    LOG_INFO(log, "Restoring replica metadata");

    if (!initialization_done)
        throw Exception(ErrorCodes::NOT_INITIALIZED, "Table is not initialized yet");

    if (!is_readonly)
        throw Exception(ErrorCodes::BAD_ARGUMENTS, "Replica must be readonly");

    if (getZooKeeper()->exists(replica_path))
        throw Exception(ErrorCodes::BAD_ARGUMENTS,
                        "Replica path is present at {} - nothing to restore. "
                        "If you are sure that metadata is lost and that replica path contains some garbage, "
                        "then use SYSTEM DROP REPLICA query first.", replica_path);

    if (has_metadata_in_zookeeper.has_value() && *has_metadata_in_zookeeper)
        throw Exception(ErrorCodes::LOGICAL_ERROR, "Replica has metadata in ZooKeeper: "
                                                   "it's either a bug or it's a result of manual intervention to ZooKeeper");

    if (are_restoring_replica.exchange(true))
        throw Exception(ErrorCodes::CONCURRENT_ACCESS_NOT_SUPPORTED, "Replica restoration in progress");
    SCOPE_EXIT({ are_restoring_replica.store(false); });

    auto metadata_snapshot = getInMemoryMetadataPtr();

    waitForOutdatedPartsToBeLoaded();
    const DataPartsVector all_parts = getAllDataPartsVector();
    Strings active_parts_names;

    /// Why all parts (not only Active) are moved to detached/:
    /// After ZK metadata restoration ZK resets sequential counters (including block number counters), so one may
    /// potentially encounter a situation that a part we want to attach already exists.
    for (const auto & part : all_parts)
    {
        if (part->getState() == DataPartState::Active)
            active_parts_names.push_back(part->name);

        forcefullyMovePartToDetachedAndRemoveFromMemory(part);
    }

    LOG_INFO(log, "Moved all parts to detached/");

    const bool is_first_replica = createTableIfNotExists(metadata_snapshot);

    LOG_INFO(log, "Created initial ZK nodes, replica is first: {}", is_first_replica);

    if (!is_first_replica)
        createReplica(metadata_snapshot);

    createNewZooKeeperNodes();

    LOG_INFO(log, "Created ZK nodes for table");

    has_metadata_in_zookeeper = true;

    if (is_first_replica)
        for (const String& part_name : active_parts_names)
            attachPartition(std::make_shared<ASTLiteral>(part_name), metadata_snapshot, true, getContext());

    LOG_INFO(log, "Attached all partitions, starting table");

    startupImpl(/* from_attach_thread */ false);
}

void StorageReplicatedMergeTree::dropPartNoWaitNoThrow(const String & part_name)
{
    assertNotReadonly();
    if (!is_leader)
        throw Exception(ErrorCodes::NOT_A_LEADER, "DROP PART cannot be done on this replica because it is not a leader");

    zkutil::ZooKeeperPtr zookeeper = getZooKeeperAndAssertNotReadonly();
    LogEntry entry;

    dropPartImpl(zookeeper, part_name, entry, /*detach=*/ false, /*throw_if_noop=*/ false);
}

void StorageReplicatedMergeTree::dropPart(const String & part_name, bool detach, ContextPtr query_context)
{
    assertNotReadonly();
    if (!is_leader)
        throw Exception(ErrorCodes::NOT_A_LEADER, "DROP PART cannot be done on this replica because it is not a leader");

    zkutil::ZooKeeperPtr zookeeper = getZooKeeperAndAssertNotReadonly();
    LogEntry entry;

    dropPartImpl(zookeeper, part_name, entry, detach, /*throw_if_noop=*/ true);

    waitForLogEntryToBeProcessedIfNecessary(entry, query_context);
}

void StorageReplicatedMergeTree::dropAllPartitionsImpl(const zkutil::ZooKeeperPtr & zookeeper, bool detach, ContextPtr query_context)
{
    Strings partitions = zookeeper->getChildren(fs::path(zookeeper_path) / "block_numbers");

    std::vector<LogEntryPtr> entries;
    dropAllPartsInPartitions(*zookeeper, partitions, entries, query_context, detach);

    for (const auto & entry : entries)
    {
        waitForLogEntryToBeProcessedIfNecessary(*entry, query_context);
        auto drop_range_info = MergeTreePartInfo::fromPartName(entry->new_part_name, format_version);
        cleanLastPartNode(drop_range_info.partition_id);
    }
}

void StorageReplicatedMergeTree::dropPartition(const ASTPtr & partition, bool detach, ContextPtr query_context)
{
    assertNotReadonly();
    if (!is_leader)
        throw Exception(ErrorCodes::NOT_A_LEADER, "DROP PARTITION cannot be done on this replica because it is not a leader");

    zkutil::ZooKeeperPtr zookeeper = getZooKeeperAndAssertNotReadonly();

    const auto * partition_ast = partition->as<ASTPartition>();
    if (partition_ast && partition_ast->all)
    {
        dropAllPartitionsImpl(zookeeper, detach, query_context);
    }
    else
    {
        String partition_id = getPartitionIDFromQuery(partition, query_context);
        auto entry = dropAllPartsInPartition(*zookeeper, partition_id, query_context, detach);
        if (entry)
        {
            waitForLogEntryToBeProcessedIfNecessary(*entry, query_context);
            cleanLastPartNode(partition_id);
        }
    }
}


void StorageReplicatedMergeTree::truncate(
    const ASTPtr &, const StorageMetadataPtr &, ContextPtr query_context, TableExclusiveLockHolder & table_lock)
{
    table_lock.release();   /// Truncate is done asynchronously.

    assertNotReadonly();
    if (!is_leader)
        throw Exception(ErrorCodes::NOT_A_LEADER, "TRUNCATE cannot be done on this replica because it is not a leader");

    waitForOutdatedPartsToBeLoaded();
    zkutil::ZooKeeperPtr zookeeper = getZooKeeperAndAssertNotReadonly();
    dropAllPartitionsImpl(zookeeper, /* detach */ false, query_context);
}


PartitionCommandsResultInfo StorageReplicatedMergeTree::attachPartition(
    const ASTPtr & partition,
    const StorageMetadataPtr & metadata_snapshot,
    bool attach_part,
    ContextPtr query_context)
{
    /// Allow ATTACH PARTITION on readonly replica when restoring it.
    if (!are_restoring_replica)
        assertNotReadonly();

    PartitionCommandsResultInfo results;
    PartsTemporaryRename renamed_parts(*this, "detached/");
    MutableDataPartsVector loaded_parts = tryLoadPartsToAttach(partition, attach_part, query_context, renamed_parts);

    /// TODO Allow to use quorum here.
    ReplicatedMergeTreeSink output(*this, metadata_snapshot, 0, 0, 0, false, false, false, query_context,
        /*is_attach*/true);

    for (size_t i = 0; i < loaded_parts.size(); ++i)
    {
        const String old_name = loaded_parts[i]->name;

        output.writeExistingPart(loaded_parts[i]);

        renamed_parts.old_and_new_names[i].old_name.clear();

        LOG_DEBUG(log, "Attached part {} as {}", old_name, loaded_parts[i]->name);

        results.push_back(PartitionCommandResultInfo{
            .partition_id = loaded_parts[i]->info.partition_id,
            .part_name = loaded_parts[i]->name,
            .old_part_name = old_name,
        });
    }
    return results;
}


void StorageReplicatedMergeTree::checkTableCanBeDropped() const
{
    auto table_id = getStorageID();
    getContext()->checkTableCanBeDropped(table_id.database_name, table_id.table_name, getTotalActiveSizeInBytes());
}

void StorageReplicatedMergeTree::checkTableCanBeRenamed(const StorageID & new_name) const
{
    if (renaming_restrictions == RenamingRestrictions::ALLOW_ANY)
        return;

    if (renaming_restrictions == RenamingRestrictions::DO_NOT_ALLOW)
    {
        auto old_name = getStorageID();
        bool is_server_startup = Context::getGlobalContextInstance()->getApplicationType() == Context::ApplicationType::SERVER
            && !Context::getGlobalContextInstance()->isServerCompletelyStarted();
        bool move_to_atomic = old_name.uuid == UUIDHelpers::Nil && new_name.uuid != UUIDHelpers::Nil;

        bool likely_converting_ordinary_to_atomic = is_server_startup && move_to_atomic;
        if (likely_converting_ordinary_to_atomic)
        {
            LOG_INFO(log, "Table {} should not be renamed, because zookeeper_path contains implicit 'database' or 'table' macro. "
                          "We cannot rename path in ZooKeeper, so path may become inconsistent with table name. "
                          "However, we allow renaming while converting Ordinary database to Atomic, because all tables will be renamed back",
                          old_name.getNameForLogs());
            return;
        }

        throw Exception(ErrorCodes::NOT_IMPLEMENTED,
                        "Cannot rename Replicated table, because zookeeper_path contains implicit 'database' "
                        "or 'table' macro. We cannot rename path "
                        "in ZooKeeper, so path may become inconsistent with table name. "
                        "If you really want to rename table, you should edit metadata file first and restart server or reattach the table.");
    }

    assert(renaming_restrictions == RenamingRestrictions::ALLOW_PRESERVING_UUID);
    if (!new_name.hasUUID() && getStorageID().hasUUID())
        throw Exception(ErrorCodes::NOT_IMPLEMENTED,
                        "Cannot move Replicated table to Ordinary database, because zookeeper_path contains implicit "
                        "'uuid' macro. If you really want to rename table, you should edit metadata file first "
                        "and restart server or reattach the table.");
}

void StorageReplicatedMergeTree::rename(const String & new_path_to_table_data, const StorageID & new_table_id)
{
    checkTableCanBeRenamed(new_table_id);
    MergeTreeData::rename(new_path_to_table_data, new_table_id);

    /// Update table name in zookeeper
    if (!is_readonly)
    {
        /// We don't do it for readonly tables, because it will be updated on next table startup.
        /// It is also Ok to skip ZK error for the same reason.
        try
        {
            auto zookeeper = getZooKeeper();
            zookeeper->set(fs::path(replica_path) / "host", getReplicatedMergeTreeAddress().toString());
        }
        catch (Coordination::Exception & e)
        {
            LOG_WARNING(log, "Cannot update the value of 'host' node (replica address) in ZooKeeper: {}", e.displayText());
        }
    }

    /// TODO: You can update names of loggers.
}


bool StorageReplicatedMergeTree::existsNodeCached(const ZooKeeperWithFaultInjectionPtr & zookeeper, const std::string & path) const
{
    {
        std::lock_guard lock(existing_nodes_cache_mutex);
        if (existing_nodes_cache.contains(path))
            return true;
    }

    bool res = zookeeper->exists(path);

    if (res)
    {
        std::lock_guard lock(existing_nodes_cache_mutex);
        existing_nodes_cache.insert(path);
    }

    return res;
}

std::optional<EphemeralLockInZooKeeper> StorageReplicatedMergeTree::allocateBlockNumber(
    const String & partition_id,
    const zkutil::ZooKeeperPtr & zookeeper,
    const String & zookeeper_block_id_path,
    const String & zookeeper_path_prefix) const
{
    return allocateBlockNumber(
        partition_id, std::make_shared<ZooKeeperWithFaultInjection>(zookeeper), zookeeper_block_id_path, zookeeper_path_prefix);
}

template<typename T>
std::optional<EphemeralLockInZooKeeper> StorageReplicatedMergeTree::allocateBlockNumber(
    const String & partition_id,
    const ZooKeeperWithFaultInjectionPtr & zookeeper,
    const T & zookeeper_block_id_path,
    const String & zookeeper_path_prefix) const
{
    String zookeeper_table_path;
    if (zookeeper_path_prefix.empty())
        zookeeper_table_path = zookeeper_path;
    else
        zookeeper_table_path = zookeeper_path_prefix;

    String block_numbers_path = fs::path(zookeeper_table_path) / "block_numbers";
    String partition_path = fs::path(block_numbers_path) / partition_id;

    if (!existsNodeCached(zookeeper, partition_path))
    {
        Coordination::Requests ops;
        /// Check that table is not being dropped ("host" is the first node that is removed on replica drop)
        ops.push_back(zkutil::makeCheckRequest(fs::path(replica_path) / "host", -1));
        ops.push_back(zkutil::makeCreateRequest(partition_path, "", zkutil::CreateMode::Persistent));
        /// We increment data version of the block_numbers node so that it becomes possible
        /// to check in a ZK transaction that the set of partitions didn't change
        /// (unfortunately there is no CheckChildren op).
        ops.push_back(zkutil::makeSetRequest(block_numbers_path, "", -1));

        Coordination::Responses responses;
        Coordination::Error code = zookeeper->tryMulti(ops, responses);
        if (code != Coordination::Error::ZOK && code != Coordination::Error::ZNODEEXISTS)
            zkutil::KeeperMultiException::check(code, ops, responses);
    }

    return createEphemeralLockInZooKeeper(
        fs::path(partition_path) / "block-", fs::path(zookeeper_table_path) / "temp", zookeeper, zookeeper_block_id_path);
}

Strings StorageReplicatedMergeTree::tryWaitForAllReplicasToProcessLogEntry(
    const String & table_zookeeper_path, const ReplicatedMergeTreeLogEntryData & entry, Int64 wait_for_inactive_timeout)
{
    LOG_DEBUG(log, "Waiting for all replicas to process {}", entry.znode_name);

    auto zookeeper = getZooKeeper();
    Strings replicas = zookeeper->getChildren(fs::path(table_zookeeper_path) / "replicas");
    Strings unwaited;
    bool wait_for_inactive = wait_for_inactive_timeout != 0;
    for (const String & replica : replicas)
    {
        if (wait_for_inactive || zookeeper->exists(fs::path(table_zookeeper_path) / "replicas" / replica / "is_active"))
        {
            if (!tryWaitForReplicaToProcessLogEntry(table_zookeeper_path, replica, entry, wait_for_inactive_timeout))
                unwaited.push_back(replica);
        }
        else
        {
            unwaited.push_back(replica);
        }
    }

    LOG_DEBUG(log, "Finished waiting for all replicas to process {}", entry.znode_name);
    return unwaited;
}

void StorageReplicatedMergeTree::waitForAllReplicasToProcessLogEntry(
    const String & table_zookeeper_path, const ReplicatedMergeTreeLogEntryData & entry, Int64 wait_for_inactive_timeout, const String & error_context)
{
    Strings unfinished_replicas = tryWaitForAllReplicasToProcessLogEntry(table_zookeeper_path, entry, wait_for_inactive_timeout);
    if (unfinished_replicas.empty())
        return;

    throw Exception(ErrorCodes::UNFINISHED, "{}Timeout exceeded while waiting for replicas {} to process entry {}. "
                    "Probably some replicas are inactive", error_context, fmt::join(unfinished_replicas, ", "), entry.znode_name);
}

void StorageReplicatedMergeTree::waitForLogEntryToBeProcessedIfNecessary(const ReplicatedMergeTreeLogEntryData & entry, ContextPtr query_context, const String & error_context)
{
    /// If necessary, wait until the operation is performed on itself or on all replicas.
    Int64 wait_for_inactive_timeout = query_context->getSettingsRef().replication_wait_for_inactive_replica_timeout;
    if (query_context->getSettingsRef().replication_alter_partitions_sync == 1)
    {
        bool finished = tryWaitForReplicaToProcessLogEntry(zookeeper_path, replica_name, entry, wait_for_inactive_timeout);
        if (!finished)
        {
            throw Exception(ErrorCodes::UNFINISHED, "{}Log entry {} is not precessed on local replica, "
                            "most likely because the replica was shut down.", error_context, entry.znode_name);
        }
    }
    else if (query_context->getSettingsRef().replication_alter_partitions_sync == 2)
    {
        waitForAllReplicasToProcessLogEntry(zookeeper_path, entry, wait_for_inactive_timeout, error_context);
    }
}

bool StorageReplicatedMergeTree::tryWaitForReplicaToProcessLogEntry(
    const String & table_zookeeper_path, const String & replica, const ReplicatedMergeTreeLogEntryData & entry, Int64 wait_for_inactive_timeout)
{
    String entry_str = entry.toString();
    String log_node_name;

    /** Wait for entries from `log` directory (a common log, from where replicas copy entries to their queue) to be processed.
      *
      * The problem is that the numbers (`sequential` node) of the queue elements in `log` and in `queue` do not match.
      * (And the numbers of the same log element for different replicas do not match in the `queue`.)
      */

    /** First, you need to wait until replica takes `queue` element from the `log` to its queue,
      *  if it has not been done already (see the `pullLogsToQueue` function).
      *
      * To do this, check its node `log_pointer` - the maximum number of the element taken from `log` + 1.
      */

    bool waiting_itself = replica == replica_name;
    /// Do not wait if timeout is zero
    bool wait_for_inactive = wait_for_inactive_timeout != 0;
    /// Wait for unlimited time if timeout is negative
    bool check_timeout = wait_for_inactive_timeout > 0;
    Stopwatch time_waiting;

    const auto & stop_waiting = [&]()
    {
        bool stop_waiting_itself = waiting_itself && partial_shutdown_called;
        bool timeout_exceeded = check_timeout && wait_for_inactive_timeout < time_waiting.elapsedSeconds();
        bool stop_waiting_inactive = (!wait_for_inactive || timeout_exceeded)
            && !getZooKeeper()->exists(fs::path(table_zookeeper_path) / "replicas" / replica / "is_active");
        return is_dropped || stop_waiting_itself || stop_waiting_inactive;
    };

    /// Don't recheck ZooKeeper too often
    constexpr auto event_wait_timeout_ms = 3000;

    LOG_DEBUG(log, "Waiting for {} to process log entry", replica);

    if (startsWith(entry.znode_name, "log-"))
    {
        /// Take the number from the node name `log-xxxxxxxxxx`.
        UInt64 log_index = parse<UInt64>(entry.znode_name.substr(entry.znode_name.size() - 10));
        log_node_name = entry.znode_name;

        LOG_DEBUG(log, "Waiting for {} to pull {} to queue", replica, log_node_name);

        /// Let's wait until entry gets into the replica queue.
        bool pulled_to_queue = false;
        do
        {
            zkutil::EventPtr event = std::make_shared<Poco::Event>();

            String log_pointer = getZooKeeper()->get(fs::path(table_zookeeper_path) / "replicas" / replica / "log_pointer", nullptr, event);
            if (!log_pointer.empty() && parse<UInt64>(log_pointer) > log_index)
            {
                pulled_to_queue = true;
                break;
            }

            /// Wait with timeout because we can be already shut down, but not dropped.
            /// So log_pointer node will exist, but we will never update it because all background threads already stopped.
            /// It can lead to query hung because table drop query can wait for some query (alter, optimize, etc) which called this method,
            /// but the query will never finish because the drop already shut down the table.
            if (!stop_waiting())
                event->tryWait(event_wait_timeout_ms);
        } while (!stop_waiting());

        if (!pulled_to_queue)
            return false;

        LOG_DEBUG(log, "Looking for node corresponding to {} in {} queue", log_node_name, replica);
    }
    else if (!entry.log_entry_id.empty())
    {
        /// First pass, check the table log.
        /// If found in the log, wait for replica to fetch it to the queue.
        /// If not found in the log, it is already in the queue.
        LOG_DEBUG(log, "Looking for log entry with id `{}` in the log", entry.log_entry_id);

        String log_pointer = getZooKeeper()->get(fs::path(table_zookeeper_path) / "replicas" / replica / "log_pointer");

        Strings log_entries = getZooKeeper()->getChildren(fs::path(table_zookeeper_path) / "log");
        UInt64 log_index = 0;
        bool found = false;

        for (const String & log_entry_name : log_entries)
        {
            log_index = parse<UInt64>(log_entry_name.substr(log_entry_name.size() - 10));

            if (!log_pointer.empty() && log_index < parse<UInt64>(log_pointer))
                continue;

            String log_entry_str;
            Coordination::Stat log_entry_stat;
            bool exists = getZooKeeper()->tryGet(fs::path(table_zookeeper_path) / "log" / log_entry_name, log_entry_str, &log_entry_stat);
            ReplicatedMergeTreeLogEntryData log_entry = *ReplicatedMergeTreeLogEntry::parse(log_entry_str, log_entry_stat);
            if (exists && entry.log_entry_id == log_entry.log_entry_id)
            {
                LOG_DEBUG(log, "Found log entry with id `{}` in the log", entry.log_entry_id);

                found = true;
                log_node_name = log_entry_name;
                break;
            }
        }

        if (found)
        {
            LOG_DEBUG(log, "Waiting for {} to pull {} to queue", replica, log_node_name);

            /// Let's wait until entry gets into the replica queue.
            bool pulled_to_queue = false;
            do
            {
                zkutil::EventPtr event = std::make_shared<Poco::Event>();

                log_pointer = getZooKeeper()->get(fs::path(table_zookeeper_path) / "replicas" / replica / "log_pointer", nullptr, event);
                if (!log_pointer.empty() && parse<UInt64>(log_pointer) > log_index)
                {
                    pulled_to_queue = true;
                    break;
                }

                /// Wait with timeout because we can be already shut down, but not dropped.
                /// So log_pointer node will exist, but we will never update it because all background threads already stopped.
                /// It can lead to query hung because table drop query can wait for some query (alter, optimize, etc) which called this method,
                /// but the query will never finish because the drop already shut down the table.
                if (!stop_waiting())
                    event->tryWait(event_wait_timeout_ms);
            } while (!stop_waiting());

            if (!pulled_to_queue)
                return false;
        }
    }
    else
    {
        throw Exception(ErrorCodes::LOGICAL_ERROR, "Logical error: unexpected name of log node: {}", entry.znode_name);
    }

    /** Second - find the corresponding entry in the queue of the specified replica.
      * Its number may not match the `log` node. Therefore, we search by comparing the content.
      */

    Strings queue_entries = getZooKeeper()->getChildren(fs::path(table_zookeeper_path) / "replicas" / replica / "queue");
    String queue_entry_to_wait_for;

    for (const String & entry_name : queue_entries)
    {
        String queue_entry_str;
        Coordination::Stat queue_entry_stat;
        bool exists = getZooKeeper()->tryGet(fs::path(table_zookeeper_path) / "replicas" / replica / "queue" / entry_name, queue_entry_str, &queue_entry_stat);
        if (exists && queue_entry_str == entry_str)
        {
            queue_entry_to_wait_for = entry_name;
            break;
        }
        else if (!entry.log_entry_id.empty())
        {
            /// Check if the id matches rather than just contents. This entry
            /// might have been written by different ClickHouse versions and
            /// it is hard to guarantee same text representation.
            ReplicatedMergeTreeLogEntryData queue_entry = *ReplicatedMergeTreeLogEntry::parse(queue_entry_str, queue_entry_stat);
            if (entry.log_entry_id == queue_entry.log_entry_id)
            {
                queue_entry_to_wait_for = entry_name;
                break;
            }
        }
    }

    /// While looking for the record, it has already been executed and deleted.
    if (queue_entry_to_wait_for.empty())
    {
        LOG_DEBUG(log, "No corresponding node found. Assuming it has been already processed. Found {} nodes", queue_entries.size());
        return true;
    }

    LOG_DEBUG(log, "Waiting for {} to disappear from {} queue", queue_entry_to_wait_for, replica);

    /// Third - wait until the entry disappears from the replica queue or replica become inactive.
    String path_to_wait_on = fs::path(table_zookeeper_path) / "replicas" / replica / "queue" / queue_entry_to_wait_for;

    return getZooKeeper()->waitForDisappear(path_to_wait_on, stop_waiting);
}


void StorageReplicatedMergeTree::getStatus(ReplicatedTableStatus & res, bool with_zk_fields)
{
    auto zookeeper = tryGetZooKeeper();
    const auto storage_settings_ptr = getSettings();

    res.is_leader = is_leader;
    res.can_become_leader = storage_settings_ptr->replicated_can_become_leader;
    res.is_readonly = is_readonly;
    res.is_session_expired = !zookeeper || zookeeper->expired();

    res.queue = queue.getStatus();
    res.absolute_delay = getAbsoluteDelay(); /// NOTE: may be slightly inconsistent with queue status.

    /// NOTE: consider convert to UInt64
    res.parts_to_check = static_cast<UInt32>(part_check_thread.size());

    res.zookeeper_path = zookeeper_path;
    res.replica_name = replica_name;
    res.replica_path = replica_path;
    res.columns_version = -1;

    res.log_max_index = 0;
    res.log_pointer = 0;
    res.total_replicas = 0;
    res.active_replicas = 0;
    res.last_queue_update_exception = getLastQueueUpdateException();

    if (with_zk_fields && !res.is_session_expired)
    {
        try
        {
            std::vector<std::string> paths;
            paths.push_back(fs::path(zookeeper_path) / "log");
            paths.push_back(fs::path(zookeeper_path) / "replicas");

            auto children_result = zookeeper->getChildren(paths);
            const auto & log_entries = children_result[0].names;
            const auto & all_replicas = children_result[1].names;

            paths.clear();
            paths.push_back(fs::path(replica_path) / "log_pointer");
            for (const String & replica : all_replicas)
                paths.push_back(fs::path(zookeeper_path) / "replicas" / replica / "is_active");

            auto get_result = zookeeper->tryGet(paths);
            const auto & log_pointer_str = get_result[0].data;

            if (get_result[0].error == Coordination::Error::ZNONODE)
                throw zkutil::KeeperException(get_result[0].error);

            if (!log_entries.empty())
            {
                const String & last_log_entry = *std::max_element(log_entries.begin(), log_entries.end());
                res.log_max_index = parse<UInt64>(last_log_entry.substr(strlen("log-")));
            }

            res.log_pointer = log_pointer_str.empty() ? 0 : parse<UInt64>(log_pointer_str);
            res.total_replicas = all_replicas.size();

            for (size_t i = 0, size = all_replicas.size(); i < size; ++i)
            {
                bool is_replica_active = get_result[i + 1].error != Coordination::Error::ZNONODE;
                res.active_replicas += static_cast<UInt8>(is_replica_active);
                res.replica_is_active.emplace(all_replicas[i], is_replica_active);
            }
        }
        catch (const Coordination::Exception &)
        {
            res.zookeeper_exception = getCurrentExceptionMessage(false);
        }
    }
}


void StorageReplicatedMergeTree::getQueue(LogEntriesData & res, String & replica_name_)
{
    replica_name_ = replica_name;
    queue.getEntries(res);
}

std::vector<PartMovesBetweenShardsOrchestrator::Entry> StorageReplicatedMergeTree::getPartMovesBetweenShardsEntries()
{
    return part_moves_between_shards_orchestrator.getEntries();
}

time_t StorageReplicatedMergeTree::getAbsoluteDelay() const
{
    time_t min_unprocessed_insert_time = 0;
    time_t max_processed_insert_time = 0;
    queue.getInsertTimes(min_unprocessed_insert_time, max_processed_insert_time);

    /// Load start time, then finish time to avoid reporting false delay when start time is updated
    /// between loading of two variables.
    time_t queue_update_start_time = last_queue_update_start_time.load();
    time_t queue_update_finish_time = last_queue_update_finish_time.load();

    time_t current_time = time(nullptr);

    if (!queue_update_finish_time)
    {
        /// We have not updated queue even once yet (perhaps replica is readonly).
        /// As we have no info about the current state of replication log, return effectively infinite delay.
        return current_time;
    }
    else if (min_unprocessed_insert_time)
    {
        /// There are some unprocessed insert entries in queue.
        return (current_time > min_unprocessed_insert_time) ? (current_time - min_unprocessed_insert_time) : 0;
    }
    else if (queue_update_start_time > queue_update_finish_time)
    {
        /// Queue is empty, but there are some in-flight or failed queue update attempts
        /// (likely because of problems with connecting to ZooKeeper).
        /// Return the time passed since last attempt.
        return (current_time > queue_update_start_time) ? (current_time - queue_update_start_time) : 0;
    }
    else
    {
        /// Everything is up-to-date.
        return 0;
    }
}

void StorageReplicatedMergeTree::getReplicaDelays(time_t & out_absolute_delay, time_t & out_relative_delay)
{
    assertNotReadonly();

    time_t current_time = time(nullptr);

    out_absolute_delay = getAbsoluteDelay();
    out_relative_delay = 0;
    const auto storage_settings_ptr = getSettings();

    /** Relative delay is the maximum difference of absolute delay from any other replica,
      *  (if this replica lags behind any other live replica, or zero, otherwise).
      * Calculated only if the absolute delay is large enough.
      */

    if (out_absolute_delay < static_cast<time_t>(storage_settings_ptr->min_relative_delay_to_measure))
        return;

    auto zookeeper = getZooKeeper();

    time_t max_replicas_unprocessed_insert_time = 0;
    bool have_replica_with_nothing_unprocessed = false;

    Strings replicas = zookeeper->getChildren(fs::path(zookeeper_path) / "replicas");

    for (const auto & replica : replicas)
    {
        if (replica == replica_name)
            continue;

        /// Skip dead replicas.
        if (!zookeeper->exists(fs::path(zookeeper_path) / "replicas" / replica / "is_active"))
            continue;

        String value;
        if (!zookeeper->tryGet(fs::path(zookeeper_path) / "replicas" / replica / "min_unprocessed_insert_time", value))
            continue;

        time_t replica_time = value.empty() ? 0 : parse<time_t>(value);

        if (replica_time == 0)
        {
            /** Note
              * The conclusion that the replica does not lag may be incorrect,
              *  because the information about `min_unprocessed_insert_time` is taken
              *  only from that part of the log that has been moved to the queue.
              * If the replica for some reason has stalled `queueUpdatingTask`,
              *  then `min_unprocessed_insert_time` will be incorrect.
              */

            have_replica_with_nothing_unprocessed = true;
            break;
        }

        if (replica_time > max_replicas_unprocessed_insert_time)
            max_replicas_unprocessed_insert_time = replica_time;
    }

    if (have_replica_with_nothing_unprocessed)
        out_relative_delay = out_absolute_delay;
    else
    {
        max_replicas_unprocessed_insert_time = std::min(current_time, max_replicas_unprocessed_insert_time);
        time_t min_replicas_delay = current_time - max_replicas_unprocessed_insert_time;
        if (out_absolute_delay > min_replicas_delay)
            out_relative_delay = out_absolute_delay - min_replicas_delay;
    }
}

void StorageReplicatedMergeTree::fetchPartition(
    const ASTPtr & partition,
    const StorageMetadataPtr & metadata_snapshot,
    const String & from_,
    bool fetch_part,
    ContextPtr query_context)
{
    Macros::MacroExpansionInfo info;
    info.expand_special_macros_only = false; //-V1048
    info.table_id = getStorageID();
    info.table_id.uuid = UUIDHelpers::Nil;
    auto expand_from = query_context->getMacros()->expand(from_, info);
    String auxiliary_zookeeper_name = zkutil::extractZooKeeperName(expand_from);
    String from = zkutil::extractZooKeeperPath(expand_from, /* check_starts_with_slash */ true);
    if (from.empty())
        throw Exception(ErrorCodes::ILLEGAL_TYPE_OF_ARGUMENT, "ZooKeeper path should not be empty");

    zkutil::ZooKeeperPtr zookeeper;
    if (auxiliary_zookeeper_name != default_zookeeper_name)
        zookeeper = getContext()->getAuxiliaryZooKeeper(auxiliary_zookeeper_name);
    else
        zookeeper = getZooKeeper();

    if (from.back() == '/')
        from.resize(from.size() - 1);

    if (fetch_part)
    {
        String part_name = partition->as<ASTLiteral &>().value.safeGet<String>();
        auto part_path = findReplicaHavingPart(part_name, from, zookeeper);

        if (part_path.empty())
            throw Exception(ErrorCodes::NO_REPLICA_HAS_PART, "Part {} does not exist on any replica", part_name);
        /** Let's check that there is no such part in the `detached` directory (where we will write the downloaded parts).
          * Unreliable (there is a race condition) - such a part may appear a little later.
          */
        if (checkIfDetachedPartExists(part_name))
            throw Exception(ErrorCodes::DUPLICATE_DATA_PART, "Detached part {} already exists.", part_name);
        LOG_INFO(log, "Will fetch part {} from shard {} (zookeeper '{}')", part_name, from_, auxiliary_zookeeper_name);

        try
        {
            /// part name , metadata, part_path , true, 0, zookeeper
            if (!fetchPart(part_name, metadata_snapshot, part_path, true, 0, zookeeper, /* try_fetch_shared = */ false))
                throw Exception(ErrorCodes::UNFINISHED, "Failed to fetch part {} from {}", part_name, from_);
        }
        catch (const DB::Exception & e)
        {
            if (e.code() != ErrorCodes::RECEIVED_ERROR_FROM_REMOTE_IO_SERVER && e.code() != ErrorCodes::RECEIVED_ERROR_TOO_MANY_REQUESTS
                && e.code() != ErrorCodes::CANNOT_READ_ALL_DATA)
                throw;

            LOG_INFO(log, getExceptionMessageAndPattern(e, /* with_stacktrace */ false));
        }
        return;
    }

    String partition_id = getPartitionIDFromQuery(partition, query_context);
    LOG_INFO(log, "Will fetch partition {} from shard {} (zookeeper '{}')", partition_id, from_, auxiliary_zookeeper_name);

    /** Let's check that there is no such partition in the `detached` directory (where we will write the downloaded parts).
      * Unreliable (there is a race condition) - such a partition may appear a little later.
      */
    if (checkIfDetachedPartitionExists(partition_id))
        throw Exception(ErrorCodes::PARTITION_ALREADY_EXISTS, "Detached partition {} already exists.", partition_id);

    zkutil::Strings replicas;
    zkutil::Strings active_replicas;
    String best_replica;

    {
        /// List of replicas of source shard.
        replicas = zookeeper->getChildren(fs::path(from) / "replicas");

        /// Leave only active replicas.
        active_replicas.reserve(replicas.size());

        for (const String & replica : replicas)
            if (zookeeper->exists(fs::path(from) / "replicas" / replica / "is_active"))
                active_replicas.push_back(replica);

        if (active_replicas.empty())
            throw Exception(ErrorCodes::NO_ACTIVE_REPLICAS, "No active replicas for shard {}", from);

        /** You must select the best (most relevant) replica.
        * This is a replica with the maximum `log_pointer`, then with the minimum `queue` size.
        * NOTE This is not exactly the best criteria. It does not make sense to download old partitions,
        *  and it would be nice to be able to choose the replica closest by network.
        * NOTE Of course, there are data races here. You can solve it by retrying.
        */
        Int64 max_log_pointer = -1;
        UInt64 min_queue_size = std::numeric_limits<UInt64>::max();

        for (const String & replica : active_replicas)
        {
            String current_replica_path = fs::path(from) / "replicas" / replica;

            String log_pointer_str = zookeeper->get(fs::path(current_replica_path) / "log_pointer");
            Int64 log_pointer = log_pointer_str.empty() ? 0 : parse<UInt64>(log_pointer_str);

            Coordination::Stat stat;
            zookeeper->get(fs::path(current_replica_path) / "queue", &stat);
            size_t queue_size = stat.numChildren;

            if (log_pointer > max_log_pointer
                || (log_pointer == max_log_pointer && queue_size < min_queue_size))
            {
                max_log_pointer = log_pointer;
                min_queue_size = queue_size;
                best_replica = replica;
            }
        }
    }

    if (best_replica.empty())
        throw Exception(ErrorCodes::LOGICAL_ERROR, "Logical error: cannot choose best replica.");

    LOG_INFO(log, "Found {} replicas, {} of them are active. Selected {} to fetch from.", replicas.size(), active_replicas.size(), best_replica);

    String best_replica_path = fs::path(from) / "replicas" / best_replica;

    /// Let's find out which parts are on the best replica.

    /** Trying to download these parts.
      * Some of them could be deleted due to the merge.
      * In this case, update the information about the available parts and try again.
      */

    unsigned try_no = 0;
    Strings missing_parts;
    do
    {
        if (try_no)
            LOG_INFO(log, "Some of parts ({}) are missing. Will try to fetch covering parts.", missing_parts.size());

        if (try_no >= query_context->getSettings().max_fetch_partition_retries_count)
            throw Exception(ErrorCodes::TOO_MANY_RETRIES_TO_FETCH_PARTS, "Too many retries to fetch parts from {}", best_replica_path);

        Strings parts = zookeeper->getChildren(fs::path(best_replica_path) / "parts");
        ActiveDataPartSet active_parts_set(format_version, parts);
        Strings parts_to_fetch;

        if (missing_parts.empty())
        {
            parts_to_fetch = active_parts_set.getParts();

            /// Leaving only the parts of the desired partition.
            Strings parts_to_fetch_partition;
            for (const String & part : parts_to_fetch)
            {
                if (MergeTreePartInfo::fromPartName(part, format_version).partition_id == partition_id)
                    parts_to_fetch_partition.push_back(part);
            }

            parts_to_fetch = std::move(parts_to_fetch_partition);

            if (parts_to_fetch.empty())
                throw Exception(ErrorCodes::PARTITION_DOESNT_EXIST, "Partition {} on {} doesn't exist", partition_id, best_replica_path);
        }
        else
        {
            for (const String & missing_part : missing_parts)
            {
                String containing_part = active_parts_set.getContainingPart(missing_part);
                if (!containing_part.empty())
                    parts_to_fetch.push_back(containing_part);
                else
                    LOG_WARNING(log, "Part {} on replica {} has been vanished.", missing_part, best_replica_path);
            }
        }

        LOG_INFO(log, "Parts to fetch: {}", parts_to_fetch.size());

        missing_parts.clear();
        for (const String & part : parts_to_fetch)
        {
            bool fetched = false;

            try
            {
                fetched = fetchPart(part, metadata_snapshot, best_replica_path, true, 0, zookeeper, /* try_fetch_shared = */ false);
            }
            catch (const DB::Exception & e)
            {
                if (e.code() != ErrorCodes::RECEIVED_ERROR_FROM_REMOTE_IO_SERVER && e.code() != ErrorCodes::RECEIVED_ERROR_TOO_MANY_REQUESTS
                    && e.code() != ErrorCodes::CANNOT_READ_ALL_DATA)
                    throw;

                LOG_INFO(log, getExceptionMessageAndPattern(e, /* with_stacktrace */ false));
            }

            if (!fetched)
                missing_parts.push_back(part);
        }

        ++try_no;
    } while (!missing_parts.empty());
}


void StorageReplicatedMergeTree::mutate(const MutationCommands & commands, ContextPtr query_context, bool force_wait)
{
    /// Overview of the mutation algorithm.
    ///
    /// When the client executes a mutation, this method is called. It acquires block numbers in all
    /// partitions, saves them in the mutation entry and writes the mutation entry to a new ZK node in
    /// the /mutations folder. This block numbers are needed to determine which parts should be mutated and
    /// which shouldn't (parts inserted after the mutation will have the block number higher than the
    /// block number acquired by the mutation in that partition and so will not be mutated).
    /// This block number is called "mutation version" in that partition.
    ///
    /// Mutation versions are acquired atomically in all partitions, so the case when an insert in some
    /// partition has the block number higher than the mutation version but the following insert into another
    /// partition acquires the block number lower than the mutation version in that partition is impossible.
    /// Another important invariant: mutation entries appear in /mutations in the order of their mutation
    /// versions (in any partition). This means that mutations form a sequence and we can execute them in
    /// the order of their mutation versions and not worry that some mutation with the smaller version
    /// will suddenly appear.
    ///
    /// During mutations individual parts are immutable - when we want to change the contents of a part
    /// we prepare the new part and add it to MergeTreeData (the original part gets replaced). The fact that
    /// we have mutated the part is recorded in the part->info.mutation field of MergeTreePartInfo.
    /// The relation with the original part is preserved because the new part covers the same block range
    /// as the original one.
    ///
    /// We then can for each part determine its "mutation version": the version of the last mutation in
    /// the mutation sequence that we regard as already applied to that part. All mutations with the greater
    /// version number will still need to be applied to that part.
    ///
    /// Execution of mutations is done asynchronously. All replicas watch the /mutations directory and
    /// load new mutation entries as they appear (see mutationsUpdatingTask()). Next we need to determine
    /// how to mutate individual parts consistently with part merges. This is done by the leader replica
    /// (see mergeSelectingTask() and class ReplicatedMergeTreeMergePredicate for details). Important
    /// invariants here are that a) all source parts for a single merge must have the same mutation version
    /// and b) any part can be mutated only once or merged only once (e.g. once we have decided to mutate
    /// a part then we need to execute that mutation and can assign merges only to the new part and not to the
    /// original part). Multiple consecutive mutations can be executed at once (without writing the
    /// intermediate result to a part).
    ///
    /// Leader replica records its decisions to the replication log (/log directory in ZK) in the form of
    /// MUTATE_PART entries and all replicas then execute them in the background pool
    /// (see MutateTask class). When a replica encounters a MUTATE_PART command, it is
    /// guaranteed that the corresponding mutation entry is already loaded (when we pull entries from
    /// replication log into the replica queue, we also load mutation entries). Note that just as with merges
    /// the replica can decide not to do the mutation locally and fetch the mutated part from another replica
    /// instead.
    ///
    /// Mutations of individual parts are in fact pretty similar to merges, e.g. their assignment and execution
    /// is governed by the same storage_settings. TODO: support a single "merge-mutation" operation when the data
    /// read from the the source parts is first mutated on the fly to some uniform mutation version and then
    /// merged to a resulting part.
    ///
    /// After all needed parts are mutated (i.e. all active parts have the mutation version greater than
    /// the version of this mutation), the mutation is considered done and can be deleted.

    ReplicatedMergeTreeMutationEntry mutation_entry;
    mutation_entry.source_replica = replica_name;
    mutation_entry.commands = commands;

    const String mutations_path = fs::path(zookeeper_path) / "mutations";
    const auto zookeeper = getZooKeeper();

    /// Update the mutations_path node when creating the mutation and check its version to ensure that
    /// nodes for mutations are created in the same order as the corresponding block numbers.
    /// Should work well if the number of concurrent mutation requests is small.
    while (true)
    {
        Coordination::Stat mutations_stat;
        zookeeper->get(mutations_path, &mutations_stat);

        PartitionBlockNumbersHolder partition_block_numbers_holder =
                allocateBlockNumbersInAffectedPartitions(mutation_entry.commands, query_context, zookeeper);

        mutation_entry.block_numbers = partition_block_numbers_holder.getBlockNumbers();
        mutation_entry.create_time = time(nullptr);

        /// The following version check guarantees the linearizability property for any pair of mutations:
        /// mutation with higher sequence number is guaranteed to have higher block numbers in every partition
        /// (and thus will be applied strictly according to sequence numbers of mutations)
        Coordination::Requests requests;
        requests.emplace_back(zkutil::makeSetRequest(mutations_path, String(), mutations_stat.version));
        requests.emplace_back(zkutil::makeCreateRequest(
            fs::path(mutations_path) / "", mutation_entry.toString(), zkutil::CreateMode::PersistentSequential));

        if (auto txn = query_context->getZooKeeperMetadataTransaction())
            txn->moveOpsTo(requests);

        Coordination::Responses responses;
        Coordination::Error rc = zookeeper->tryMulti(requests, responses);

        partition_block_numbers_holder.reset();

        if (rc == Coordination::Error::ZOK)
        {
            const String & path_created =
                dynamic_cast<const Coordination::CreateResponse *>(responses[1].get())->path_created;
            mutation_entry.znode_name = path_created.substr(path_created.find_last_of('/') + 1);
            LOG_TRACE(log, "Created mutation with ID {}", mutation_entry.znode_name);
            break;
        }
        else if (rc == Coordination::Error::ZBADVERSION)
        {
            /// Cannot retry automatically, because some zookeeper ops were lost on the first attempt. Will retry on DDLWorker-level.
            if (query_context->getZooKeeperMetadataTransaction())
                throw Exception(ErrorCodes::CANNOT_ASSIGN_ALTER,
                                "Cannot execute alter, because mutations version was suddenly changed due "
                                "to concurrent alter");
            LOG_TRACE(log, "Version conflict when trying to create a mutation node, retrying...");
            continue;
        }
        else
            throw Coordination::Exception("Unable to create a mutation znode", rc);
    }

    const size_t mutations_sync = force_wait ? 2 : query_context->getSettingsRef().mutations_sync;
    waitMutation(mutation_entry.znode_name, mutations_sync);
}

void StorageReplicatedMergeTree::waitMutation(const String & znode_name, size_t mutations_sync) const
{
    if (!mutations_sync)
        return;

    /// we have to wait
    auto zookeeper = getZooKeeper();
    Strings replicas;
    if (mutations_sync == 2) /// wait for all replicas
    {
        replicas = zookeeper->getChildren(fs::path(zookeeper_path) / "replicas");
        /// This replica should be first, to ensure that the mutation will be loaded into memory
        for (auto it = replicas.begin(); it != replicas.end(); ++it)
        {
            if (*it == replica_name)
            {
                std::iter_swap(it, replicas.begin());
                break;
            }
        }
    }
    else if (mutations_sync == 1) /// just wait for ourself
        replicas.push_back(replica_name);

    waitMutationToFinishOnReplicas(replicas, znode_name);
}

std::vector<MergeTreeMutationStatus> StorageReplicatedMergeTree::getMutationsStatus() const
{
    return queue.getMutationsStatus();
}

CancellationCode StorageReplicatedMergeTree::killMutation(const String & mutation_id)
{
    assertNotReadonly();

    zkutil::ZooKeeperPtr zookeeper = getZooKeeperAndAssertNotReadonly();

    LOG_INFO(log, "Killing mutation {}", mutation_id);

    auto mutation_entry = queue.removeMutation(zookeeper, mutation_id);
    if (!mutation_entry)
        return CancellationCode::NotFound;

    /// After this point no new part mutations will start and part mutations that still exist
    /// in the queue will be skipped.

    /// Cancel already running part mutations.
    for (const auto & pair : mutation_entry->block_numbers)
    {
        const String & partition_id = pair.first;
        Int64 block_number = pair.second;
        getContext()->getMergeList().cancelPartMutations(getStorageID(), partition_id, block_number);
    }
    return CancellationCode::CancelSent;
}

bool StorageReplicatedMergeTree::hasLightweightDeletedMask() const
{
    return has_lightweight_delete_parts.load(std::memory_order_relaxed);
}

void StorageReplicatedMergeTree::clearOldPartsAndRemoveFromZK()
{
    auto table_lock = lockForShare(
            RWLockImpl::NO_QUERY, getSettings()->lock_acquire_timeout_for_background_operations);
    auto zookeeper = getZooKeeper();

    /// Now these parts are in Deleting state. If we fail to remove some of them we must roll them back to Outdated state.
    /// Otherwise they will not be deleted.
    DataPartsVector parts = grabOldParts();
    if (parts.empty())
        return;

    DataPartsVector parts_to_delete_only_from_filesystem;    // Only duplicates
    DataPartsVector parts_to_delete_completely;              // All parts except duplicates
    DataPartsVector parts_to_retry_deletion;                 // Parts that should be retried due to network problems
    DataPartsVector parts_to_remove_from_filesystem;         // Parts removed from ZK

    for (const auto & part : parts)
    {
        if (!part->is_duplicate)
            parts_to_delete_completely.emplace_back(part);
        else
            parts_to_delete_only_from_filesystem.emplace_back(part);
    }
    parts.clear();

    auto delete_parts_from_fs_and_rollback_in_case_of_error = [this] (const DataPartsVector & parts_to_delete, const String & parts_type)
    {
        NameSet parts_failed_to_delete;
        clearPartsFromFilesystem(parts_to_delete, false, &parts_failed_to_delete);

        DataPartsVector finally_remove_parts;
        if (!parts_failed_to_delete.empty())
        {
            DataPartsVector rollback_parts;
            for (const auto & part : parts_to_delete)
            {
                if (!parts_failed_to_delete.contains(part->name))
                    finally_remove_parts.push_back(part);
                else
                    rollback_parts.push_back(part);
            }

            if (!rollback_parts.empty())
                rollbackDeletingParts(rollback_parts);
        }
        else  /// all parts was successfully removed
        {
            finally_remove_parts = parts_to_delete;
        }

        try
        {
            removePartsFinally(finally_remove_parts);
            LOG_DEBUG(log, "Removed {} {} parts", finally_remove_parts.size(), parts_type);
        }
        catch (...)
        {
            tryLogCurrentException(log, "Failed to remove some parts from memory, or write info about them into part log");
        }
    };

    /// Delete duplicate parts from filesystem
    if (!parts_to_delete_only_from_filesystem.empty())
    {
        /// It can happen that some error appear during part removal from FS.
        /// In case of such exception we have to change state of failed parts from Deleting to Outdated.
        /// Otherwise nobody will try to remove them again (see grabOldParts).
        delete_parts_from_fs_and_rollback_in_case_of_error(parts_to_delete_only_from_filesystem, "old duplicate");
    }

    /// Delete normal parts from ZooKeeper
    NameSet part_names_to_retry_deletion;
    try
    {
        Strings part_names_to_delete_completely;
        for (const auto & part : parts_to_delete_completely)
            part_names_to_delete_completely.emplace_back(part->name);

        LOG_DEBUG(log, "Removing {} old parts from ZooKeeper", parts_to_delete_completely.size());
        removePartsFromZooKeeper(zookeeper, part_names_to_delete_completely, &part_names_to_retry_deletion);
    }
    catch (...)
    {
        LOG_ERROR(log, "There is a problem with deleting parts from ZooKeeper: {}", getCurrentExceptionMessage(true));
    }

    /// Part names that were reliably deleted from ZooKeeper should be deleted from filesystem
    auto num_reliably_deleted_parts = parts_to_delete_completely.size() - part_names_to_retry_deletion.size();
    LOG_DEBUG(log, "Removed {} old parts from ZooKeeper. Removing them from filesystem.", num_reliably_deleted_parts);

    /// Delete normal parts on two sets
    for (auto & part : parts_to_delete_completely)
    {
        if (!part_names_to_retry_deletion.contains(part->name))
            parts_to_remove_from_filesystem.emplace_back(part);
        else
            parts_to_retry_deletion.emplace_back(part);
    }

    /// Will retry deletion
    if (!parts_to_retry_deletion.empty())
    {
        rollbackDeletingParts(parts_to_retry_deletion);
        LOG_DEBUG(log, "Will retry deletion of {} parts in the next time", parts_to_retry_deletion.size());
    }


    /// Remove parts from filesystem and finally from data_parts
    if (!parts_to_remove_from_filesystem.empty())
    {
        /// It can happen that some error appear during part removal from FS.
        /// In case of such exception we have to change state of failed parts from Deleting to Outdated.
        /// Otherwise nobody will try to remove them again (see grabOldParts).
        delete_parts_from_fs_and_rollback_in_case_of_error(parts_to_remove_from_filesystem, "old");
    }
}


void StorageReplicatedMergeTree::removePartsFromZooKeeperWithRetries(PartsToRemoveFromZooKeeper & parts, size_t max_retries)
{
    Strings part_names_to_remove;
    for (const auto & part : parts)
        part_names_to_remove.emplace_back(part.getPartName());

    return removePartsFromZooKeeperWithRetries(part_names_to_remove, max_retries);
}

void StorageReplicatedMergeTree::removePartsFromZooKeeperWithRetries(const Strings & part_names, size_t max_retries)
{
    size_t num_tries = 0;
    bool success = false;

    while (!success && (max_retries == 0 || num_tries < max_retries))
    {
        try
        {
            ++num_tries;
            success = true;

            auto zookeeper = getZooKeeper();

            Strings exists_paths;
            exists_paths.reserve(part_names.size());
            for (const String & part_name : part_names)
            {
                exists_paths.emplace_back(fs::path(replica_path) / "parts" / part_name);
            }

            auto exists_results = zookeeper->exists(exists_paths);

            std::vector<std::future<Coordination::MultiResponse>> remove_futures;
            remove_futures.reserve(part_names.size());
            for (size_t i = 0; i < part_names.size(); ++i)
            {
                Coordination::ExistsResponse exists_resp = exists_results[i];
                if (exists_resp.error == Coordination::Error::ZOK)
                {
                    Coordination::Requests ops;
                    getRemovePartFromZooKeeperOps(part_names[i], ops, exists_resp.stat.numChildren > 0);
                    remove_futures.emplace_back(zookeeper->asyncTryMultiNoThrow(ops));
                }
            }

            for (auto & future : remove_futures)
            {
                auto response = future.get();

                if (response.error == Coordination::Error::ZOK || response.error == Coordination::Error::ZNONODE)
                    continue;

                if (Coordination::isHardwareError(response.error))
                {
                    success = false;
                    continue;
                }

                throw Coordination::Exception(response.error);
            }
        }
        catch (Coordination::Exception & e)
        {
            success = false;

            if (Coordination::isHardwareError(e.code))
                tryLogCurrentException(log, __PRETTY_FUNCTION__);
            else
                throw;
        }

        if (!success && num_tries < max_retries)
            std::this_thread::sleep_for(std::chrono::milliseconds(1000));
    }

    if (!success)
        throw Exception(ErrorCodes::UNFINISHED, "Failed to remove parts from ZooKeeper after {} retries", num_tries);
}

void StorageReplicatedMergeTree::removePartsFromZooKeeper(
    zkutil::ZooKeeperPtr & zookeeper, const Strings & part_names, NameSet * parts_should_be_retried)
{
    Strings exists_paths;
    std::vector<std::future<Coordination::MultiResponse>> remove_futures;
    exists_paths.reserve(part_names.size());
    remove_futures.reserve(part_names.size());
    try
    {
        /// Exception can be thrown from loop
        /// if zk session will be dropped
        for (const String & part_name : part_names)
        {
            exists_paths.emplace_back(fs::path(replica_path) / "parts" / part_name);
        }

        auto exists_results = zookeeper->exists(exists_paths);

        for (size_t i = 0; i < part_names.size(); ++i)
        {
            auto exists_resp = exists_results[i];
            if (exists_resp.error == Coordination::Error::ZOK)
            {
                Coordination::Requests ops;
                getRemovePartFromZooKeeperOps(part_names[i], ops, exists_resp.stat.numChildren > 0);
                remove_futures.emplace_back(zookeeper->asyncTryMultiNoThrow(ops));
            }
            else
            {
                LOG_DEBUG(log, "There is no part {} in ZooKeeper, it was only in filesystem", part_names[i]);
                // emplace invalid future so that the total number of futures is the same as part_names.size();
                remove_futures.emplace_back();
            }
        }
    }
    catch (const Coordination::Exception & e)
    {
        if (parts_should_be_retried && Coordination::isHardwareError(e.code))
            parts_should_be_retried->insert(part_names.begin(), part_names.end());
        throw;
    }

    for (size_t i = 0; i < remove_futures.size(); ++i)
    {
        auto & future = remove_futures[i];

        if (!future.valid())
            continue;

        auto response = future.get();
        if (response.error == Coordination::Error::ZOK)
            continue;
        else if (response.error == Coordination::Error::ZNONODE)
        {
            LOG_DEBUG(log, "There is no part {} in ZooKeeper, it was only in filesystem", part_names[i]);
            continue;
        }
        else if (Coordination::isHardwareError(response.error))
        {
            if (parts_should_be_retried)
                parts_should_be_retried->insert(part_names[i]);
            continue;
        }
        else
            LOG_WARNING(log, "Cannot remove part {} from ZooKeeper: {}", part_names[i], Coordination::errorMessage(response.error));
    }
}

void StorageReplicatedMergeTree::clearLockedBlockNumbersInPartition(
    zkutil::ZooKeeper & zookeeper, const String & partition_id, Int64 min_block_num, Int64 max_block_num)
{
    /// Imagine that some INSERT query has allocated block number 42, but it's still in progress.
    /// Some DROP PARTITION query gets block number 43 and commits DROP_RANGE all_0_42_999_999.
    /// And after that INSERT commits GET_PART all_42_42_0. Oops, intersecting parts.
    /// So we have to either wait for unfinished INSERTs or cancel them.
    /// It's totally fine to cancel since we are going to remove data anyway.
    /// We can safely cancel INSERT query by removing its ephemeral block number.
    /// Usually it's bad idea to remove ephemeral nodes owned by someone else,
    /// but INSERTs remove such nodes atomically with part commit, so INSERT will fail if node does not exist.

    fs::path partition_path = fs::path(zookeeper_path) / "block_numbers" / partition_id;
    Strings queries_in_progress = zookeeper.getChildren(partition_path);
    if (queries_in_progress.empty())
        return;

    Strings paths_to_get;
    for (const auto & block : queries_in_progress)
    {
        if (!startsWith(block, "block-"))
            continue;
        Int64 block_number = parse<Int64>(block.substr(strlen("block-")));
        if (min_block_num <= block_number && block_number <= max_block_num)
            paths_to_get.push_back(partition_path / block);
    }

    auto results = zookeeper.tryGet(paths_to_get);
    for (size_t i = 0; i < paths_to_get.size(); ++i)
    {
        auto & result = results[i];

        /// The query already finished
        if (result.error == Coordination::Error::ZNONODE)
            continue;

        /// The query is not an insert (it does not have block_id)
        if (result.data.ends_with(EphemeralLockInZooKeeper::LEGACY_LOCK_OTHER))
            continue;

        if (result.data.ends_with(EphemeralLockInZooKeeper::LEGACY_LOCK_INSERT))
        {
            /// Remove block number, so insert will fail to commit (it will try to remove this node too)
            LOG_WARNING(log, "Some query is trying to concurrently insert block {}, will cancel it", paths_to_get[i]);
            zookeeper.tryRemove(paths_to_get[i]);
        }
        else
        {
            constexpr const char * old_version_warning = "Ephemeral lock {} (referencing {}) is created by a replica "
                "that running old version of ClickHouse (< 22.11). Cannot remove it, will wait for this lock to disappear. "
                "Upgrade remaining hosts in the cluster to address this warning.";
            constexpr const char * new_version_warning = "Ephemeral lock {} has unexpected content ({}), "
                "probably it is created by a replica that running newer version of ClickHouse. "
                "Cannot remove it, will wait for this lock to disappear. Upgrade remaining hosts in the cluster to address this warning.";

            if (result.data.starts_with(zookeeper_path + EphemeralLockInZooKeeper::LEGACY_LOCK_PREFIX))
                LOG_WARNING(log, old_version_warning, paths_to_get[i], result.data);
            else
                LOG_WARNING(log, new_version_warning, paths_to_get[i], result.data);

            Stopwatch time_waiting;
            const auto & stop_waiting = [this, &time_waiting]()
            {
                auto timeout = getContext()->getSettingsRef().lock_acquire_timeout.value.seconds();
                return partial_shutdown_called || (timeout < time_waiting.elapsedSeconds());
            };
            zookeeper.waitForDisappear(paths_to_get[i], stop_waiting);
        }
    }
}

void StorageReplicatedMergeTree::getClearBlocksInPartitionOps(
    Coordination::Requests & ops, zkutil::ZooKeeper & zookeeper, const String & partition_id, Int64 min_block_num, Int64 max_block_num)
{
    getClearBlocksInPartitionOpsImpl(ops, zookeeper, partition_id, min_block_num, max_block_num, "blocks");
    getClearBlocksInPartitionOpsImpl(ops, zookeeper, partition_id, min_block_num, max_block_num, "async_blocks");
}

void StorageReplicatedMergeTree::getClearBlocksInPartitionOpsImpl(
    Coordination::Requests & ops, zkutil::ZooKeeper & zookeeper, const String & partition_id, Int64 min_block_num, Int64 max_block_num, const String & blocks_dir_name)
{
    Strings blocks;
    if (Coordination::Error::ZOK != zookeeper.tryGetChildren(fs::path(zookeeper_path) / blocks_dir_name, blocks))
        throw Exception(ErrorCodes::NOT_FOUND_NODE, "Node {}/{} doesn't exist", zookeeper_path, blocks_dir_name);

    String partition_prefix = partition_id + "_";
    Strings paths_to_get;

    for (const String & block_id : blocks)
        if (startsWith(block_id, partition_prefix))
            paths_to_get.push_back(fs::path(zookeeper_path) / blocks_dir_name / block_id);

    auto results = zookeeper.tryGet(paths_to_get);

    for (size_t i = 0; i < paths_to_get.size(); ++i)
    {
        const String & path = paths_to_get[i];
        auto & result = results[i];

        if (result.error == Coordination::Error::ZNONODE)
            continue;

        ReadBufferFromString buf(result.data);

        const auto part_info = MergeTreePartInfo::tryParsePartName(result.data, format_version);

        if (!part_info || (min_block_num <= part_info->min_block && part_info->max_block <= max_block_num))
            ops.emplace_back(zkutil::makeRemoveRequest(path, -1));
    }
}

void StorageReplicatedMergeTree::clearBlocksInPartition(
    zkutil::ZooKeeper & zookeeper, const String & partition_id, Int64 min_block_num, Int64 max_block_num)
{
    Coordination::Requests delete_requests;
    getClearBlocksInPartitionOps(delete_requests, zookeeper, partition_id, min_block_num, max_block_num);
    Coordination::Responses delete_responses;
    auto code = zookeeper.tryMulti(delete_requests, delete_responses);
    if (code != Coordination::Error::ZOK)
    {
        for (size_t i = 0; i < delete_requests.size(); ++i)
            if (delete_responses[i]->error != Coordination::Error::ZOK)
                LOG_WARNING(log, "Error while deleting ZooKeeper path `{}`: {}, ignoring.", delete_requests[i]->getPath(), Coordination::errorMessage(delete_responses[i]->error));
    }

    LOG_TRACE(log, "Deleted {} deduplication block IDs in partition ID {}", delete_requests.size(), partition_id);
}

void StorageReplicatedMergeTree::replacePartitionFrom(
    const StoragePtr & source_table, const ASTPtr & partition, bool replace, ContextPtr query_context)
{
    /// First argument is true, because we possibly will add new data to current table.
    auto lock1 = lockForShare(query_context->getCurrentQueryId(), query_context->getSettingsRef().lock_acquire_timeout);
    auto lock2 = source_table->lockForShare(query_context->getCurrentQueryId(), query_context->getSettingsRef().lock_acquire_timeout);
    auto storage_settings_ptr = getSettings();

    auto source_metadata_snapshot = source_table->getInMemoryMetadataPtr();
    auto metadata_snapshot = getInMemoryMetadataPtr();

    Stopwatch watch;
    MergeTreeData & src_data = checkStructureAndGetMergeTreeData(source_table, source_metadata_snapshot, metadata_snapshot);
    String partition_id = getPartitionIDFromQuery(partition, query_context);

    /// NOTE: Some covered parts may be missing in src_all_parts if corresponding log entries are not executed yet.
    DataPartsVector src_all_parts = src_data.getVisibleDataPartsVectorInPartition(query_context, partition_id);

    LOG_DEBUG(log, "Cloning {} parts", src_all_parts.size());

    static const String TMP_PREFIX = "tmp_replace_from_";
    auto zookeeper = getZooKeeper();

    /// Retry if alter_partition_version changes
    for (size_t retry = 0; retry < 1000; ++retry)
    {
        DataPartsVector src_parts;
        MutableDataPartsVector dst_parts;
        std::vector<scope_guard> dst_parts_locks;
        Strings block_id_paths;
        Strings part_checksums;
        std::vector<EphemeralLockInZooKeeper> ephemeral_locks;
        String alter_partition_version_path = zookeeper_path + "/alter_partition_version";
        Coordination::Stat alter_partition_version_stat;
        zookeeper->get(alter_partition_version_path, &alter_partition_version_stat);

        /// Firstly, generate last block number and compute drop_range
        /// NOTE: Even if we make ATTACH PARTITION instead of REPLACE PARTITION drop_range will not be empty, it will contain a block.
        /// So, such case has special meaning, if drop_range contains only one block it means that nothing to drop.
        /// TODO why not to add normal DROP_RANGE entry to replication queue if `replace` is true?
        MergeTreePartInfo drop_range;
        std::optional<EphemeralLockInZooKeeper> delimiting_block_lock;
        bool partition_was_empty = !getFakePartCoveringAllPartsInPartition(partition_id, drop_range, delimiting_block_lock, true);
        if (replace && partition_was_empty)
        {
            /// Nothing to drop, will just attach new parts
            LOG_INFO(log, "Partition {} was empty, REPLACE PARTITION will work as ATTACH PARTITION FROM", drop_range.partition_id);
            replace = false;
        }

        if (!replace)
        {
            /// It's ATTACH PARTITION FROM, not REPLACE PARTITION. We have to reset drop range
            drop_range = makeDummyDropRangeForMovePartitionOrAttachPartitionFrom(partition_id);
        }

        assert(replace == !LogEntry::ReplaceRangeEntry::isMovePartitionOrAttachFrom(drop_range));

        String drop_range_fake_part_name = getPartNamePossiblyFake(format_version, drop_range);
        std::vector<MergeTreeData::HardlinkedFiles> hardlinked_files_for_parts;

        for (const auto & src_part : src_all_parts)
        {
            /// We also make some kind of deduplication to avoid duplicated parts in case of ATTACH PARTITION
            /// Assume that merges in the partition are quite rare
            /// Save deduplication block ids with special prefix replace_partition

            if (!canReplacePartition(src_part))
                throw Exception(ErrorCodes::LOGICAL_ERROR,
                                "Cannot replace partition '{}' because part '{}"
                                "' has inconsistent granularity with table", partition_id, src_part->name);

            String hash_hex = src_part->checksums.getTotalChecksumHex();

            if (replace)
                LOG_INFO(log, "Trying to replace {} with hash_hex {}", src_part->name, hash_hex);
            else
                LOG_INFO(log, "Trying to attach {} with hash_hex {}", src_part->name, hash_hex);

            String block_id_path = replace ? "" : (fs::path(zookeeper_path) / "blocks" / (partition_id + "_replace_from_" + hash_hex));

            auto lock = allocateBlockNumber(partition_id, zookeeper, block_id_path);
            if (!lock)
            {
                LOG_INFO(log, "Part {} (hash {}) has been already attached", src_part->name, hash_hex);
                continue;
            }

            UInt64 index = lock->getNumber();
            MergeTreePartInfo dst_part_info(partition_id, index, index, src_part->info.level);
            MergeTreeData::HardlinkedFiles hardlinked_files;

            bool copy_instead_of_hardlink = storage_settings_ptr->allow_remote_fs_zero_copy_replication
                                            && src_part->isStoredOnRemoteDiskWithZeroCopySupport();

            auto [dst_part, part_lock] = cloneAndLoadDataPartOnSameDisk(src_part, TMP_PREFIX, dst_part_info, metadata_snapshot, NO_TRANSACTION_PTR, &hardlinked_files, copy_instead_of_hardlink, {});
            src_parts.emplace_back(src_part);
            dst_parts.emplace_back(dst_part);
            dst_parts_locks.emplace_back(std::move(part_lock));
            ephemeral_locks.emplace_back(std::move(*lock));
            block_id_paths.emplace_back(block_id_path);
            part_checksums.emplace_back(hash_hex);
            hardlinked_files_for_parts.emplace_back(hardlinked_files);
        }

        ReplicatedMergeTreeLogEntryData entry;
        {
            auto src_table_id = src_data.getStorageID();
            entry.type = ReplicatedMergeTreeLogEntryData::REPLACE_RANGE;
            entry.source_replica = replica_name;
            entry.create_time = time(nullptr);
            entry.replace_range_entry = std::make_shared<ReplicatedMergeTreeLogEntryData::ReplaceRangeEntry>();

            auto & entry_replace = *entry.replace_range_entry;
            entry_replace.drop_range_part_name = drop_range_fake_part_name;
            entry_replace.from_database = src_table_id.database_name;
            entry_replace.from_table = src_table_id.table_name;
            for (const auto & part : src_parts)
                entry_replace.src_part_names.emplace_back(part->name);
            for (const auto & part : dst_parts)
                entry_replace.new_part_names.emplace_back(part->name);
            for (const String & checksum : part_checksums)
                entry_replace.part_names_checksums.emplace_back(checksum);
            entry_replace.columns_version = -1;
        }

        if (replace)
        {
            /// Cancel concurrent inserts in range
            clearLockedBlockNumbersInPartition(*zookeeper, drop_range.partition_id, drop_range.max_block, drop_range.max_block);
            /// Remove deduplication block_ids of replacing parts
            clearBlocksInPartition(*zookeeper, drop_range.partition_id, drop_range.max_block, drop_range.max_block);
        }

        PartsToRemoveFromZooKeeper parts_to_remove;
        Coordination::Responses op_results;

        try
        {
            Coordination::Requests ops;
            for (size_t i = 0; i < dst_parts.size(); ++i)
            {
                getCommitPartOps(ops, dst_parts[i], block_id_paths[i]);
                ephemeral_locks[i].getUnlockOp(ops);
            }

            if (auto txn = query_context->getZooKeeperMetadataTransaction())
                txn->moveOpsTo(ops);

            delimiting_block_lock->getUnlockOp(ops);
            /// Check and update version to avoid race with DROP_RANGE
            ops.emplace_back(zkutil::makeSetRequest(alter_partition_version_path, "", alter_partition_version_stat.version));
            /// Just update version, because merges assignment relies on it
            ops.emplace_back(zkutil::makeSetRequest(fs::path(zookeeper_path) / "log", "", -1));
            ops.emplace_back(zkutil::makeCreateRequest(fs::path(zookeeper_path) / "log/log-", entry.toString(), zkutil::CreateMode::PersistentSequential));

            Transaction transaction(*this, NO_TRANSACTION_RAW);
            {
                auto data_parts_lock = lockParts();
                for (auto & part : dst_parts)
                    renameTempPartAndReplaceUnlocked(part, transaction, data_parts_lock);
            }

            for (size_t i = 0; i < dst_parts.size(); ++i)
                lockSharedData(*dst_parts[i], false, hardlinked_files_for_parts[i]);

            Coordination::Error code = zookeeper->tryMulti(ops, op_results);
            if (code == Coordination::Error::ZOK)
                delimiting_block_lock->assumeUnlocked();
            else if (code == Coordination::Error::ZBADVERSION)
            {
                /// Cannot retry automatically, because some zookeeper ops were lost on the first attempt. Will retry on DDLWorker-level.
                if (query_context->getZooKeeperMetadataTransaction())
                    throw Exception(ErrorCodes::CANNOT_ASSIGN_ALTER,
                                    "Cannot execute alter, because alter partition version was suddenly changed due "
                                    "to concurrent alter");
                continue;
            }
            else
                zkutil::KeeperMultiException::check(code, ops, op_results);

            {
                auto data_parts_lock = lockParts();
                transaction.commit(&data_parts_lock);
                if (replace)
                    parts_to_remove = removePartsInRangeFromWorkingSetAndGetPartsToRemoveFromZooKeeper(NO_TRANSACTION_RAW, drop_range, data_parts_lock);
            }

            PartLog::addNewParts(getContext(), dst_parts, watch.elapsed());
        }
        catch (...)
        {
            PartLog::addNewParts(getContext(), dst_parts, watch.elapsed(), ExecutionStatus::fromCurrentException());
            for (const auto & dst_part : dst_parts)
                unlockSharedData(*dst_part);

            throw;
        }

        String log_znode_path = dynamic_cast<const Coordination::CreateResponse &>(*op_results.back()).path_created;
        entry.znode_name = log_znode_path.substr(log_znode_path.find_last_of('/') + 1);

        for (auto & lock : ephemeral_locks)
            lock.assumeUnlocked();

        /// Forcibly remove replaced parts from ZooKeeper
        removePartsFromZooKeeperWithRetries(parts_to_remove);

        /// Speedup removing of replaced parts from filesystem
        parts_to_remove.clear();
        cleanup_thread.wakeup();

        lock2.reset();
        lock1.reset();

        waitForLogEntryToBeProcessedIfNecessary(entry, query_context);

        return;
    }

    throw Exception(
        ErrorCodes::CANNOT_ASSIGN_ALTER, "Cannot assign ALTER PARTITION, because another ALTER PARTITION query was concurrently executed");
}

void StorageReplicatedMergeTree::movePartitionToTable(const StoragePtr & dest_table, const ASTPtr & partition, ContextPtr query_context)
{
    auto lock1 = lockForShare(query_context->getCurrentQueryId(), query_context->getSettingsRef().lock_acquire_timeout);
    auto lock2 = dest_table->lockForShare(query_context->getCurrentQueryId(), query_context->getSettingsRef().lock_acquire_timeout);
    auto storage_settings_ptr = getSettings();

    auto dest_table_storage = std::dynamic_pointer_cast<StorageReplicatedMergeTree>(dest_table);
    if (!dest_table_storage)
        throw Exception(ErrorCodes::NOT_IMPLEMENTED,
                        "Table {} supports movePartitionToTable only for ReplicatedMergeTree family of table engines. "
                        "Got {}", getStorageID().getNameForLogs(), dest_table->getName());
    if (dest_table_storage->getStoragePolicy() != this->getStoragePolicy())
        throw Exception(ErrorCodes::UNKNOWN_POLICY,
                        "Destination table {} should have the same storage policy of source table {}. {}: {}, {}: {}",
                        dest_table_storage->getStorageID().getNameForLogs(),
                        getStorageID().getNameForLogs(), getStorageID().getNameForLogs(),
                        this->getStoragePolicy()->getName(), getStorageID().getNameForLogs(),
                        dest_table_storage->getStoragePolicy()->getName());

    auto dest_metadata_snapshot = dest_table->getInMemoryMetadataPtr();
    auto metadata_snapshot = getInMemoryMetadataPtr();

    Stopwatch watch;
    MergeTreeData & src_data = dest_table_storage->checkStructureAndGetMergeTreeData(*this, metadata_snapshot, dest_metadata_snapshot);
    auto src_data_id = src_data.getStorageID();
    String partition_id = getPartitionIDFromQuery(partition, query_context);

    /// A range for log entry to remove parts from the source table (myself).
    auto zookeeper = getZooKeeper();
    /// Retry if alter_partition_version changes
    for (size_t retry = 0; retry < 1000; ++retry)
    {
        String alter_partition_version_path = zookeeper_path + "/alter_partition_version";
        Coordination::Stat alter_partition_version_stat;
        zookeeper->get(alter_partition_version_path, &alter_partition_version_stat);

        MergeTreePartInfo drop_range;
        std::optional<EphemeralLockInZooKeeper> delimiting_block_lock;
        getFakePartCoveringAllPartsInPartition(partition_id, drop_range, delimiting_block_lock, true);
        String drop_range_fake_part_name = getPartNamePossiblyFake(format_version, drop_range);

        DataPartPtr covering_part;
        DataPartsVector src_all_parts;
        {
            /// NOTE: Some covered parts may be missing in src_all_parts if corresponding log entries are not executed yet.
            auto parts_lock = src_data.lockParts();
            src_all_parts = src_data.getActivePartsToReplace(drop_range, drop_range_fake_part_name, covering_part, parts_lock);
        }

        if (covering_part)
            throw Exception(ErrorCodes::LOGICAL_ERROR, "Got part {} covering drop range {}, it's a bug",
                            covering_part->name, drop_range_fake_part_name);

        /// After allocating block number for drop_range we must ensure that it does not intersect block numbers
        /// allocated by concurrent REPLACE query.
        /// We could check it in multi-request atomically with creation of DROP_RANGE entry in source table log,
        /// but it's better to check it here and fail as early as possible (before we have done something to destination table).
        Coordination::Error version_check_code = zookeeper->trySet(alter_partition_version_path, "", alter_partition_version_stat.version);
        if (version_check_code != Coordination::Error::ZOK)
            throw Exception(ErrorCodes::CANNOT_ASSIGN_ALTER, "Cannot DROP PARTITION in {} after copying partition to {}, "
                            "because another ALTER PARTITION query was concurrently executed",
                            getStorageID().getFullTableName(), dest_table_storage->getStorageID().getFullTableName());

        DataPartsVector src_parts;
        MutableDataPartsVector dst_parts;
        Strings block_id_paths;
        Strings part_checksums;
        std::vector<EphemeralLockInZooKeeper> ephemeral_locks;

        LOG_DEBUG(log, "Cloning {} parts", src_all_parts.size());

        static const String TMP_PREFIX = "tmp_move_from_";

        /// Clone parts into destination table.
        String dest_alter_partition_version_path = dest_table_storage->zookeeper_path + "/alter_partition_version";
        Coordination::Stat dest_alter_partition_version_stat;
        zookeeper->get(dest_alter_partition_version_path, &dest_alter_partition_version_stat);
        std::vector<MergeTreeData::HardlinkedFiles> hardlinked_files_for_parts;
        std::vector<scope_guard> temporary_parts_locks;

        for (const auto & src_part : src_all_parts)
        {
            if (!dest_table_storage->canReplacePartition(src_part))
                throw Exception(ErrorCodes::LOGICAL_ERROR,
                                "Cannot move partition '{}' because part '{}"
                                "' has inconsistent granularity with table", partition_id, src_part->name);

            String hash_hex = src_part->checksums.getTotalChecksumHex();
            String block_id_path;

            auto lock = dest_table_storage->allocateBlockNumber(partition_id, zookeeper, block_id_path);
            if (!lock)
            {
                LOG_INFO(log, "Part {} (hash {}) has been already attached", src_part->name, hash_hex);
                continue;
            }

            UInt64 index = lock->getNumber();
            MergeTreePartInfo dst_part_info(partition_id, index, index, src_part->info.level);

            MergeTreeData::HardlinkedFiles hardlinked_files;

            bool copy_instead_of_hardlink = storage_settings_ptr->allow_remote_fs_zero_copy_replication
                                            && src_part->isStoredOnRemoteDiskWithZeroCopySupport();

            auto [dst_part, dst_part_lock] = dest_table_storage->cloneAndLoadDataPartOnSameDisk(src_part, TMP_PREFIX, dst_part_info, dest_metadata_snapshot, NO_TRANSACTION_PTR, &hardlinked_files, copy_instead_of_hardlink, {});

            src_parts.emplace_back(src_part);
            dst_parts.emplace_back(dst_part);
            temporary_parts_locks.emplace_back(std::move(dst_part_lock));
            ephemeral_locks.emplace_back(std::move(*lock));
            block_id_paths.emplace_back(block_id_path);
            part_checksums.emplace_back(hash_hex);
            hardlinked_files_for_parts.emplace_back(hardlinked_files);
        }

        ReplicatedMergeTreeLogEntryData entry_delete;
        {
            entry_delete.type = LogEntry::DROP_RANGE;
            entry_delete.source_replica = replica_name;
            entry_delete.new_part_name = drop_range_fake_part_name;
            entry_delete.detach = false; //-V1048
            entry_delete.create_time = time(nullptr);
        }

        ReplicatedMergeTreeLogEntryData entry;
        {
            MergeTreePartInfo drop_range_dest = makeDummyDropRangeForMovePartitionOrAttachPartitionFrom(partition_id);

            entry.type = ReplicatedMergeTreeLogEntryData::REPLACE_RANGE;
            entry.source_replica = dest_table_storage->replica_name;
            entry.create_time = time(nullptr);
            entry.replace_range_entry = std::make_shared<ReplicatedMergeTreeLogEntryData::ReplaceRangeEntry>();

            auto & entry_replace = *entry.replace_range_entry;
            entry_replace.drop_range_part_name = getPartNamePossiblyFake(format_version, drop_range_dest);
            entry_replace.from_database = src_data_id.database_name;
            entry_replace.from_table = src_data_id.table_name;
            for (const auto & part : src_parts)
                entry_replace.src_part_names.emplace_back(part->name);
            for (const auto & part : dst_parts)
                entry_replace.new_part_names.emplace_back(part->name);
            for (const String & checksum : part_checksums)
                entry_replace.part_names_checksums.emplace_back(checksum);
            entry_replace.columns_version = -1;
        }

        /// Cancel concurrent inserts in range
        clearLockedBlockNumbersInPartition(*zookeeper, drop_range.partition_id, drop_range.max_block, drop_range.max_block);

        clearBlocksInPartition(*zookeeper, drop_range.partition_id, drop_range.max_block, drop_range.max_block);

        PartsToRemoveFromZooKeeper parts_to_remove;
        Coordination::Responses op_results;

        try
        {
            Coordination::Requests ops;
            for (size_t i = 0; i < dst_parts.size(); ++i)
            {
                dest_table_storage->getCommitPartOps(ops, dst_parts[i], block_id_paths[i]);
                ephemeral_locks[i].getUnlockOp(ops);
            }

            /// Check and update version to avoid race with DROP_RANGE
            ops.emplace_back(zkutil::makeSetRequest(dest_alter_partition_version_path, "", dest_alter_partition_version_stat.version));
            /// Just update version, because merges assignment relies on it
            ops.emplace_back(zkutil::makeSetRequest(fs::path(dest_table_storage->zookeeper_path) / "log", "", -1));
            ops.emplace_back(zkutil::makeCreateRequest(fs::path(dest_table_storage->zookeeper_path) / "log/log-",
                                                       entry.toString(), zkutil::CreateMode::PersistentSequential));

            {
                Transaction transaction(*dest_table_storage, NO_TRANSACTION_RAW);

                auto src_data_parts_lock = lockParts();
                auto dest_data_parts_lock = dest_table_storage->lockParts();

                for (auto & part : dst_parts)
                    dest_table_storage->renameTempPartAndReplaceUnlocked(part, transaction, dest_data_parts_lock);

                for (size_t i = 0; i < dst_parts.size(); ++i)
                    dest_table_storage->lockSharedData(*dst_parts[i], false, hardlinked_files_for_parts[i]);

                Coordination::Error code = zookeeper->tryMulti(ops, op_results);
                if (code == Coordination::Error::ZBADVERSION)
                    continue;
                else
                    zkutil::KeeperMultiException::check(code, ops, op_results);

                parts_to_remove = removePartsInRangeFromWorkingSetAndGetPartsToRemoveFromZooKeeper(NO_TRANSACTION_RAW, drop_range, src_data_parts_lock);
                transaction.commit(&src_data_parts_lock);
            }

            PartLog::addNewParts(getContext(), dst_parts, watch.elapsed());
        }
        catch (...)
        {
            PartLog::addNewParts(getContext(), dst_parts, watch.elapsed(), ExecutionStatus::fromCurrentException());

            for (const auto & dst_part : dst_parts)
                dest_table_storage->unlockSharedData(*dst_part);

            throw;
        }

        String log_znode_path = dynamic_cast<const Coordination::CreateResponse &>(*op_results.back()).path_created;
        entry.znode_name = log_znode_path.substr(log_znode_path.find_last_of('/') + 1);

        for (auto & lock : ephemeral_locks)
            lock.assumeUnlocked();

        removePartsFromZooKeeperWithRetries(parts_to_remove);

        parts_to_remove.clear();
        cleanup_thread.wakeup();
        lock2.reset();

        dest_table_storage->waitForLogEntryToBeProcessedIfNecessary(entry, query_context);

        /// Create DROP_RANGE for the source table
        Coordination::Requests ops_src;
        ops_src.emplace_back(zkutil::makeCreateRequest(
            fs::path(zookeeper_path) / "log/log-", entry_delete.toString(), zkutil::CreateMode::PersistentSequential));
        /// Just update version, because merges assignment relies on it
        ops_src.emplace_back(zkutil::makeSetRequest(fs::path(zookeeper_path) / "log", "", -1));
        delimiting_block_lock->getUnlockOp(ops_src);

        op_results = zookeeper->multi(ops_src);

        log_znode_path = dynamic_cast<const Coordination::CreateResponse &>(*op_results.front()).path_created;
        entry_delete.znode_name = log_znode_path.substr(log_znode_path.find_last_of('/') + 1);

        lock1.reset();
        waitForLogEntryToBeProcessedIfNecessary(entry_delete, query_context);

        /// Cleaning possibly stored information about parts from /quorum/last_part node in ZooKeeper.
        cleanLastPartNode(partition_id);

        return;
    }

    throw Exception(ErrorCodes::CANNOT_ASSIGN_ALTER,
                    "Cannot assign ALTER PARTITION, because another ALTER PARTITION query was concurrently executed");
}

void StorageReplicatedMergeTree::movePartitionToShard(
    const ASTPtr & partition, bool move_part, const String & to, ContextPtr /*query_context*/)
{
    /// This is a lightweight operation that only optimistically checks if it could succeed and queues tasks.

    if (!move_part)
        throw Exception(ErrorCodes::NOT_IMPLEMENTED, "MOVE PARTITION TO SHARD is not supported, use MOVE PART instead");

    if (zkutil::normalizeZooKeeperPath(zookeeper_path, /* check_starts_with_slash */ true) == zkutil::normalizeZooKeeperPath(to, /* check_starts_with_slash */ true))
        throw Exception(ErrorCodes::BAD_ARGUMENTS, "Source and destination are the same");

    auto zookeeper = getZooKeeperAndAssertNotReadonly();

    String part_name = partition->as<ASTLiteral &>().value.safeGet<String>();
    auto part_info = MergeTreePartInfo::fromPartName(part_name, format_version);

    auto part = getPartIfExists(part_info, {MergeTreeDataPartState::Active});
    if (!part)
        throw Exception(ErrorCodes::NO_SUCH_DATA_PART, "Part {} not found locally", part_name);

    if (part->uuid == UUIDHelpers::Nil)
        throw Exception(ErrorCodes::NOT_IMPLEMENTED, "Part {} does not have an uuid assigned and it can't be moved between shards", part_name);


    ReplicatedMergeTreeMergePredicate merge_pred = queue.getMergePredicate(zookeeper, PartitionIdsHint{part_info.partition_id});

    /// The following block is pretty much copy & paste from StorageReplicatedMergeTree::dropPart to avoid conflicts while this is WIP.
    /// Extract it to a common method and re-use it before merging.
    {
        if (partIsLastQuorumPart(part->info))
        {
            throw Exception(ErrorCodes::NOT_IMPLEMENTED,
                            "Part {} is last inserted part with quorum in partition. Would not be able to drop",
                            part_name);
        }

        /// canMergeSinglePart is overlapping with dropPart, let's try to use the same code.
        String out_reason;
        if (!merge_pred.canMergeSinglePart(part, &out_reason))
            throw Exception(ErrorCodes::PART_IS_TEMPORARILY_LOCKED, "Part is busy, reason: " + out_reason);
    }

    {
        /// Optimistic check that for compatible destination table structure.
        checkTableStructure(to, getInMemoryMetadataPtr());
    }

    PinnedPartUUIDs src_pins;
    PinnedPartUUIDs dst_pins;

    {
        String s = zookeeper->get(zookeeper_path + "/pinned_part_uuids", &src_pins.stat);
        src_pins.fromString(s);
    }

    {
        String s = zookeeper->get(to + "/pinned_part_uuids", &dst_pins.stat);
        dst_pins.fromString(s);
    }

    if (src_pins.part_uuids.contains(part->uuid) || dst_pins.part_uuids.contains(part->uuid))
        throw Exception(ErrorCodes::PART_IS_TEMPORARILY_LOCKED, "Part {} has it's uuid ({}) already pinned.", part_name, part->uuid);

    src_pins.part_uuids.insert(part->uuid);
    dst_pins.part_uuids.insert(part->uuid);

    PartMovesBetweenShardsOrchestrator::Entry part_move_entry;
    part_move_entry.state = PartMovesBetweenShardsOrchestrator::EntryState::SYNC_SOURCE;
    part_move_entry.create_time = std::time(nullptr);
    part_move_entry.update_time = part_move_entry.create_time;
    part_move_entry.task_uuid = UUIDHelpers::generateV4();
    part_move_entry.part_name = part->name;
    part_move_entry.part_uuid = part->uuid;
    part_move_entry.to_shard = to;

    Coordination::Requests ops;
    ops.emplace_back(zkutil::makeCheckRequest(zookeeper_path + "/log", merge_pred.getVersion())); /// Make sure no new events were added to the log.
    ops.emplace_back(zkutil::makeSetRequest(zookeeper_path + "/pinned_part_uuids", src_pins.toString(), src_pins.stat.version));
    ops.emplace_back(zkutil::makeSetRequest(to + "/pinned_part_uuids", dst_pins.toString(), dst_pins.stat.version));
    ops.emplace_back(zkutil::makeCreateRequest(
        part_moves_between_shards_orchestrator.entries_znode_path + "/task-",
        part_move_entry.toString(),
        zkutil::CreateMode::PersistentSequential));

    Coordination::Responses responses;
    Coordination::Error rc = zookeeper->tryMulti(ops, responses);
    zkutil::KeeperMultiException::check(rc, ops, responses);

    String task_znode_path = dynamic_cast<const Coordination::CreateResponse &>(*responses.back()).path_created;
    LOG_DEBUG(log, "Created task for part movement between shards at {}", task_znode_path);

    /// TODO(nv): Nice to have support for `replication_alter_partitions_sync`.
    ///     For now use the system.part_moves_between_shards table for status.
}

CancellationCode StorageReplicatedMergeTree::killPartMoveToShard(const UUID & task_uuid)
{
    return part_moves_between_shards_orchestrator.killPartMoveToShard(task_uuid);
}

void StorageReplicatedMergeTree::getCommitPartOps(
    Coordination::Requests & ops,
    const DataPartPtr & part,
    const String & block_id_path) const
{
    if (block_id_path.empty())
        return getCommitPartOps(ops, part, std::vector<String>());
    else
        return getCommitPartOps(ops, part, std::vector<String>({block_id_path}));
}

void StorageReplicatedMergeTree::getCommitPartOps(
    Coordination::Requests & ops,
    const DataPartPtr & part,
    const std::vector<String> & block_id_paths) const
{
    const String & part_name = part->name;
    const auto storage_settings_ptr = getSettings();
    for (const String & block_id_path : block_id_paths)
    {
        /// Make final duplicate check and commit block_id
        ops.emplace_back(
            zkutil::makeCreateRequest(
                block_id_path,
                part_name,  /// We will be able to know original part number for duplicate blocks, if we want.
                zkutil::CreateMode::Persistent));
    }

    /// Information about the part, in the replica
    if (storage_settings_ptr->use_minimalistic_part_header_in_zookeeper)
    {
        ops.emplace_back(zkutil::makeCreateRequest(
            fs::path(replica_path) / "parts" / part->name,
            ReplicatedMergeTreePartHeader::fromColumnsAndChecksums(part->getColumns(), part->checksums).toString(),
            zkutil::CreateMode::Persistent));
    }
    else
    {
        ops.emplace_back(zkutil::makeCreateRequest(
            fs::path(replica_path) / "parts" / part->name,
            "",
            zkutil::CreateMode::Persistent));
        ops.emplace_back(zkutil::makeCreateRequest(
            fs::path(replica_path) / "parts" / part->name / "columns",
            part->getColumns().toString(),
            zkutil::CreateMode::Persistent));
        ops.emplace_back(zkutil::makeCreateRequest(
            fs::path(replica_path) / "parts" / part->name / "checksums",
            getChecksumsForZooKeeper(part->checksums),
            zkutil::CreateMode::Persistent));
    }
}

ReplicatedMergeTreeAddress StorageReplicatedMergeTree::getReplicatedMergeTreeAddress() const
{
    auto host_port = getContext()->getInterserverIOAddress();
    auto table_id = getStorageID();

    ReplicatedMergeTreeAddress res;
    res.host = host_port.first;
    res.replication_port = host_port.second;
    res.queries_port = getContext()->getTCPPort();
    res.database = table_id.database_name;
    res.table = table_id.table_name;
    res.scheme = getContext()->getInterserverScheme();
    return res;
}

ActionLock StorageReplicatedMergeTree::getActionLock(StorageActionBlockType action_type)
{
    if (action_type == ActionLocks::PartsMerge)
        return merger_mutator.merges_blocker.cancel();

    if (action_type == ActionLocks::PartsTTLMerge)
        return merger_mutator.ttl_merges_blocker.cancel();

    if (action_type == ActionLocks::PartsFetch)
        return fetcher.blocker.cancel();

    if (action_type == ActionLocks::PartsSend)
    {
        auto data_parts_exchange_ptr = std::atomic_load(&data_parts_exchange_endpoint);
        return data_parts_exchange_ptr ? data_parts_exchange_ptr->blocker.cancel() : ActionLock();
    }

    if (action_type == ActionLocks::ReplicationQueue)
        return queue.actions_blocker.cancel();

    if (action_type == ActionLocks::PartsMove)
        return parts_mover.moves_blocker.cancel();

    return {};
}

void StorageReplicatedMergeTree::onActionLockRemove(StorageActionBlockType action_type)
{
    if (action_type == ActionLocks::PartsMerge || action_type == ActionLocks::PartsTTLMerge
        || action_type == ActionLocks::PartsFetch || action_type == ActionLocks::PartsSend
        || action_type == ActionLocks::ReplicationQueue)
        background_operations_assignee.trigger();
    else if (action_type == ActionLocks::PartsMove)
        background_moves_assignee.trigger();
}

bool StorageReplicatedMergeTree::waitForShrinkingQueueSize(size_t queue_size, UInt64 max_wait_milliseconds)
{
    Stopwatch watch;

    /// Let's fetch new log entries firstly
    queue.pullLogsToQueue(getZooKeeperAndAssertNotReadonly(), {}, ReplicatedMergeTreeQueue::SYNC);

    /// This is significant, because the execution of this task could be delayed at BackgroundPool.
    /// And we force it to be executed.
    background_operations_assignee.trigger();

    Poco::Event target_size_event;
    auto callback = [&target_size_event, queue_size] (size_t new_queue_size)
    {
        if (new_queue_size <= queue_size)
            target_size_event.set();
    };
    const auto handler = queue.addSubscriber(std::move(callback));

    while (!target_size_event.tryWait(50))
    {
        if (max_wait_milliseconds && watch.elapsedMilliseconds() > max_wait_milliseconds)
            return false;

        if (partial_shutdown_called)
            throw Exception(ErrorCodes::ABORTED, "Shutdown is called for table");
    }

    return true;
}

bool StorageReplicatedMergeTree::dropPartImpl(
    zkutil::ZooKeeperPtr & zookeeper, String part_name, LogEntry & entry, bool detach, bool throw_if_noop)
{
    LOG_TRACE(log, "Will try to insert a log entry to DROP_RANGE for part {}", part_name);

    auto part_info = MergeTreePartInfo::fromPartName(part_name, format_version);

    while (true)
    {
        ReplicatedMergeTreeMergePredicate merge_pred = queue.getMergePredicate(zookeeper, PartitionIdsHint{part_info.partition_id});

        auto part = getPartIfExists(part_info, {MergeTreeDataPartState::Active});

        if (!part)
        {
            if (throw_if_noop)
                throw Exception(ErrorCodes::NO_SUCH_DATA_PART, "Part {} not found locally, won't try to drop it.", part_name);
            return false;
        }

        if (merge_pred.hasDropRange(part->info))
        {
            if (throw_if_noop)
                throw Exception(ErrorCodes::PART_IS_TEMPORARILY_LOCKED, "Already has DROP RANGE for part {} in queue.", part_name);

            return false;
        }

        /// There isn't a lot we can do otherwise. Can't cancel merges because it is possible that a replica already
        /// finished the merge.
        String out_reason;
        if (!merge_pred.canMergeSinglePart(part, &out_reason))
        {
            if (throw_if_noop)
                throw Exception(ErrorCodes::PART_IS_TEMPORARILY_LOCKED, out_reason);
            return false;
        }

        if (merge_pred.partParticipatesInReplaceRange(part, &out_reason))
        {
            if (throw_if_noop)
                throw Exception(ErrorCodes::PART_IS_TEMPORARILY_LOCKED, out_reason);
            return false;
        }

        if (partIsLastQuorumPart(part->info))
        {
            if (throw_if_noop)
                throw Exception(ErrorCodes::NOT_IMPLEMENTED, "Part {} is last inserted part with quorum in partition. Cannot drop", part_name);
            return false;
        }

        if (partIsInsertingWithParallelQuorum(part->info))
        {
            if (throw_if_noop)
                throw Exception(ErrorCodes::NOT_IMPLEMENTED, "Part {} is inserting with parallel quorum. Cannot drop", part_name);
            return false;
        }

        Coordination::Requests ops;
        /// NOTE Don't need to remove block numbers too, because no in-progress inserts in the range are possible
        getClearBlocksInPartitionOps(ops, *zookeeper, part_info.partition_id, part_info.min_block, part_info.max_block);
        size_t clear_block_ops_size = ops.size();

        /// If `part_name` is result of a recent merge and source parts are still available then
        /// DROP_RANGE with detach will move this part together with source parts to `detached/` dir.
        entry.type = LogEntry::DROP_RANGE;
        entry.source_replica = replica_name;
        /// We don't set fake drop level (999999999) for the single part DROP_RANGE.
        /// First of all we don't guarantee anything other than the part will not be
        /// active after DROP PART, but covering part (without data of dropped part) can exist.
        /// If we add part with 9999999 level than we can break invariant in virtual_parts of
        /// the queue.
        entry.new_part_name = getPartNamePossiblyFake(format_version, part->info);
        entry.detach = detach;
        entry.create_time = time(nullptr);

        ops.emplace_back(zkutil::makeCheckRequest(fs::path(zookeeper_path) / "log", merge_pred.getVersion())); /// Make sure no new events were added to the log.
        ops.emplace_back(zkutil::makeCreateRequest(fs::path(zookeeper_path) / "log/log-", entry.toString(), zkutil::CreateMode::PersistentSequential));
        /// Just update version, because merges assignment relies on it
        ops.emplace_back(zkutil::makeSetRequest(fs::path(zookeeper_path) / "log", "", -1));
        Coordination::Responses responses;
        Coordination::Error rc = zookeeper->tryMulti(ops, responses);

        if (rc == Coordination::Error::ZBADVERSION)
        {
            LOG_TRACE(log, "A new log entry appeared while trying to commit DROP RANGE. Retry.");
            continue;
        }
        else if (rc == Coordination::Error::ZNONODE)
        {
            LOG_TRACE(log, "Other replica already removing same part {} or part deduplication node was removed by background thread. Retry.", part_name);
            continue;
        }
        else
            zkutil::KeeperMultiException::check(rc, ops, responses);

        String log_znode_path = dynamic_cast<const Coordination::CreateResponse &>(*responses[clear_block_ops_size + 1]).path_created;
        entry.znode_name = log_znode_path.substr(log_znode_path.find_last_of('/') + 1);

        LOG_TRACE(log, "DROP RANGE for part {} inserted with znode name {}", part_name, entry.znode_name);
        return true;
    }
}

bool StorageReplicatedMergeTree::addOpsToDropAllPartsInPartition(
    zkutil::ZooKeeper & zookeeper, const String & partition_id, bool detach,
    Coordination::Requests & ops, std::vector<LogEntryPtr> & entries,
    std::vector<EphemeralLockInZooKeeper> & delimiting_block_locks,
    std::vector<size_t> & log_entry_ops_idx)
{
    MergeTreePartInfo drop_range_info;

    /// It would prevent other replicas from assigning merges which intersect locked block number.
    std::optional<EphemeralLockInZooKeeper> delimiting_block_lock;

    if (!getFakePartCoveringAllPartsInPartition(partition_id, drop_range_info, delimiting_block_lock))
    {
        LOG_INFO(log, "Will not drop partition {}, it is empty.", partition_id);
        return false;
    }

    /// Cancel concurrent inserts in range
    clearLockedBlockNumbersInPartition(zookeeper, partition_id, drop_range_info.min_block, drop_range_info.max_block);

    clearBlocksInPartition(zookeeper, partition_id, drop_range_info.min_block, drop_range_info.max_block);

    String drop_range_fake_part_name = getPartNamePossiblyFake(format_version, drop_range_info);

    LOG_DEBUG(log, "Disabled merges covered by range {}", drop_range_fake_part_name);

    /// Finally, having achieved the necessary invariants, you can put an entry in the log.
    auto entry = std::make_shared<LogEntry>();
    entry->type = LogEntry::DROP_RANGE;
    entry->source_replica = replica_name;
    entry->new_part_name = drop_range_fake_part_name;
    entry->detach = detach;
    entry->create_time = time(nullptr);

    log_entry_ops_idx.push_back(ops.size());
    ops.emplace_back(zkutil::makeCreateRequest(fs::path(zookeeper_path) / "log/log-", entry->toString(),
                                               zkutil::CreateMode::PersistentSequential));
    delimiting_block_lock->getUnlockOp(ops);
    delimiting_block_locks.push_back(std::move(*delimiting_block_lock));
    entries.push_back(std::move(entry));
    return true;
}

void StorageReplicatedMergeTree::dropAllPartsInPartitions(
    zkutil::ZooKeeper & zookeeper, const Strings & partition_ids, std::vector<LogEntryPtr> & entries, ContextPtr query_context, bool detach)
{
    entries.reserve(partition_ids.size());

    /// Retry if alter_partition_version changes
    for (size_t retry = 0; retry < 1000; ++retry)
    {
        entries.clear();
        String alter_partition_version_path = zookeeper_path + "/alter_partition_version";
        Coordination::Stat alter_partition_version_stat;
        zookeeper.get(alter_partition_version_path, &alter_partition_version_stat);

        Coordination::Requests ops;
        std::vector<EphemeralLockInZooKeeper> delimiting_block_locks;
        std::vector<size_t> log_entry_ops_idx;
        ops.reserve(partition_ids.size() * 2);
        delimiting_block_locks.reserve(partition_ids.size());
        log_entry_ops_idx.reserve(partition_ids.size());
        for (const auto & partition_id : partition_ids)
            addOpsToDropAllPartsInPartition(zookeeper, partition_id, detach, ops, entries, delimiting_block_locks, log_entry_ops_idx);

        /// Check and update version to avoid race with REPLACE_RANGE.
        /// Otherwise new parts covered by drop_range_info may appear after execution of current DROP_RANGE entry
        /// as a result of execution of concurrently created REPLACE_RANGE entry.
        ops.emplace_back(zkutil::makeSetRequest(alter_partition_version_path, "", alter_partition_version_stat.version));

        /// Just update version, because merges assignment relies on it
        ops.emplace_back(zkutil::makeSetRequest(fs::path(zookeeper_path) / "log", "", -1));

        if (auto txn = query_context->getZooKeeperMetadataTransaction())
            txn->moveOpsTo(ops);

        Coordination::Responses responses;
        Coordination::Error code = zookeeper.tryMulti(ops, responses);

        if (code == Coordination::Error::ZOK)
        {
            for (auto & lock : delimiting_block_locks)
                lock.assumeUnlocked();
        }
        else if (code == Coordination::Error::ZBADVERSION)
        {
            /// Cannot retry automatically, because some zookeeper ops were lost on the first attempt. Will retry on DDLWorker-level.
            if (query_context->getZooKeeperMetadataTransaction())
                throw Exception(ErrorCodes::CANNOT_ASSIGN_ALTER,
                                    "Cannot execute alter, because alter partition version was suddenly changed due "
                                    "to concurrent alter");
            continue;
        }
        else
            zkutil::KeeperMultiException::check(code, ops, responses);

        assert(entries.size() == log_entry_ops_idx.size());
        for (size_t i = 0; i < entries.size(); ++i)
        {
            String log_znode_path = dynamic_cast<const Coordination::CreateResponse &>(*responses[log_entry_ops_idx[i]]).path_created;
            entries[i]->znode_name = log_znode_path.substr(log_znode_path.find_last_of('/') + 1);

            auto drop_range_info = MergeTreePartInfo::fromPartName(entries[i]->new_part_name, format_version);
            getContext()->getMergeList().cancelInPartition(getStorageID(), drop_range_info.partition_id, drop_range_info.max_block);
        }

        return;
    }
    throw Exception(ErrorCodes::CANNOT_ASSIGN_ALTER,
                    "Cannot assign ALTER PARTITION because another ALTER PARTITION query was concurrently executed");
}

StorageReplicatedMergeTree::LogEntryPtr StorageReplicatedMergeTree::dropAllPartsInPartition(
    zkutil::ZooKeeper & zookeeper, const String & partition_id, ContextPtr query_context, bool detach)
{
    Strings partition_ids = {partition_id};
    std::vector<LogEntryPtr> entries;
    dropAllPartsInPartitions(zookeeper, partition_ids, entries, query_context, detach);
    if (entries.empty())
        return {};
    return entries[0];
}

void StorageReplicatedMergeTree::enqueuePartForCheck(const String & part_name, time_t delay_to_check_seconds)
{
    MergeTreePartInfo covering_drop_range;
    if (queue.hasDropRange(MergeTreePartInfo::fromPartName(part_name, format_version), &covering_drop_range))
    {
        LOG_WARNING(log, "Do not enqueue part {} for check because it's covered by DROP_RANGE {} and going to be removed",
                    part_name, covering_drop_range.getPartNameForLogs());
        return;
    }
    part_check_thread.enqueuePart(part_name, delay_to_check_seconds);
}

CheckResults StorageReplicatedMergeTree::checkData(const ASTPtr & query, ContextPtr local_context)
{
    CheckResults results;
    DataPartsVector data_parts;
    if (const auto & check_query = query->as<ASTCheckQuery &>(); check_query.partition)
    {
        String partition_id = getPartitionIDFromQuery(check_query.partition, local_context);
        data_parts = getVisibleDataPartsVectorInPartition(local_context, partition_id);
    }
    else
        data_parts = getVisibleDataPartsVector(local_context);

    for (auto & part : data_parts)
    {
        try
        {
            results.push_back(part_check_thread.checkPart(part->name));
        }
        catch (const Exception & ex)
        {
            results.emplace_back(part->name, false, "Check of part finished with error: '" + ex.message() + "'");
        }
    }
    return results;
}


bool StorageReplicatedMergeTree::canUseZeroCopyReplication() const
{
    auto settings_ptr = getSettings();
    if (!settings_ptr->allow_remote_fs_zero_copy_replication)
        return false;

    auto disks = getStoragePolicy()->getDisks();
    for (const auto & disk : disks)
    {
        if (disk->supportZeroCopyReplication())
            return true;
    }
    return false;
}

void StorageReplicatedMergeTree::checkBrokenDisks()
{
    auto disks = getStoragePolicy()->getDisks();
    std::unique_ptr<DataPartsVector> parts;

    for (auto disk_it = disks.rbegin(); disk_it != disks.rend(); ++disk_it)
    {
        auto disk_ptr = *disk_it;
        if (disk_ptr->isBroken())
        {
            {
                std::lock_guard lock(last_broken_disks_mutex);
                if (!last_broken_disks.insert(disk_ptr->getName()).second)
                    continue;
            }

            LOG_INFO(log, "Scanning parts to recover on broken disk {} with path {}", disk_ptr->getName(), disk_ptr->getPath());

            if (!parts)
                parts = std::make_unique<DataPartsVector>(getDataPartsVectorForInternalUsage());

            for (auto & part : *parts)
            {
                if (part->getDataPartStorage().getDiskName() == disk_ptr->getName())
                    broken_part_callback(part->name);
            }
            continue;
        }
        else
        {
            {
                std::lock_guard lock(last_broken_disks_mutex);
                if (last_broken_disks.erase(disk_ptr->getName()) > 0)
                    LOG_INFO(
                        log,
                        "Disk {} with path {} is recovered. Exclude it from last_broken_disks",
                        disk_ptr->getName(),
                        disk_ptr->getPath());
            }
        }
    }
}


bool StorageReplicatedMergeTree::canUseAdaptiveGranularity() const
{
    const auto storage_settings_ptr = getSettings();
    return storage_settings_ptr->index_granularity_bytes != 0 &&
        (storage_settings_ptr->enable_mixed_granularity_parts ||
            (!has_non_adaptive_index_granularity_parts && !other_replicas_fixed_granularity));
}


MutationCommands StorageReplicatedMergeTree::getFirstAlterMutationCommandsForPart(const DataPartPtr & part) const
{
    return queue.getFirstAlterMutationCommandsForPart(part);
}


void StorageReplicatedMergeTree::startBackgroundMovesIfNeeded()
{
    if (areBackgroundMovesNeeded())
        background_moves_assignee.start();
}


std::unique_ptr<MergeTreeSettings> StorageReplicatedMergeTree::getDefaultSettings() const
{
    return std::make_unique<MergeTreeSettings>(getContext()->getReplicatedMergeTreeSettings());
}


String StorageReplicatedMergeTree::getTableSharedID() const
{
    std::lock_guard lock(table_shared_id_mutex);

    /// Can happen if table was partially initialized before drop by DatabaseCatalog
    if (table_shared_id == UUIDHelpers::Nil)
    {
        if (has_metadata_in_zookeeper.has_value())
        {
            if (*has_metadata_in_zookeeper)
                createTableSharedID();
            else
                throw Exception(ErrorCodes::TABLE_IS_DROPPED, "Table {} is already dropped", getStorageID().getNameForLogs());
        }
        else
        {
            throw Exception(ErrorCodes::NO_ZOOKEEPER, "No connection to ZooKeeper, cannot get shared table ID for table {}. "
                            "It will be resolve automatically when connection will be established", getStorageID().getNameForLogs());
        }
    }

    return toString(table_shared_id);
}


void StorageReplicatedMergeTree::createTableSharedID() const
{
    LOG_DEBUG(log, "Creating shared ID for table {}", getStorageID().getNameForLogs());
    // can be set by the call to getTableSharedID
    if (table_shared_id != UUIDHelpers::Nil)
    {
        LOG_INFO(log, "Shared ID already set to {}", table_shared_id);
        return;
    }

    /// We may call getTableSharedID when table is shut down. If exception happen, restarting thread will be already turned
    /// off and nobody will reconnect our zookeeper connection. In this case we use zookeeper connection from
    /// context.
    ZooKeeperPtr zookeeper;
    if (shutdown_called.load())
        zookeeper = getZooKeeperIfTableShutDown();
    else
        zookeeper = getZooKeeper();

    String zookeeper_table_id_path = fs::path(zookeeper_path) / "table_shared_id";
    String id;
    if (!zookeeper->tryGet(zookeeper_table_id_path, id))
    {
        LOG_DEBUG(log, "Shared ID for table {} doesn't exist in ZooKeeper on path {}", getStorageID().getNameForLogs(), zookeeper_table_id_path);
        UUID table_id_candidate;
        auto local_storage_id = getStorageID();
        if (local_storage_id.uuid != UUIDHelpers::Nil)
            table_id_candidate = local_storage_id.uuid;
        else
            table_id_candidate = UUIDHelpers::generateV4();

        id = toString(table_id_candidate);
        LOG_DEBUG(log, "Got candidate ID {}, will try to create it in ZooKeeper on path {}", id, zookeeper_table_id_path);

        auto code = zookeeper->tryCreate(zookeeper_table_id_path, id, zkutil::CreateMode::Persistent);
        if (code == Coordination::Error::ZNODEEXISTS)
        { /// Other replica create node early
            id = zookeeper->get(zookeeper_table_id_path);
            LOG_DEBUG(log, "Shared ID on path {} concurrently created, will set ID {}", zookeeper_table_id_path, id);
        }
        else if (code != Coordination::Error::ZOK)
        {
            throw zkutil::KeeperException(code, zookeeper_table_id_path);
        }
    }

    LOG_DEBUG(log, "Initializing table shared ID with {}", id);
    table_shared_id = parseFromString<UUID>(id);
}


std::optional<String> StorageReplicatedMergeTree::tryGetTableSharedIDFromCreateQuery(const IAST & create_query, const ContextPtr & global_context)
{
    auto zk_path = tryExtractZkPathFromCreateQuery(create_query, global_context);
    if (!zk_path)
        return {};

    String zk_name = zkutil::extractZooKeeperName(*zk_path);
    zk_path = zkutil::extractZooKeeperPath(*zk_path, false, nullptr);
    zkutil::ZooKeeperPtr zookeeper = (zk_name == getDefaultZooKeeperName()) ? global_context->getZooKeeper() : global_context->getAuxiliaryZooKeeper(zk_name);

    String id;
    if (!zookeeper->tryGet(fs::path(*zk_path) / "table_shared_id", id))
        return {};

    return id;
}


void StorageReplicatedMergeTree::lockSharedDataTemporary(const String & part_name, const String & part_id, const DiskPtr & disk) const
{
    auto settings = getSettings();

    if (!disk || !disk->supportZeroCopyReplication() || !settings->allow_remote_fs_zero_copy_replication)
        return;

    zkutil::ZooKeeperPtr zookeeper = tryGetZooKeeper();
    if (!zookeeper)
        return;

    String id = part_id;
    boost::replace_all(id, "/", "_");

    Strings zc_zookeeper_paths = getZeroCopyPartPath(*getSettings(), toString(disk->getDataSourceDescription().type), getTableSharedID(),
        part_name, zookeeper_path);

    for (const auto & zc_zookeeper_path : zc_zookeeper_paths)
    {
        String zookeeper_node = fs::path(zc_zookeeper_path) / id / replica_name;

        LOG_TRACE(log, "Set zookeeper temporary ephemeral lock {}", zookeeper_node);
        createZeroCopyLockNode(
            std::make_shared<ZooKeeperWithFaultInjection>(zookeeper), zookeeper_node, zkutil::CreateMode::Ephemeral, false);
    }
}

void StorageReplicatedMergeTree::lockSharedData(
    const IMergeTreeDataPart & part,
    bool replace_existing_lock,
    std::optional<HardlinkedFiles> hardlinked_files) const
{
    auto zookeeper = tryGetZooKeeper();
    if (zookeeper)
        return lockSharedData(part, std::make_shared<ZooKeeperWithFaultInjection>(zookeeper), replace_existing_lock, hardlinked_files);
    else
        return lockSharedData(part, std::make_shared<ZooKeeperWithFaultInjection>(nullptr), replace_existing_lock, hardlinked_files);
}

void StorageReplicatedMergeTree::lockSharedData(
    const IMergeTreeDataPart & part,
    const ZooKeeperWithFaultInjectionPtr & zookeeper,
    bool replace_existing_lock,
    std::optional<HardlinkedFiles> hardlinked_files) const
{
    auto settings = getSettings();

    if (!part.isStoredOnDisk() || !settings->allow_remote_fs_zero_copy_replication)
        return;

    if (!part.getDataPartStorage().supportZeroCopyReplication())
        return;

    if (zookeeper->isNull())
        return;

    String id = part.getUniqueId();
    boost::replace_all(id, "/", "_");

    Strings zc_zookeeper_paths = getZeroCopyPartPath(
        *getSettings(), part.getDataPartStorage().getDiskType(), getTableSharedID(),
        part.name, zookeeper_path);

    String path_to_set_hardlinked_files;
    NameSet hardlinks;

    if (hardlinked_files.has_value() && !hardlinked_files->hardlinks_from_source_part.empty())
    {
        path_to_set_hardlinked_files = getZeroCopyPartPath(
            *getSettings(), part.getDataPartStorage().getDiskType(), hardlinked_files->source_table_shared_id,
            hardlinked_files->source_part_name, zookeeper_path)[0];

        hardlinks = hardlinked_files->hardlinks_from_source_part;
    }

    for (const auto & zc_zookeeper_path : zc_zookeeper_paths)
    {
        String zookeeper_node = fs::path(zc_zookeeper_path) / id / replica_name;

        LOG_TRACE(log, "Set zookeeper persistent lock {}", zookeeper_node);

        createZeroCopyLockNode(
            zookeeper, zookeeper_node, zkutil::CreateMode::Persistent,
            replace_existing_lock, path_to_set_hardlinked_files, hardlinks);
    }
}

std::pair<bool, NameSet>
StorageReplicatedMergeTree::unlockSharedData(const IMergeTreeDataPart & part) const
{
    return unlockSharedData(part, std::make_shared<ZooKeeperWithFaultInjection>(nullptr));
}

std::pair<bool, NameSet>
StorageReplicatedMergeTree::unlockSharedData(const IMergeTreeDataPart & part, const ZooKeeperWithFaultInjectionPtr & zookeeper) const
{
    auto settings = getSettings();
    if (!settings->allow_remote_fs_zero_copy_replication)
        return std::make_pair(true, NameSet{});

    if (!part.isStoredOnDisk())
    {
        LOG_TRACE(log, "Part {} is not stored on disk, blobs can be removed", part.name);
        return std::make_pair(true, NameSet{});
    }

    if (!part.getDataPartStorage().supportZeroCopyReplication())
    {
        LOG_TRACE(log, "Part {} is not stored on zero-copy replicated disk, blobs can be removed", part.name);
        return std::make_pair(true, NameSet{});
    }

    /// If part is temporary refcount file may be absent
    if (part.getDataPartStorage().exists(IMergeTreeDataPart::FILE_FOR_REFERENCES_CHECK))
    {
        auto ref_count = part.getDataPartStorage().getRefCount(IMergeTreeDataPart::FILE_FOR_REFERENCES_CHECK);
        if (ref_count > 0) /// Keep part shard info for frozen backups
        {
            LOG_TRACE(log, "Part {} has more than zero local references ({}), blobs cannot be removed", part.name, ref_count);
            return std::make_pair(false, NameSet{});
        }
        else
        {
            LOG_TRACE(log, "Part {} local references is zero, will check blobs can be removed in zookeeper", part.name);
        }
    }
    else
    {
        LOG_TRACE(log, "Part {} looks temporary, because {} file doesn't exists, blobs can be removed", part.name, IMergeTreeDataPart::FILE_FOR_REFERENCES_CHECK);
        /// Temporary part with some absent file cannot be locked in shared mode
        return std::make_pair(true, NameSet{});
    }

    /// If table was completely dropped (no meta in zookeeper) we can safely remove parts
    if (has_metadata_in_zookeeper.has_value() && !has_metadata_in_zookeeper)
        return std::make_pair(true, NameSet{});

    /// We remove parts during table shutdown. If exception happen, restarting thread will be already turned
    /// off and nobody will reconnect our zookeeper connection. In this case we use zookeeper connection from
    /// context.
    if (shutdown_called.load())
        zookeeper->setKeeper(getZooKeeperIfTableShutDown());
    else
        zookeeper->setKeeper(getZooKeeper());

    /// It can happen that we didn't had the connection to zookeeper during table creation, but actually
    /// table is completely dropped, so we can drop it without any additional checks.
    if (!has_metadata_in_zookeeper.has_value() && !zookeeper->exists(zookeeper_path))
        return std::make_pair(true, NameSet{});

    return unlockSharedDataByID(
        part.getUniqueId(), getTableSharedID(), part.name, replica_name,
        part.getDataPartStorage().getDiskType(), zookeeper, *getSettings(), log, zookeeper_path, format_version);
}

namespace
{

/// What is going on here?
/// Actually we need this code because of flaws in hardlinks tracking. When we create child part during mutation we can hardlink some files from parent part, like
/// all_0_0_0:
///                     a.bin a.mrk2 columns.txt ...
/// all_0_0_0_1:          ^     ^
///                     a.bin a.mrk2 columns.txt
/// So when we deleting all_0_0_0 it doesn't remove blobs for a.bin and a.mrk2 because all_0_0_0_1 use them.
/// But sometimes we need an opposite. When we deleting all_0_0_0_1 it can be non replicated to other replicas, so we are the only owner of this part.
/// In this case when we will drop all_0_0_0_1 we will drop blobs for all_0_0_0. But it will lead to dataloss. For such case we need to check that other replicas
/// still need parent part.
std::pair<bool, NameSet> getParentLockedBlobs(const ZooKeeperWithFaultInjectionPtr & zookeeper_ptr, const std::string & zero_copy_part_path_prefix, const std::string & part_info_str, MergeTreeDataFormatVersion format_version, Poco::Logger * log)
{
    NameSet files_not_to_remove;

    MergeTreePartInfo part_info = MergeTreePartInfo::fromPartName(part_info_str, format_version);
    /// No mutations -- no hardlinks -- no issues
    if (part_info.mutation == 0)
        return {false, files_not_to_remove};

    /// Getting all zero copy parts
    Strings parts_str;
    zookeeper_ptr->tryGetChildren(zero_copy_part_path_prefix, parts_str);

    /// Parsing infos. It's hard to convert info -> string for old-format merge tree
    /// so storing string as is.
    std::vector<std::pair<MergeTreePartInfo, std::string>> parts_infos;
    for (const auto & part_str : parts_str)
    {
        MergeTreePartInfo parent_candidate_info = MergeTreePartInfo::fromPartName(part_str, format_version);
        parts_infos.emplace_back(parent_candidate_info, part_str);
    }

    /// Sort is important. We need to find our closest parent, like:
    /// for part all_0_0_0_64 we can have parents
    /// all_0_0_0_6 < we need the closest parent, not others
    /// all_0_0_0_1
    /// all_0_0_0
    std::sort(parts_infos.begin(), parts_infos.end());

    /// In reverse order to process from bigger to smaller
    for (const auto & [parent_candidate_info, part_candidate_info_str] : parts_infos | std::views::reverse)
    {
        if (parent_candidate_info == part_info)
            continue;

        /// We are mutation child of this parent
        if (part_info.isMutationChildOf(parent_candidate_info))
        {
            LOG_TRACE(log, "Found mutation parent {} for part {}", part_candidate_info_str, part_info_str);
            /// Get hardlinked files
            String files_not_to_remove_str;
            Coordination::Error code;
            zookeeper_ptr->tryGet(fs::path(zero_copy_part_path_prefix) / part_candidate_info_str, files_not_to_remove_str, nullptr, nullptr, &code);
            if (code != Coordination::Error::ZOK)
                LOG_TRACE(log, "Cannot get parent files from ZooKeeper on path ({}), error {}", (fs::path(zero_copy_part_path_prefix) / part_candidate_info_str).string(), errorMessage(code));

            if (!files_not_to_remove_str.empty())
            {
                boost::split(files_not_to_remove, files_not_to_remove_str, boost::is_any_of("\n "));
                LOG_TRACE(log, "Found files not to remove from parent part {}: [{}]", part_candidate_info_str, fmt::join(files_not_to_remove, ", "));
            }

            return {true, files_not_to_remove};
        }
    }
    return {false, files_not_to_remove};
}

}

std::pair<bool, NameSet> StorageReplicatedMergeTree::unlockSharedDataByID(
        String part_id, const String & table_uuid, const String & part_name,
        const String & replica_name_, const std::string & disk_type, const ZooKeeperWithFaultInjectionPtr & zookeeper_ptr, const MergeTreeSettings & settings,
        Poco::Logger * logger, const String & zookeeper_path_old, MergeTreeDataFormatVersion data_format_version)
{
    boost::replace_all(part_id, "/", "_");

    Strings zc_zookeeper_paths = getZeroCopyPartPath(settings, disk_type, table_uuid, part_name, zookeeper_path_old);

    bool part_has_no_more_locks = true;
    NameSet files_not_to_remove;

    for (const auto & zc_zookeeper_path : zc_zookeeper_paths)
    {
        String files_not_to_remove_str;
        zookeeper_ptr->tryGet(zc_zookeeper_path, files_not_to_remove_str);

        files_not_to_remove.clear();
        if (!files_not_to_remove_str.empty())
            boost::split(files_not_to_remove, files_not_to_remove_str, boost::is_any_of("\n "));

        auto [has_parent, parent_not_to_remove] = getParentLockedBlobs(
            zookeeper_ptr, fs::path(zc_zookeeper_path).parent_path(), part_name, data_format_version, logger);
        files_not_to_remove.insert(parent_not_to_remove.begin(), parent_not_to_remove.end());

        String zookeeper_part_uniq_node = fs::path(zc_zookeeper_path) / part_id;

        /// Delete our replica node for part from zookeeper (we are not interested in it anymore)
        String zookeeper_part_replica_node = fs::path(zookeeper_part_uniq_node) / replica_name_;

        LOG_TRACE(logger, "Remove zookeeper lock {} for part {}", zookeeper_part_replica_node, part_name);

        if (auto ec = zookeeper_ptr->tryRemove(zookeeper_part_replica_node); ec != Coordination::Error::ZOK)
        {
            /// Very complex case. It means that lock already doesn't exist when we tried to remove it.
            /// So we don't know are we owner of this part or not. Maybe we just mutated it, renamed on disk and failed to lock in ZK.
            /// But during mutation we can have hardlinks to another part. So it's not Ok to remove blobs of this part if it was mutated.
            if (ec == Coordination::Error::ZNONODE)
            {
                if (has_parent)
                {
                    LOG_INFO(logger, "Lock on path {} for part {} doesn't exist, refuse to remove blobs", zookeeper_part_replica_node, part_name);
                    return {false, {}};
                }
            }
            else
            {
                throw zkutil::KeeperException(ec, zookeeper_part_replica_node);
            }
        }

        /// Check, maybe we were the last replica and can remove part forever
        Strings children;
        zookeeper_ptr->tryGetChildren(zookeeper_part_uniq_node, children);

        if (!children.empty())
        {
            LOG_TRACE(logger, "Found {} ({}) zookeeper locks for {}", children.size(), fmt::join(children, ", "), zookeeper_part_uniq_node);
            part_has_no_more_locks = false;
            continue;
        }
        else
        {
            LOG_TRACE(logger, "No more children left for for {}, will try to remove the whole node", zookeeper_part_uniq_node);
        }

        auto error_code = zookeeper_ptr->tryRemove(zookeeper_part_uniq_node);

        if (error_code == Coordination::Error::ZOK)
        {
            LOG_TRACE(logger, "Removed last parent zookeeper lock {} for part {} with id {}", zookeeper_part_uniq_node, part_name, part_id);
        }
        else if (error_code == Coordination::Error::ZNOTEMPTY)
        {
            LOG_TRACE(logger, "Cannot remove last parent zookeeper lock {} for part {} with id {}, another replica locked part concurrently", zookeeper_part_uniq_node, part_name, part_id);
        }
        else if (error_code == Coordination::Error::ZNONODE)
        {
            LOG_TRACE(logger, "Node with parent zookeeper lock {} for part {} with id {} doesn't exist", zookeeper_part_uniq_node, part_name, part_id);
        }
        else
        {
            throw zkutil::KeeperException(error_code, zookeeper_part_uniq_node);
        }


        /// Even when we have lock with same part name, but with different uniq, we can remove files on S3
        children.clear();
        String zookeeper_part_node = fs::path(zookeeper_part_uniq_node).parent_path();
        zookeeper_ptr->tryGetChildren(zookeeper_part_node, children);

        if (children.empty())
        {
            /// Cleanup after last uniq removing
            error_code = zookeeper_ptr->tryRemove(zookeeper_part_node);

            if (error_code == Coordination::Error::ZOK)
            {
                LOG_TRACE(logger, "Removed last parent zookeeper lock {} for part {} (part is finally unlocked)", zookeeper_part_uniq_node, part_name);
            }
            else if (error_code == Coordination::Error::ZNOTEMPTY)
            {
                LOG_TRACE(logger, "Cannot remove last parent zookeeper lock {} for part {}, another replica locked part concurrently", zookeeper_part_uniq_node, part_name);
            }
            else if (error_code == Coordination::Error::ZNONODE)
            {
                LOG_TRACE(logger, "Node with parent zookeeper lock {} for part {} doesn't exist (part was unlocked before)", zookeeper_part_uniq_node, part_name);
            }
            else
            {
                throw zkutil::KeeperException(error_code, zookeeper_part_uniq_node);
            }
        }
        else
        {
            LOG_TRACE(logger, "Can't remove parent zookeeper lock {} for part {}, because children {} ({}) exists",
                zookeeper_part_node, part_name, children.size(), fmt::join(children, ", "));
        }
    }

    return std::make_pair(part_has_no_more_locks, files_not_to_remove);
}


MutableDataPartStoragePtr StorageReplicatedMergeTree::tryToFetchIfShared(
    const IMergeTreeDataPart & part,
    const DiskPtr & disk,
    const String & path)
{
    const auto settings = getSettings();
    auto data_source_description = disk->getDataSourceDescription();
    if (!(disk->supportZeroCopyReplication() && settings->allow_remote_fs_zero_copy_replication))
        return nullptr;

    String replica = getSharedDataReplica(part, data_source_description.type);

    /// We can't fetch part when none replicas have this part on a same type remote disk
    if (replica.empty())
        return nullptr;

    return executeFetchShared(replica, part.name, disk, path);
}

String StorageReplicatedMergeTree::getSharedDataReplica(
    const IMergeTreeDataPart & part, DataSourceType data_source_type) const
{
    String best_replica;

    zkutil::ZooKeeperPtr zookeeper = tryGetZooKeeper();
    if (!zookeeper)
        return "";

    Strings zc_zookeeper_paths = getZeroCopyPartPath(*getSettings(), toString(data_source_type), getTableSharedID(), part.name,
            zookeeper_path);

    std::set<String> replicas;

    for (const auto & zc_zookeeper_path : zc_zookeeper_paths)
    {
        Strings ids;
        zookeeper->tryGetChildren(zc_zookeeper_path, ids);

        for (const auto & id : ids)
        {
            String zookeeper_part_uniq_node = fs::path(zc_zookeeper_path) / id;
            Strings id_replicas;
            zookeeper->tryGetChildren(zookeeper_part_uniq_node, id_replicas);
            LOG_TRACE(log, "Found zookeeper replicas for {}: {}", zookeeper_part_uniq_node, id_replicas.size());
            replicas.insert(id_replicas.begin(), id_replicas.end());
        }
    }

    LOG_TRACE(log, "Found zookeeper replicas for part {}: {}", part.name, replicas.size());

    Strings active_replicas;

    /// TODO: Move best replica choose in common method (here is the same code as in StorageReplicatedMergeTree::fetchPartition)

    /// Leave only active replicas.
    active_replicas.reserve(replicas.size());

    for (const String & replica : replicas)
        if ((replica != replica_name) && (zookeeper->exists(fs::path(zookeeper_path) / "replicas" / replica / "is_active")))
            active_replicas.push_back(replica);

    LOG_TRACE(log, "Found zookeeper active replicas for part {}: {}", part.name, active_replicas.size());

    if (active_replicas.empty())
        return "";

    /** You must select the best (most relevant) replica.
    * This is a replica with the maximum `log_pointer`, then with the minimum `queue` size.
    * NOTE This is not exactly the best criteria. It does not make sense to download old partitions,
    *  and it would be nice to be able to choose the replica closest by network.
    * NOTE Of course, there are data races here. You can solve it by retrying.
    */
    Int64 max_log_pointer = -1;
    UInt64 min_queue_size = std::numeric_limits<UInt64>::max();

    for (const String & replica : active_replicas)
    {
        String current_replica_path = fs::path(zookeeper_path) / "replicas" / replica;

        String log_pointer_str = zookeeper->get(fs::path(current_replica_path) / "log_pointer");
        Int64 log_pointer = log_pointer_str.empty() ? 0 : parse<UInt64>(log_pointer_str);

        Coordination::Stat stat;
        zookeeper->get(fs::path(current_replica_path) / "queue", &stat);
        size_t queue_size = stat.numChildren;

        if (log_pointer > max_log_pointer
            || (log_pointer == max_log_pointer && queue_size < min_queue_size))
        {
            max_log_pointer = log_pointer;
            min_queue_size = queue_size;
            best_replica = replica;
        }
    }

    return best_replica;
}


Strings StorageReplicatedMergeTree::getZeroCopyPartPath(
    const MergeTreeSettings & settings, const std::string & disk_type, const String & table_uuid,
    const String & part_name, const String & zookeeper_path_old)
{
    Strings res;

    String zero_copy = fmt::format("zero_copy_{}", disk_type);

    String new_path = fs::path(settings.remote_fs_zero_copy_zookeeper_path.toString()) / zero_copy / table_uuid / part_name;
    res.push_back(std::move(new_path));
    if (settings.remote_fs_zero_copy_path_compatible_mode && !zookeeper_path_old.empty())
    { /// Compatibility mode for cluster with old and new versions
        String old_path = fs::path(zookeeper_path_old) / zero_copy / "shared" / part_name;
        res.push_back(std::move(old_path));
    }

    return res;
}

bool StorageReplicatedMergeTree::checkZeroCopyLockExists(const String & part_name, const DiskPtr & disk)
{
    auto path = getZeroCopyPartPath(part_name, disk);
    if (path)
    {
        /// FIXME
        auto lock_path = fs::path(*path) / "part_exclusive_lock";
        if (getZooKeeper()->exists(lock_path))
        {
            return true;
        }
    }

    return false;
}

std::optional<String> StorageReplicatedMergeTree::getZeroCopyPartPath(const String & part_name, const DiskPtr & disk)
{
    if (!disk || !disk->supportZeroCopyReplication())
        return std::nullopt;

    return getZeroCopyPartPath(*getSettings(), toString(disk->getDataSourceDescription().type), getTableSharedID(), part_name, zookeeper_path)[0];
}

std::optional<ZeroCopyLock> StorageReplicatedMergeTree::tryCreateZeroCopyExclusiveLock(const String & part_name, const DiskPtr & disk)
{
    if (!disk || !disk->supportZeroCopyReplication())
        return std::nullopt;

    zkutil::ZooKeeperPtr zookeeper = tryGetZooKeeper();
    if (!zookeeper)
        return std::nullopt;

    String zc_zookeeper_path = *getZeroCopyPartPath(part_name, disk);

    /// Just recursively create ancestors for lock
    zookeeper->createAncestors(zc_zookeeper_path);
    zookeeper->createIfNotExists(zc_zookeeper_path, "");

    /// Create actual lock
    ZeroCopyLock lock(zookeeper, zc_zookeeper_path);
    if (lock.lock->tryLock())
        return lock;
    else
        return std::nullopt;
}

String StorageReplicatedMergeTree::findReplicaHavingPart(
    const String & part_name, const String & zookeeper_path_, zkutil::ZooKeeper::Ptr zookeeper_ptr)
{
    Strings replicas = zookeeper_ptr->getChildren(fs::path(zookeeper_path_) / "replicas");

    /// Select replicas in uniformly random order.
    std::shuffle(replicas.begin(), replicas.end(), thread_local_rng);

    for (const String & replica : replicas)
    {
        if (zookeeper_ptr->exists(fs::path(zookeeper_path_) / "replicas" / replica / "parts" / part_name)
            && zookeeper_ptr->exists(fs::path(zookeeper_path_) / "replicas" / replica / "is_active"))
            return fs::path(zookeeper_path_) / "replicas" / replica;
    }

    return {};
}


bool StorageReplicatedMergeTree::checkIfDetachedPartExists(const String & part_name)
{
    fs::directory_iterator dir_end;
    for (const std::string & path : getDataPaths())
        for (fs::directory_iterator dir_it{fs::path(path) / "detached/"}; dir_it != dir_end; ++dir_it)
            if (dir_it->path().filename().string() == part_name)
                return true;
    return false;
}


bool StorageReplicatedMergeTree::checkIfDetachedPartitionExists(const String & partition_name)
{
    fs::directory_iterator dir_end;

    for (const std::string & path : getDataPaths())
    {
        for (fs::directory_iterator dir_it{fs::path(path) / "detached/"}; dir_it != dir_end; ++dir_it)
        {
            const String file_name = dir_it->path().filename().string();
            auto part_info = MergeTreePartInfo::tryParsePartName(file_name, format_version);

            if (part_info && part_info->partition_id == partition_name)
                return true;
        }
    }
    return false;
}


bool StorageReplicatedMergeTree::createEmptyPartInsteadOfLost(zkutil::ZooKeeperPtr zookeeper, const String & lost_part_name)
{
    LOG_INFO(log, "Going to replace lost part {} with empty part", lost_part_name);

    auto new_part_info = MergeTreePartInfo::fromPartName(lost_part_name, format_version);

    auto metadata_snapshot = getInMemoryMetadataPtr();

    MergeTreePartition partition;
    {
        DataPartsLock lock = lockParts();

        auto parts_in_partition = getDataPartsPartitionRange(new_part_info.partition_id);
        if (!parts_in_partition.empty())
        {
            partition = (*parts_in_partition.begin())->partition;
        }
        else if (auto parsed_partition = MergeTreePartition::tryParseValueFromID(
                     new_part_info.partition_id,
                     metadata_snapshot->getPartitionKey().sample_block))
        {
            partition = MergeTreePartition(*parsed_partition);
        }
        else
        {
            LOG_WARNING(log, "Empty part {} is not created instead of lost part because there are no parts in partition {} (it's empty), "
                             "resolve this manually using DROP/DETACH PARTITION.", lost_part_name, new_part_info.partition_id);
            return false;
        }
    }

    MergeTreeData::MutableDataPartPtr new_data_part = createEmptyPart(new_part_info, partition, lost_part_name, NO_TRANSACTION_PTR);
    new_data_part->name = lost_part_name;

    try
    {
        MergeTreeData::Transaction transaction(*this, NO_TRANSACTION_RAW);
        auto replaced_parts = renameTempPartAndReplace(new_data_part, transaction);

        if (!replaced_parts.empty())
        {
            Strings part_names;
            for (const auto & part : replaced_parts)
                part_names.emplace_back(part->name);

            /// Why this exception is not a LOGICAL_ERROR? Because it's possible
            /// to have some source parts for the lost part if replica currently
            /// cloning from another replica, but source replica lost covering
            /// part and finished MERGE_PARTS before clone. It's an extremely
            /// rare case and it's unclear how to resolve it better. Eventually
            /// source replica will replace lost part with empty part and we
            /// will fetch this empty part instead of our source parts. This
            /// will make replicas consistent, but some data will be lost.
            throw Exception(ErrorCodes::INCORRECT_DATA,
                            "Tried to create empty part {}, but it replaces existing parts {}.",
                            lost_part_name, fmt::join(part_names, ", "));
        }

        lockSharedData(*new_data_part, false, {});

        while (true)
        {
            /// We should be careful when creating an empty part, because we are not sure that this part is still needed.
            /// For example, it's possible that part (or partition) was dropped (or replaced) concurrently.
            /// We can enqueue part for check from DataPartExchange or SelectProcessor
            /// and it's hard to synchronize it with ReplicatedMergeTreeQueue and PartCheckThread...
            /// But at least we can ignore parts that are definitely not needed according to virtual parts and drop ranges.
            auto pred = queue.getMergePredicate(zookeeper, PartitionIdsHint{new_part_info.partition_id});
            String covering_virtual = pred.getCoveringVirtualPart(lost_part_name);
            if (covering_virtual.empty())
            {
                LOG_WARNING(log, "Will not create empty part instead of lost {}, because there's no covering part in replication queue", lost_part_name);
                return false;
            }
            if (pred.hasDropRange(MergeTreePartInfo::fromPartName(covering_virtual, format_version)))
            {
                LOG_WARNING(log, "Will not create empty part instead of lost {}, because it's covered by DROP_RANGE", lost_part_name);
                return false;
            }

            Coordination::Requests ops;
            Coordination::Stat replicas_stat;
            auto replicas_path = fs::path(zookeeper_path) / "replicas";
            Strings replicas = zookeeper->getChildren(replicas_path, &replicas_stat);

            ops.emplace_back(zkutil::makeCheckRequest(zookeeper_path + "/log", pred.getVersion()));

            /// In rare cases new replica can appear during check
            ops.emplace_back(zkutil::makeCheckRequest(replicas_path, replicas_stat.version));

            for (const String & replica : replicas)
            {
                String current_part_path = fs::path(zookeeper_path) / "replicas" / replica / "parts" / lost_part_name;

                /// We must be sure that this part doesn't exist on other replicas
                if (!zookeeper->exists(current_part_path))
                {
                    ops.emplace_back(zkutil::makeCreateRequest(current_part_path, "", zkutil::CreateMode::Persistent));
                    ops.emplace_back(zkutil::makeRemoveRequest(current_part_path, -1));
                }
                else
                {
                    throw Exception(ErrorCodes::DUPLICATE_DATA_PART,
                                    "Part {} already exists on replica {} on path {}",
                                    lost_part_name, replica, current_part_path);
                }
            }

            getCommitPartOps(ops, new_data_part);

            Coordination::Responses responses;
            if (auto code = zookeeper->tryMulti(ops, responses); code == Coordination::Error::ZOK)
            {
                transaction.commit();
                break;
            }
            else if (code == Coordination::Error::ZBADVERSION)
            {
                LOG_INFO(log, "Looks like log was updated or new replica appeared while creating new empty part, will retry");
            }
            else
            {
                zkutil::KeeperMultiException::check(code, ops, responses);
            }
        }
    }
    catch (const Exception & ex)
    {
        LOG_WARNING(log, "Cannot commit empty part {} with error {}", lost_part_name, ex.displayText());
        return false;
    }

    LOG_INFO(log, "Created empty part {} instead of lost part", lost_part_name);

    return true;
}


void StorageReplicatedMergeTree::createZeroCopyLockNode(
    const ZooKeeperWithFaultInjectionPtr & zookeeper, const String & zookeeper_node, int32_t mode,
    bool replace_existing_lock, const String & path_to_set_hardlinked_files, const NameSet & hardlinked_files)
{
    /// In rare case other replica can remove path between createAncestors and createIfNotExists
    /// So we make up to 5 attempts

    bool created = false;
    for (int attempts = 5; attempts > 0; --attempts)
    {
        try
        {
            /// Ephemeral locks can be created only when we fetch shared data.
            /// So it never require to create ancestors. If we create them
            /// race condition with source replica drop is possible.
            if (mode == zkutil::CreateMode::Persistent)
                zookeeper->createAncestors(zookeeper_node);

            if (replace_existing_lock && zookeeper->exists(zookeeper_node))
            {
                Coordination::Requests ops;
                ops.emplace_back(zkutil::makeRemoveRequest(zookeeper_node, -1));
                ops.emplace_back(zkutil::makeCreateRequest(zookeeper_node, "", mode));
                if (!path_to_set_hardlinked_files.empty() && !hardlinked_files.empty())
                {
                    std::string data = boost::algorithm::join(hardlinked_files, "\n");
                    /// List of files used to detect hardlinks. path_to_set_hardlinked_files --
                    /// is a path to source part zero copy node. During part removal hardlinked
                    /// files will be left for source part.
                    ops.emplace_back(zkutil::makeSetRequest(path_to_set_hardlinked_files, data, -1));
                }
                Coordination::Responses responses;
                auto error = zookeeper->tryMulti(ops, responses);
                if (error == Coordination::Error::ZOK)
                {
                    created = true;
                    break;
                }
                else if (error == Coordination::Error::ZNONODE && mode != zkutil::CreateMode::Persistent)
                {
                    throw Exception(ErrorCodes::NOT_FOUND_NODE,
                                    "Cannot create ephemeral zero copy lock {} because part was unlocked from zookeeper", zookeeper_node);
                }
            }
            else
            {
                Coordination::Requests ops;
                if (!path_to_set_hardlinked_files.empty() && !hardlinked_files.empty())
                {
                    std::string data = boost::algorithm::join(hardlinked_files, "\n");
                    /// List of files used to detect hardlinks. path_to_set_hardlinked_files --
                    /// is a path to source part zero copy node. During part removal hardlinked
                    /// files will be left for source part.
                    ops.emplace_back(zkutil::makeSetRequest(path_to_set_hardlinked_files, data, -1));
                }
                ops.emplace_back(zkutil::makeCreateRequest(zookeeper_node, "", mode));

                Coordination::Responses responses;
                auto error = zookeeper->tryMulti(ops, responses);
                if (error == Coordination::Error::ZOK || error == Coordination::Error::ZNODEEXISTS)
                {
                    created = true;
                    break;
                }
                else if (error == Coordination::Error::ZNONODE && mode != zkutil::CreateMode::Persistent)
                {
                    /// Ephemeral locks used during fetches so if parent node was removed we cannot do anything
                    throw Exception(ErrorCodes::NOT_FOUND_NODE,
                                    "Cannot create ephemeral zero copy lock {} because part was unlocked from zookeeper", zookeeper_node);
                }
            }
        }
        catch (const zkutil::KeeperException & e)
        {
            if (e.code == Coordination::Error::ZNONODE)
                continue;

            throw;
        }
    }

    if (!created)
    {
        String mode_str = mode == zkutil::CreateMode::Persistent ? "persistent" : "ephemeral";
        throw Exception(ErrorCodes::NOT_FOUND_NODE,
                        "Cannot create {} zero copy lock {} because part was unlocked from zookeeper",
                        mode_str, zookeeper_node);
    }
}

bool StorageReplicatedMergeTree::removeDetachedPart(DiskPtr disk, const String & path, const String & part_name)
{
    if (disk->supportZeroCopyReplication())
    {
        String table_id = getTableSharedID();
        return removeSharedDetachedPart(disk, path, part_name, table_id, replica_name, zookeeper_path, getContext(), current_zookeeper);
    }

    disk->removeRecursive(path);

    return false;
}


bool StorageReplicatedMergeTree::removeSharedDetachedPart(DiskPtr disk, const String & path, const String & part_name, const String & table_uuid,
    const String & detached_replica_name, const String & detached_zookeeper_path, const ContextPtr & local_context, const zkutil::ZooKeeperPtr & zookeeper)
{
    bool keep_shared = false;

    NameSet files_not_to_remove;

    fs::path checksums = fs::path(path) / IMergeTreeDataPart::FILE_FOR_REFERENCES_CHECK;
    if (disk->exists(checksums))
    {
        if (disk->getRefCount(checksums) == 0)
        {
            String id = disk->getUniqueId(checksums);
            bool can_remove = false;
            std::tie(can_remove, files_not_to_remove) = StorageReplicatedMergeTree::unlockSharedDataByID(
                id, table_uuid, part_name,
                detached_replica_name,
                toString(disk->getDataSourceDescription().type),
                std::make_shared<ZooKeeperWithFaultInjection>(zookeeper), local_context->getReplicatedMergeTreeSettings(),
                &Poco::Logger::get("StorageReplicatedMergeTree"),
                detached_zookeeper_path,
                MERGE_TREE_DATA_MIN_FORMAT_VERSION_WITH_CUSTOM_PARTITIONING);

            keep_shared = !can_remove;
        }
        else
            keep_shared = true;
    }

    disk->removeSharedRecursive(path, keep_shared, files_not_to_remove);

    return keep_shared;
}


void StorageReplicatedMergeTree::createAndStoreFreezeMetadata(DiskPtr disk, DataPartPtr, String backup_part_path) const
{
    if (disk->supportZeroCopyReplication())
    {
        FreezeMetaData meta;
        meta.fill(*this);
        meta.save(disk, backup_part_path);
    }
}


void StorageReplicatedMergeTree::adjustCreateQueryForBackup(ASTPtr & create_query) const
{
    /// Adjust the create query using values from ZooKeeper.
    auto zookeeper = getZooKeeper();
    auto columns_from_entry = ColumnsDescription::parse(zookeeper->get(fs::path(zookeeper_path) / "columns"));
    auto metadata_from_entry = ReplicatedMergeTreeTableMetadata::parse(zookeeper->get(fs::path(zookeeper_path) / "metadata"));

    auto current_metadata = getInMemoryMetadataPtr();
    auto metadata_diff = ReplicatedMergeTreeTableMetadata(*this, current_metadata).checkAndFindDiff(metadata_from_entry, current_metadata->getColumns(), getContext());
    auto adjusted_metadata = metadata_diff.getNewMetadata(columns_from_entry, getContext(), *current_metadata);
    applyMetadataChangesToCreateQuery(create_query, adjusted_metadata);

    /// Check that tryGetTableSharedIDFromCreateQuery() works for this storage.
    if (tryGetTableSharedIDFromCreateQuery(*create_query, getContext()) != getTableSharedID())
        throw Exception(ErrorCodes::LOGICAL_ERROR, "Table {} has its shared ID to be different from one from the create query");
}

void StorageReplicatedMergeTree::backupData(
    BackupEntriesCollector & backup_entries_collector, const String & data_path_in_backup, const std::optional<ASTs> & partitions)
{
    /// First we generate backup entries in the same way as an ordinary MergeTree does.
    /// But then we don't add them to the BackupEntriesCollector right away,
    /// because we need to coordinate them with other replicas (other replicas can have better parts).
    auto local_context = backup_entries_collector.getContext();

    DataPartsVector data_parts;
    if (partitions)
        data_parts = getVisibleDataPartsVectorInPartitions(local_context, getPartitionIDsFromQuery(*partitions, local_context));
    else
        data_parts = getVisibleDataPartsVector(local_context);

    auto backup_entries = backupParts(data_parts, /* data_path_in_backup */ "", local_context);

    auto coordination = backup_entries_collector.getBackupCoordination();
    String shared_id = getTableSharedID();
    coordination->addReplicatedDataPath(shared_id, data_path_in_backup);

    std::unordered_map<String, SipHash> part_names_with_hashes_calculating;
    for (auto & [relative_path, backup_entry] : backup_entries)
    {
        size_t slash_pos = relative_path.find('/');
        if (slash_pos != String::npos)
        {
            String part_name = relative_path.substr(0, slash_pos);
            if (MergeTreePartInfo::tryParsePartName(part_name, MERGE_TREE_DATA_MIN_FORMAT_VERSION_WITH_CUSTOM_PARTITIONING))
            {
                auto & hash = part_names_with_hashes_calculating[part_name];
                if (relative_path.ends_with(".bin"))
                {
                    auto checksum = backup_entry->getChecksum();
                    hash.update(relative_path);
                    hash.update(backup_entry->getSize());
                    hash.update(*checksum);
                }
                continue;
            }
        }
        /// Not a part name, probably error.
        throw Exception(ErrorCodes::LOGICAL_ERROR, "{} doesn't follow the format <part_name>/<path>", quoteString(relative_path));
    }

    std::vector<IBackupCoordination::PartNameAndChecksum> part_names_with_hashes;
    part_names_with_hashes.reserve(part_names_with_hashes_calculating.size());
    for (auto & [part_name, hash] : part_names_with_hashes_calculating)
    {
        UInt128 checksum;
        hash.get128(checksum);
        auto & part_name_with_hash = part_names_with_hashes.emplace_back();
        part_name_with_hash.part_name = part_name;
        part_name_with_hash.checksum = checksum;
    }

    /// Send our list of part names to the coordination (to compare with other replicas).
    coordination->addReplicatedPartNames(shared_id, getStorageID().getFullTableName(), getReplicaName(), part_names_with_hashes);

    /// Send a list of mutations to the coordination too (we need to find the mutations which are not finished for added part names).
    {
        auto zookeeper = getZooKeeper();
        Strings mutation_ids;
        if (zookeeper->tryGetChildren(fs::path(zookeeper_path) / "mutations", mutation_ids) == Coordination::Error::ZOK)
        {
            std::vector<IBackupCoordination::MutationInfo> mutation_infos;
            mutation_infos.reserve(mutation_ids.size());
            for (const auto & mutation_id : mutation_ids)
            {
                String mutation;
                if (zookeeper->tryGet(fs::path(zookeeper_path) / "mutations" / mutation_id, mutation))
                    mutation_infos.emplace_back(IBackupCoordination::MutationInfo{mutation_id, mutation});
            }
            coordination->addReplicatedMutations(shared_id, getStorageID().getFullTableName(), getReplicaName(), mutation_infos);
        }
    }

    /// This task will be executed after all replicas have collected their parts and the coordination is ready to
    /// give us the final list of parts to add to the BackupEntriesCollector.
    auto post_collecting_task = [shared_id,
                                 replica_name = getReplicaName(),
                                 coordination,
                                 backup_entries = std::move(backup_entries),
                                 &backup_entries_collector]()
    {
        Strings data_paths = coordination->getReplicatedDataPaths(shared_id);
        std::vector<fs::path> data_paths_fs;
        data_paths_fs.reserve(data_paths.size());
        for (const auto & data_path : data_paths)
            data_paths_fs.push_back(data_path);

        Strings part_names = coordination->getReplicatedPartNames(shared_id, replica_name);
        std::unordered_set<std::string_view> part_names_set{part_names.begin(), part_names.end()};

        for (const auto & [relative_path, backup_entry] : backup_entries)
        {
            size_t slash_pos = relative_path.find('/');
            String part_name = relative_path.substr(0, slash_pos);
            if (!part_names_set.contains(part_name))
                continue;
            for (const auto & data_path : data_paths_fs)
                backup_entries_collector.addBackupEntry(data_path / relative_path, backup_entry);
        }

        auto mutation_infos = coordination->getReplicatedMutations(shared_id, replica_name);
        for (const auto & mutation_info : mutation_infos)
        {
            auto backup_entry = ReplicatedMergeTreeMutationEntry::parse(mutation_info.entry, mutation_info.id).backup();
            for (const auto & data_path : data_paths_fs)
                backup_entries_collector.addBackupEntry(data_path / "mutations" / (mutation_info.id + ".txt"), backup_entry);
        }
    };

    backup_entries_collector.addPostTask(post_collecting_task);
}

void StorageReplicatedMergeTree::restoreDataFromBackup(RestorerFromBackup & restorer, const String & data_path_in_backup, const std::optional<ASTs> & partitions)
{
    String full_zk_path = getZooKeeperName() + getZooKeeperPath();
    if (!restorer.getRestoreCoordination()->acquireInsertingDataIntoReplicatedTable(full_zk_path))
    {
        /// Other replica is already restoring the data of this table.
        /// We'll get them later due to replication, it's not necessary to read it from the backup.
        return;
    }

    if (!restorer.isNonEmptyTableAllowed())
    {
        bool empty = !getTotalActiveSizeInBytes();
        if (empty)
        {
            /// New parts could be in the replication queue but not fetched yet.
            /// In that case we consider the table as not empty.
            ReplicatedTableStatus status;
            getStatus(status, /* with_zk_fields = */ false);
            if (status.queue.inserts_in_queue)
                empty = false;
        }
        auto backup = restorer.getBackup();
        if (!empty && backup->hasFiles(data_path_in_backup))
            restorer.throwTableIsNotEmpty(getStorageID());
    }

    restorePartsFromBackup(restorer, data_path_in_backup, partitions);
}

void StorageReplicatedMergeTree::attachRestoredParts(MutableDataPartsVector && parts)
{
    auto metadata_snapshot = getInMemoryMetadataPtr();
    auto sink = std::make_shared<ReplicatedMergeTreeSink>(*this, metadata_snapshot, 0, 0, 0, false, false, false,  getContext(), /*is_attach*/true);
    for (auto part : parts)
        sink->writeExistingPart(part);
}

template std::optional<EphemeralLockInZooKeeper> StorageReplicatedMergeTree::allocateBlockNumber<String>(
    const String & partition_id,
    const ZooKeeperWithFaultInjectionPtr & zookeeper,
    const String & zookeeper_block_id_path,
    const String & zookeeper_path_prefix) const;

template std::optional<EphemeralLockInZooKeeper> StorageReplicatedMergeTree::allocateBlockNumber<std::vector<String>>(
    const String & partition_id,
    const ZooKeeperWithFaultInjectionPtr & zookeeper,
    const std::vector<String> & zookeeper_block_id_path,
    const String & zookeeper_path_prefix) const;

#if 0
PartsTemporaryRename renamed_parts(*this, "detached/");
MutableDataPartsVector loaded_parts = tryLoadPartsToAttach(partition, attach_part, query_context, renamed_parts);

/// TODO Allow to use quorum here.
ReplicatedMergeTreeSink output(*this, metadata_snapshot, 0, 0, 0, false, false, query_context,
    /*is_attach*/true);

for (size_t i = 0; i < loaded_parts.size(); ++i)
{
    const String old_name = loaded_parts[i]->name;

    output.writeExistingPart(loaded_parts[i]);

    renamed_parts.old_and_new_names[i].old_name.clear();

    LOG_DEBUG(log, "Attached part {} as {}", old_name, loaded_parts[i]->name);

    results.push_back(PartitionCommandResultInfo{
        .partition_id = loaded_parts[i]->info.partition_id,
        .part_name = loaded_parts[i]->name,
        .old_part_name = old_name,
    });
}
#endif

}<|MERGE_RESOLUTION|>--- conflicted
+++ resolved
@@ -3763,11 +3763,7 @@
 void StorageReplicatedMergeTree::updateQuorum(const String & part_name, bool is_parallel)
 {
     if (is_parallel && format_version < MERGE_TREE_DATA_MIN_FORMAT_VERSION_WITH_CUSTOM_PARTITIONING)
-<<<<<<< HEAD
         throw Exception(ErrorCodes::NOT_IMPLEMENTED, "Parallel quorum inserts are not compatible with the deprecated syntax of *MergeTree engines");
-=======
-        throw Exception(ErrorCodes::NOT_IMPLEMENTED, "Parallel quorum inserts are not compatible with deprecated *MergeTree-syntax");
->>>>>>> 851f6bf9
 
     auto zookeeper = getZooKeeper();
 
