--- conflicted
+++ resolved
@@ -77,11 +77,7 @@
     std::shared_ptr<IObjectIterator> file_iterator_,
     FormatParserGroupPtr parser_group_,
     bool need_only_count_)
-<<<<<<< HEAD
-    : SourceWithKeyCondition(std::make_shared<const Block>(info.source_header), false)
-=======
-    : ISource(info.source_header, false)
->>>>>>> bdae49ab
+    : ISource(std::make_shared<const Block>(info.source_header), false)
     , name(std::move(name_))
     , object_storage(object_storage_)
     , configuration(configuration_)
