--- conflicted
+++ resolved
@@ -49,11 +49,8 @@
     extern const int DATABASE_ACCESS_DENIED;
     extern const int NOT_IMPLEMENTED;
     extern const int LOGICAL_ERROR;
-<<<<<<< HEAD
     extern const int INCORRECT_DATA;
-=======
     extern const int SUPPORT_IS_DISABLED;
->>>>>>> 732ed9da
 }
 
 String StorageObjectStorage::getPathSample(ContextPtr context)
