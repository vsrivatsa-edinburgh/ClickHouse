#pragma once
#include <optional>
#include <Common/re2.h>
#include <Interpreters/Context_fwd.h>
#include <Interpreters/ClusterFunctionReadTask.h>
#include <IO/Archives/IArchiveReader.h>
#include <Processors/Executors/PullingPipelineExecutor.h>
#include <Processors/Formats/IInputFormat.h>
#include <Storages/ObjectStorage/StorageObjectStorage.h>
#include <Storages/ObjectStorage/IObjectIterator.h>
#include <Formats/FormatParserGroup.h>


namespace DB
{

class SchemaCache;

<<<<<<< HEAD
using ReadTaskCallback = std::function<String()>;

class StorageObjectStorageSource : public SourceWithKeyCondition
=======
class StorageObjectStorageSource : public ISource
>>>>>>> bdae49ab
{
    friend class ObjectStorageQueueSource;
public:
    using Configuration = StorageObjectStorage::Configuration;
    using ConfigurationPtr = StorageObjectStorage::ConfigurationPtr;
    using ObjectInfos = StorageObjectStorage::ObjectInfos;

    class ReadTaskIterator;
    class GlobIterator;
    class KeysIterator;
    class ArchiveIterator;

    StorageObjectStorageSource(
        String name_,
        ObjectStoragePtr object_storage_,
        ConfigurationPtr configuration,
        const ReadFromFormatInfo & info,
        const std::optional<FormatSettings> & format_settings_,
        ContextPtr context_,
        UInt64 max_block_size_,
        std::shared_ptr<IObjectIterator> file_iterator_,
        FormatParserGroupPtr parser_group_,
        bool need_only_count_);

    ~StorageObjectStorageSource() override;

    String getName() const override { return name; }

    Chunk generate() override;

    void onFinish() override { parser_group->finishStream(); }

    static std::shared_ptr<IObjectIterator> createFileIterator(
        ConfigurationPtr configuration,
        const StorageObjectStorage::QuerySettings & query_settings,
        ObjectStoragePtr object_storage,
        bool distributed_processing,
        const ContextPtr & local_context,
        const ActionsDAG::Node * predicate,
        const ActionsDAG * filter_actions_dag,
        const NamesAndTypesList & virtual_columns,
        ObjectInfos * read_keys,
        std::function<void(FileProgress)> file_progress_callback = {},
        bool ignore_archive_globs = false,
        bool skip_object_metadata = false);

    static std::string getUniqueStoragePathIdentifier(
        const Configuration & configuration,
        const ObjectInfo & object_info,
        bool include_connection_info = true);

    static std::unique_ptr<ReadBufferFromFileBase> createReadBuffer(
        ObjectInfo & object_info,
        const ObjectStoragePtr & object_storage,
        const ContextPtr & context_,
        const LoggerPtr & log,
        const std::optional<ReadSettings> & read_settings = std::nullopt);

protected:
    const String name;
    ObjectStoragePtr object_storage;
    const ConfigurationPtr configuration;
    const ContextPtr read_context;
    const std::optional<FormatSettings> format_settings;
    const UInt64 max_block_size;
    const bool need_only_count;
    FormatParserGroupPtr parser_group;
    ReadFromFormatInfo read_from_format_info;
    const std::shared_ptr<ThreadPool> create_reader_pool;

    std::shared_ptr<IObjectIterator> file_iterator;
    SchemaCache & schema_cache;
    bool initialized = false;
    size_t total_rows_in_file = 0;
    LoggerPtr log = getLogger("StorageObjectStorageSource");

    struct ReaderHolder : private boost::noncopyable
    {
    public:
        ReaderHolder(
            ObjectInfoPtr object_info_,
            std::unique_ptr<ReadBuffer> read_buf_,
            std::shared_ptr<ISource> source_,
            std::unique_ptr<QueryPipeline> pipeline_,
            std::unique_ptr<PullingPipelineExecutor> reader_);

        ReaderHolder() = default;
        ReaderHolder(ReaderHolder && other) noexcept { *this = std::move(other); }
        ReaderHolder & operator=(ReaderHolder && other) noexcept;

        explicit operator bool() const { return reader != nullptr; }
        PullingPipelineExecutor * operator->() { return reader.get(); }
        const PullingPipelineExecutor * operator->() const { return reader.get(); }

        ObjectInfoPtr getObjectInfo() const { return object_info; }
        const IInputFormat * getInputFormat() const { return dynamic_cast<const IInputFormat *>(source.get()); }

    private:
        ObjectInfoPtr object_info;
        std::unique_ptr<ReadBuffer> read_buf;
        std::shared_ptr<ISource> source;
        std::unique_ptr<QueryPipeline> pipeline;
        std::unique_ptr<PullingPipelineExecutor> reader;
    };

    ReaderHolder reader;
    ThreadPoolCallbackRunnerUnsafe<ReaderHolder> create_reader_scheduler;
    std::future<ReaderHolder> reader_future;

    /// Recreate ReadBuffer and Pipeline for each file.
    static ReaderHolder createReader(
        size_t processor,
        const std::shared_ptr<IObjectIterator> & file_iterator,
        const ConfigurationPtr & configuration,
        const ObjectStoragePtr & object_storage,
        ReadFromFormatInfo & read_from_format_info,
        const std::optional<FormatSettings> & format_settings,
        const ContextPtr & context_,
        SchemaCache * schema_cache,
        const LoggerPtr & log,
        size_t max_block_size,
        FormatParserGroupPtr parser_group,
        bool need_only_count);

    ReaderHolder createReader();

    std::future<ReaderHolder> createReaderAsync();

    void addNumRowsToCache(const ObjectInfo & object_info, size_t num_rows);
    void lazyInitialize();
};

class StorageObjectStorageSource::ReadTaskIterator : public IObjectIterator, private WithContext
{
public:
    ReadTaskIterator(
        const ClusterFunctionReadTaskCallback & callback_,
        size_t max_threads_count,
        bool is_archive_,
        ObjectStoragePtr object_storage_,
        ContextPtr context_);

    ObjectInfoPtr next(size_t) override;

    size_t estimatedKeysCount() override { return buffer.size(); }

private:
    ObjectInfoPtr createObjectInfoInArchive(const std::string & path_to_archive, const std::string & path_in_archive);

    ClusterFunctionReadTaskCallback callback;
    ObjectInfos buffer;
    std::atomic_size_t index = 0;
    bool is_archive;
    ObjectStoragePtr object_storage;
    /// path_to_archive -> archive reader.
    std::unordered_map<std::string, std::shared_ptr<IArchiveReader>> archive_readers;
    std::mutex archive_readers_mutex;
    LoggerPtr log = getLogger("ReadTaskIterator");
};

class StorageObjectStorageSource::GlobIterator : public IObjectIterator, WithContext
{
public:
    GlobIterator(
        ObjectStoragePtr object_storage_,
        ConfigurationPtr configuration_,
        const ActionsDAG::Node * predicate,
        const NamesAndTypesList & virtual_columns_,
        ContextPtr context_,
        ObjectInfos * read_keys_,
        size_t list_object_keys_size,
        bool throw_on_zero_files_match_,
        std::function<void(FileProgress)> file_progress_callback_ = {});

    ~GlobIterator() override = default;

    ObjectInfoPtr next(size_t processor) override;

    size_t estimatedKeysCount() override;

private:
    ObjectInfoPtr nextUnlocked(size_t processor);
    void createFilterAST(const String & any_key);
    void fillBufferForKey(const std::string & uri_key);

    const ObjectStoragePtr object_storage;
    const ConfigurationPtr configuration;
    const NamesAndTypesList virtual_columns;
    const bool throw_on_zero_files_match;
    const LoggerPtr log;

    size_t index = 0;

    ObjectInfos object_infos;
    ObjectInfos * read_keys;
    ExpressionActionsPtr filter_expr;
    ObjectStorageIteratorPtr object_storage_iterator;
    bool recursive{false};
    std::vector<String> expanded_keys;
    std::vector<String>::iterator expanded_keys_iter;

    std::unique_ptr<re2::RE2> matcher;

    bool is_finished = false;
    bool first_iteration = true;
    std::mutex next_mutex;
    const ContextPtr local_context;

    std::function<void(FileProgress)> file_progress_callback;
};

class StorageObjectStorageSource::KeysIterator : public IObjectIterator
{
public:
    KeysIterator(
        const Strings & keys_,
        ObjectStoragePtr object_storage_,
        const NamesAndTypesList & virtual_columns_,
        ObjectInfos * read_keys_,
        bool ignore_non_existent_files_,
        bool skip_object_metadata_,
        std::function<void(FileProgress)> file_progress_callback = {});

    ~KeysIterator() override = default;

    ObjectInfoPtr next(size_t processor) override;

    size_t estimatedKeysCount() override { return keys.size(); }

private:
    const ObjectStoragePtr object_storage;
    const NamesAndTypesList virtual_columns;
    const std::function<void(FileProgress)> file_progress_callback;
    const std::vector<String> keys;
    std::atomic<size_t> index = 0;
    bool ignore_non_existent_files;
    bool skip_object_metadata;
};

/*
 * An archives iterator.
 * Allows to iterate files inside one or many archives.
 * `archives_iterator` is an iterator which iterates over different archives.
 * There are two ways to read files in archives:
 * 1. When we want to read one concete file in each archive.
 *    In this case we go through all archives, check if this certain file
 *    exists within this archive and read it if it exists.
 * 2. When we have a certain pattern of files we want to read in each archive.
 *    For this purpose we create a filter defined as IArchiveReader::NameFilter.
 */
class StorageObjectStorageSource::ArchiveIterator : public IObjectIterator, private WithContext
{
public:
    explicit ArchiveIterator(
        ObjectStoragePtr object_storage_,
        ConfigurationPtr configuration_,
        std::unique_ptr<IObjectIterator> archives_iterator_,
        ContextPtr context_,
        ObjectInfos * read_keys_,
        bool ignore_archive_globs_ = false);

    ObjectInfoPtr next(size_t processor) override;

    size_t estimatedKeysCount() override;

    struct ObjectInfoInArchive : public ObjectInfo
    {
        ObjectInfoInArchive(
            ObjectInfoPtr archive_object_,
            const std::string & path_in_archive_,
            std::shared_ptr<IArchiveReader> archive_reader_,
            IArchiveReader::FileInfo && file_info_);

        std::string getFileName() const override
        {
            return path_in_archive;
        }

        std::string getPath() const override
        {
            return archive_object->getPath() + "::" + path_in_archive;
        }

        std::string getPathToArchive() const override
        {
            return archive_object->getPath();
        }

        bool isArchive() const override { return true; }

        size_t fileSizeInArchive() const override { return file_info.uncompressed_size; }

        const ObjectInfoPtr archive_object;
        const std::string path_in_archive;
        const std::shared_ptr<IArchiveReader> archive_reader;
        const IArchiveReader::FileInfo file_info;
    };

private:
    std::shared_ptr<IArchiveReader> createArchiveReader(ObjectInfoPtr object_info) const;

    const ObjectStoragePtr object_storage;
    const bool is_path_in_archive_with_globs;
    /// Iterator which iterates through different archives.
    const std::unique_ptr<IObjectIterator> archives_iterator;
    /// Used when files inside archive are defined with a glob
    const IArchiveReader::NameFilter filter = {};
    const LoggerPtr log;
    /// Current file inside the archive.
    std::string path_in_archive = {};
    /// Read keys of files inside archives.
    ObjectInfos * read_keys;
    /// Object pointing to archive (NOT path within archive).
    ObjectInfoPtr archive_object;
    /// Reader of the archive.
    std::shared_ptr<IArchiveReader> archive_reader;
    /// File enumerator inside the archive.
    std::unique_ptr<IArchiveReader::FileEnumerator> file_enumerator;

    bool ignore_archive_globs;

    std::mutex next_mutex;
};

}<|MERGE_RESOLUTION|>--- conflicted
+++ resolved
@@ -16,13 +16,7 @@
 
 class SchemaCache;
 
-<<<<<<< HEAD
-using ReadTaskCallback = std::function<String()>;
-
-class StorageObjectStorageSource : public SourceWithKeyCondition
-=======
 class StorageObjectStorageSource : public ISource
->>>>>>> bdae49ab
 {
     friend class ObjectStorageQueueSource;
 public:
