#pragma once
#include <Core/SchemaInferenceMode.h>
#include <Disks/ObjectStorages/IObjectStorage.h>
#include <Parsers/IAST_fwd.h>
#include <Processors/Formats/IInputFormat.h>
#include <Storages/IStorage.h>
#include <Storages/ObjectStorage/IObjectIterator.h>
#include <Storages/prepareReadingFromFormat.h>
#include <Common/threadPoolCallbackRunner.h>
#include <Interpreters/ActionsDAG.h>
#include <Storages/ColumnsDescription.h>
#include <Storages/ObjectStorage/DataLakes/IDataLakeMetadata.h>
#include <Storages/ObjectStorage/DataLakes/DataLakeStorageSettings.h>
#include <Formats/FormatSettings.h>
#include <Interpreters/Context_fwd.h>

#include <memory>

namespace DB
{
class ReadBufferIterator;
class SchemaCache;
class NamedCollection;
struct StorageObjectStorageSettings;
using StorageObjectStorageSettingsPtr = std::shared_ptr<StorageObjectStorageSettings>;
struct PartitionStrategy;

namespace ErrorCodes
{
    extern const int NOT_IMPLEMENTED;
}


/**
 * A general class containing implementation for external table engines
 * such as StorageS3, StorageAzure, StorageHDFS.
 * Works with an object of IObjectStorage class.
 */
class StorageObjectStorage : public IStorage
{
public:
    class Configuration;
    using ConfigurationPtr = std::shared_ptr<Configuration>;
    using ConfigurationObserverPtr = std::weak_ptr<Configuration>;
    using ObjectInfo = RelativePathWithMetadata;
    using ObjectInfoPtr = std::shared_ptr<ObjectInfo>;
    using ObjectInfos = std::vector<ObjectInfoPtr>;

    struct QuerySettings
    {
        /// Insert settings:
        bool truncate_on_insert;
        bool create_new_file_on_insert;

        /// Schema inference settings:
        bool schema_inference_use_cache;
        SchemaInferenceMode schema_inference_mode;

        /// List settings:
        bool skip_empty_files;
        size_t list_object_keys_size;
        bool throw_on_zero_files_match;
        bool ignore_non_existent_file;
    };

    StorageObjectStorage(
        ConfigurationPtr configuration_,
        ObjectStoragePtr object_storage_,
        ContextPtr context_,
        const StorageID & table_id_,
        const ColumnsDescription & columns_in_table_or_function_definition,
        const ConstraintsDescription & constraints_,
        const String & comment,
        std::optional<FormatSettings> format_settings_,
        LoadingStrictnessLevel mode,
        bool distributed_processing_ = false,
        ASTPtr partition_by_ = nullptr,
        bool is_table_function_ = false,
        bool lazy_init = false);

    String getName() const override;

    void read(
        QueryPlan & query_plan,
        const Names & column_names,
        const StorageSnapshotPtr & storage_snapshot,
        SelectQueryInfo & query_info,
        ContextPtr local_context,
        QueryProcessingStage::Enum processed_stage,
        size_t max_block_size,
        size_t num_streams) override;

    SinkToStoragePtr write(
        const ASTPtr & query,
        const StorageMetadataPtr & metadata_snapshot,
        ContextPtr context,
        bool async_insert) override;

    void truncate(
        const ASTPtr & query,
        const StorageMetadataPtr & metadata_snapshot,
        ContextPtr local_context,
        TableExclusiveLockHolder &) override;

    bool supportsPartitionBy() const override { return true; }

    bool supportsSubcolumns() const override { return true; }

    bool supportsDynamicSubcolumns() const override { return true; }

    bool supportsTrivialCountOptimization(const StorageSnapshotPtr &, ContextPtr) const override { return true; }

    bool supportsSubsetOfColumns(const ContextPtr & context) const;

    bool prefersLargeBlocks() const override;

    bool parallelizeOutputAfterReading(ContextPtr context) const override;

    static SchemaCache & getSchemaCache(const ContextPtr & context, const std::string & storage_type_name);

    static ColumnsDescription resolveSchemaFromData(
        const ObjectStoragePtr & object_storage,
        const ConfigurationPtr & configuration,
        const std::optional<FormatSettings> & format_settings,
        std::string & sample_path,
        const ContextPtr & context);

    static std::string resolveFormatFromData(
        const ObjectStoragePtr & object_storage,
        const ConfigurationPtr & configuration,
        const std::optional<FormatSettings> & format_settings,
        std::string & sample_path,
        const ContextPtr & context);

    static std::pair<ColumnsDescription, std::string> resolveSchemaAndFormatFromData(
        const ObjectStoragePtr & object_storage,
        const ConfigurationPtr & configuration,
        const std::optional<FormatSettings> & format_settings,
        std::string & sample_path,
        const ContextPtr & context);

    void addInferredEngineArgsToCreateQuery(ASTs & args, const ContextPtr & context) const override;

    bool hasExternalDynamicMetadata() const override;

    void updateExternalDynamicMetadata(ContextPtr) override;

    IDataLakeMetadata * getExternalMetadata() const;

    std::optional<UInt64> totalRows(ContextPtr query_context) const override;
    std::optional<UInt64> totalBytes(ContextPtr query_context) const override;

protected:
    String getPathSample(ContextPtr context);

    static std::unique_ptr<ReadBufferIterator> createReadBufferIterator(
        const ObjectStoragePtr & object_storage,
        const ConfigurationPtr & configuration,
        const std::optional<FormatSettings> & format_settings,
        ObjectInfos & read_keys,
        const ContextPtr & context);

    ConfigurationPtr configuration;
    const ObjectStoragePtr object_storage;
    const std::optional<FormatSettings> format_settings;
    const bool distributed_processing;
    bool update_configuration_on_read;
    NamesAndTypesList hive_partition_columns_to_read_from_file_path;
    ColumnsDescription file_columns;

    LoggerPtr log;
};

class StorageObjectStorage::Configuration
{
public:
    Configuration() = default;
    virtual ~Configuration() = default;

    struct Path
    {
        Path() = default;
        Path(const std::string & path_) : path(path_) {}
        Path(const std::string & path_, bool allow_partial_prefix_) : path(path_), allow_partial_prefix(allow_partial_prefix_) {}

        std::string path;

        bool withPartitionWildcard() const;
        bool withGlobsIgnorePartitionWildcard() const;
        bool withGlobs() const;
        std::string getWithoutGlobs() const;

    private:
        bool allow_partial_prefix = true;
    };

    using Paths = std::vector<Path>;

    static void initialize(
        Configuration & configuration_to_initialize,
        ASTs & engine_args,
        ContextPtr local_context,
        bool with_table_structure);

    /// Storage type: s3, hdfs, azure, local.
    virtual ObjectStorageType getType() const = 0;
    virtual std::string getTypeName() const = 0;
    /// Engine name: S3, HDFS, Azure.
    virtual std::string getEngineName() const = 0;
    /// Sometimes object storages have something similar to chroot or namespace, for example
    /// buckets in S3. If object storage doesn't have any namepaces return empty string.
    virtual std::string getNamespaceType() const { return "namespace"; }

    Path getRawPath() const;
    Path getReadingPath() const;
    Path getWritingPath(const std::string & partition_id = "") const;
    virtual Path getFullPath() const { return {}; }
    virtual Path getPath() const = 0;
    virtual void setPath(const Path & path) = 0;

    // todo add docs: this is very bad code
    // todo understand the keys iterator thing, but I can imagine why that shit was written
    // it apparently is a list of paths that were used during write so the writer does not lose track of the counter..
    virtual const Paths & getPaths() const = 0;
    virtual void setPaths(const Paths & paths) = 0;

    virtual String getDataSourceDescription() const = 0;
    virtual String getNamespace() const = 0;

    virtual StorageObjectStorage::QuerySettings getQuerySettings(const ContextPtr &) const = 0;

    /// Add/replace structure and format arguments in the AST arguments if they have 'auto' values.
    virtual void addStructureAndFormatToArgsIfNeeded(
        ASTs & args, const String & structure_, const String & format_, ContextPtr context, bool with_structure) = 0;

    bool isNamespaceWithGlobs() const;
    virtual bool isArchive() const { return false; }
    bool isPathInArchiveWithGlobs() const;
    virtual std::string getPathInArchive() const;

    virtual void check(ContextPtr context) const;
    virtual void validateNamespace(const String & /* name */) const {}

    virtual ObjectStoragePtr createObjectStorage(ContextPtr context, bool is_readonly) = 0;
    virtual bool isStaticConfiguration() const { return true; }

    virtual bool isDataLakeConfiguration() const { return false; }

    virtual std::optional<size_t> totalRows() { return {}; }
    virtual std::optional<size_t> totalBytes() { return {}; }

    virtual bool hasExternalDynamicMetadata() { return false; }

    virtual IDataLakeMetadata * getExternalMetadata() const { return nullptr; }

    virtual std::shared_ptr<NamesAndTypesList> getInitialSchemaByPath(const String &) const { return {}; }

    virtual std::shared_ptr<const ActionsDAG> getSchemaTransformer(const String &) const { return {}; }

    virtual ColumnsDescription updateAndGetCurrentSchema(ObjectStoragePtr, ContextPtr)
    {
        throw Exception(ErrorCodes::NOT_IMPLEMENTED, "Method updateAndGetCurrentSchema is not supported by storage {}", getEngineName());
    }

    virtual void modifyFormatSettings(FormatSettings &) const {}

    virtual ReadFromFormatInfo prepareReadingFromFormat(
        ObjectStoragePtr object_storage,
        const Strings & requested_columns,
        const StorageSnapshotPtr & storage_snapshot,
        bool supports_subset_of_columns,
        ContextPtr local_context,
        const NamesAndTypesList & file_columns_,
        const NamesAndTypesList & hive_partition_columns_to_read_from_file_path_);

    virtual std::optional<ColumnsDescription> tryGetTableStructureFromMetadata() const;

    virtual bool supportsFileIterator() const { return false; }
    virtual bool supportsWrites() const { return true; }

    virtual ObjectIterator iterate(
        const ActionsDAG * /* filter_dag */,
        std::function<void(FileProgress)> /* callback */,
        size_t /* list_batch_size */)
    {
        throw Exception(ErrorCodes::NOT_IMPLEMENTED, "Method iterate() is not implemented for configuration type {}", getTypeName());
    }

    virtual void update(ObjectStoragePtr object_storage, ContextPtr local_context);

<<<<<<< HEAD
    void initPartitionStrategy(ASTPtr partition_by, const ColumnsDescription & columns, ContextPtr context);

    const StorageObjectStorageSettings & getSettingsRef() const;
=======
    virtual const DataLakeStorageSettings & getDataLakeSettings() const
    {
        throw Exception(ErrorCodes::NOT_IMPLEMENTED, "Method getDataLakeSettings() is not implemented for configuration type {}", getTypeName());
    }
>>>>>>> 492e6f43

    String format = "auto";
    String compression_method = "auto";
    String structure = "auto";
    std::string partition_strategy_name = "wildcard";
    /*
     * Only supported by hive partitioning style for now
     */
    bool partition_columns_in_data_file = true;
    std::shared_ptr<PartitionStrategy> partition_strategy;

protected:
    virtual void fromNamedCollection(const NamedCollection & collection, ContextPtr context) = 0;
    virtual void fromAST(ASTs & args, ContextPtr context, bool with_structure) = 0;

    void assertInitialized() const;

    bool initialized = false;
};

}<|MERGE_RESOLUTION|>--- conflicted
+++ resolved
@@ -288,16 +288,13 @@
 
     virtual void update(ObjectStoragePtr object_storage, ContextPtr local_context);
 
-<<<<<<< HEAD
     void initPartitionStrategy(ASTPtr partition_by, const ColumnsDescription & columns, ContextPtr context);
 
     const StorageObjectStorageSettings & getSettingsRef() const;
-=======
     virtual const DataLakeStorageSettings & getDataLakeSettings() const
     {
         throw Exception(ErrorCodes::NOT_IMPLEMENTED, "Method getDataLakeSettings() is not implemented for configuration type {}", getTypeName());
     }
->>>>>>> 492e6f43
 
     String format = "auto";
     String compression_method = "auto";
