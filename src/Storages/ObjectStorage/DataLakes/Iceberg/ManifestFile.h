#pragma once

#include "config.h"

#if USE_AVRO

#include <Storages/ObjectStorage/DataLakes/Iceberg/SchemaProcessor.h>
#include <Storages/ObjectStorage/DataLakes/Iceberg/AvroForIcebergDeserializer.h>
#include <Storages/KeyDescription.h>
#include <Core/Field.h>

#include <cstdint>
#include <variant>

namespace Iceberg
{

struct ManifestFileContentImpl;

enum class ManifestEntryStatus : uint8_t
{
    EXISTING = 0,
    ADDED = 1,
    DELETED = 2,
};

enum class FileContentType : uint8_t
{
    DATA = 0,
    POSITION_DELETES = 1,
    EQUALITY_DELETES = 2,
};

struct DataFileEntry
{
    String file_name;
};

struct ColumnInfo
{
    std::optional<Int64> rows_count;
    std::optional<Int64> bytes_size;
    std::optional<Int64> nulls_count;
    std::optional<DB::Field> lower_bound;
    std::optional<DB::Field> upper_bound;
};

using FileEntry = std::variant<DataFileEntry>; // In the future we will add PositionalDeleteFileEntry and EqualityDeleteFileEntry here

/// Description of Data file in manifest file
struct ManifestFileEntry
{
    ManifestEntryStatus status;
    Int64 added_sequence_number;

    FileEntry file;
    DB::Row partition_key_value;
    std::unordered_map<Int32, ColumnInfo> columns_infos;
};

/**
 * Manifest file has the following format: '/iceberg_data/db/table_name/metadata/c87bfec7-d36c-4075-ad04-600b6b0f2020-m0.avro'
 *
 * `manifest file` is different in format version V1 and V2 and has the following contents:
 *                        v1     v2
 * status                 req    req
 * snapshot_id            req    opt
 * sequence_number               opt
 * file_sequence_number          opt
 * data_file              req    req
 * Example format version V1:
 * ┌─status─┬─────────snapshot_id─┬─data_file───────────────────────────────────────────────────────────────────────────────────────────────────────────────────────────────────────────────────────────────────────────────────────────────────────────────────────────────────────────────┐
 * │      1 │ 2819310504515118887 │ ('/iceberg_data/db/table_name/data/00000-1-3edca534-15a0-4f74-8a28-4733e0bf1270-00001.parquet','PARQUET',(),100,1070,67108864,[(1,233),(2,210)],[(1,100),(2,100)],[(1,0),(2,0)],[],[(1,'\0'),(2,'0')],[(1,'c'),(2,'99')],NULL,[4],0) │
 * └────────┴─────────────────────┴─────────────────────────────────────────────────────────────────────────────────────────────────────────────────────────────────────────────────────────────────────────────────────────────────────────────────────────────────────────────────────────┘
 * Example format version V2:
 * ┌─status─┬─────────snapshot_id─┬─sequence_number─┬─file_sequence_number─┬─data_file───────────────────────────────────────────────────────────────────────────────────────────────────────────────────────────────────────────────────────────────────────────────────────────────────────────────────────────────────────────┐
 * │      1 │ 5887006101709926452 │            ᴺᵁᴸᴸ │                 ᴺᵁᴸᴸ │ (0,'/iceberg_data/db/table_name/data/00000-1-c8045c90-8799-4eac-b957-79a0484e223c-00001.parquet','PARQUET',(),100,1070,[(1,233),(2,210)],[(1,100),(2,100)],[(1,0),(2,0)],[],[(1,'\0'),(2,'0')],[(1,'c'),(2,'99')],NULL,[4],[],0) │
 * └────────┴─────────────────────┴─────────────────┴──────────────────────┴─────────────────────────────────────────────────────────────────────────────────────────────────────────────────────────────────────────────────────────────────────────────────────────────────────────────────────────────────────────────────────┘
 * In case of partitioned data we'll have extra directory partition=value:
 * ─status─┬─────────snapshot_id─┬─data_file──────────────────────────────────────────────────────────────────────────────────────────────────────────────────────────────────────────────────────────────────────────────────────────────────────────────────────────────────────────────────┐
 * │      1 │ 2252246380142525104 │ ('/iceberg_data/db/table_name/data/a=0/00000-1-c9535a00-2f4f-405c-bcfa-6d4f9f477235-00001.parquet','PARQUET',(0),1,631,67108864,[(1,46),(2,48)],[(1,1),(2,1)],[(1,0),(2,0)],[],[(1,'\0\0\0\0\0\0\0\0'),(2,'1')],[(1,'\0\0\0\0\0\0\0\0'),(2,'1')],NULL,[4],0) │
 * │      1 │ 2252246380142525104 │ ('/iceberg_data/db/table_name/data/a=1/00000-1-c9535a00-2f4f-405c-bcfa-6d4f9f477235-00002.parquet','PARQUET',(1),1,631,67108864,[(1,46),(2,48)],[(1,1),(2,1)],[(1,0),(2,0)],[],[(1,'\0\0\0\0\0\0\0'),(2,'2')],[(1,'\0\0\0\0\0\0\0'),(2,'2')],NULL,[4],0) │
 * │      1 │ 2252246380142525104 │ ('/iceberg_data/db/table_name/data/a=2/00000-1-c9535a00-2f4f-405c-bcfa-6d4f9f477235-00003.parquet','PARQUET',(2),1,631,67108864,[(1,46),(2,48)],[(1,1),(2,1)],[(1,0),(2,0)],[],[(1,'\0\0\0\0\0\0\0'),(2,'3')],[(1,'\0\0\0\0\0\0\0'),(2,'3')],NULL,[4],0) │
 * └────────┴─────────────────────┴────────────────────────────────────────────────────────────────────────────────────────────────────────────────────────────────────────────────────────────────────────────────────────────────────────────────────────────────────────────────────────────┘
 */

class ManifestFileContent
{
public:
    explicit ManifestFileContent(
        const AvroForIcebergDeserializer & manifest_file_deserializer,
        Int32 format_version_,
        const String & common_path,
        Int32 schema_id_,
        Poco::JSON::Object::Ptr schema_object_,
        const DB::IcebergSchemaProcessor & schema_processor,
        Int64 inherited_sequence_number,
        const std::string & table_location,
        DB::ContextPtr context);

    const std::vector<ManifestFileEntry> & getFiles() const;
    Int32 getSchemaId() const;

    bool hasPartitionKey() const;
    const DB::KeyDescription & getPartitionKeyDescription() const;
    const std::vector<Int32> & getPartitionKeyColumnIDs() const;
<<<<<<< HEAD
    Poco::JSON::Object::Ptr getSchemaObject() const { return schema_object; }
    size_t getMemoryBytes() const;
=======

    /// Fields with rows count in manifest files are optional
    /// they can be absent.
    std::optional<Int64> getRowsCountInAllDataFilesExcludingDeleted() const;
    std::optional<Int64> getBytesCountInAllDataFiles() const;
>>>>>>> c3e5f063
private:

    Int32 schema_id;
    Poco::JSON::Object::Ptr schema_object;
    std::optional<DB::KeyDescription> partition_key_description;
    std::vector<Int32> partition_column_ids;
    // Size - number of files
    std::vector<ManifestFileEntry> files;
};

/// Once manifest file is constructed. It's unchangeable.
using ManifestFilePtr = std::shared_ptr<const ManifestFileContent>;
using ManifestFileObservePtr = std::weak_ptr<const ManifestFileContent>;

}

#endif<|MERGE_RESOLUTION|>--- conflicted
+++ resolved
@@ -104,16 +104,13 @@
     bool hasPartitionKey() const;
     const DB::KeyDescription & getPartitionKeyDescription() const;
     const std::vector<Int32> & getPartitionKeyColumnIDs() const;
-<<<<<<< HEAD
     Poco::JSON::Object::Ptr getSchemaObject() const { return schema_object; }
     size_t getMemoryBytes() const;
-=======
 
     /// Fields with rows count in manifest files are optional
     /// they can be absent.
     std::optional<Int64> getRowsCountInAllDataFilesExcludingDeleted() const;
     std::optional<Int64> getBytesCountInAllDataFiles() const;
->>>>>>> c3e5f063
 private:
 
     Int32 schema_id;
