--- conflicted
+++ resolved
@@ -682,13 +682,8 @@
     SourceStepWithFilter::applyFilters(std::move(added_filter_nodes));
 
     const auto & sample_block = getOutputHeader();
-<<<<<<< HEAD
     auto primary_key_data_type = sample_block->getByName(storage.primary_key).type;
-    std::tie(keys, all_scan) = getFilterKeys(storage.primary_key, primary_key_data_type, filter_actions_dag, context);
-=======
-    auto primary_key_data_type = sample_block.getByName(storage.primary_key).type;
     std::tie(keys, all_scan) = getFilterKeys(storage.primary_key, primary_key_data_type, filter_actions_dag.get(), context);
->>>>>>> bdae49ab
 }
 
 template<typename KeyContainerPtr>
