#include <Storages/Hive/HiveFile.h>

#if USE_HIVE

#include <boost/algorithm/string/case_conv.hpp>
#include <arrow/io/memory.h>
#include <arrow/io/api.h>
#include <arrow/api.h>
#include <arrow/status.h>
#include <parquet/file_reader.h>
#include <parquet/statistics.h>
#include <orc/Statistics.hh>

#include <fmt/core.h>
#include <Core/Types.h>
#include <Common/Exception.h>
#include <Common/typeid_cast.h>
#include <Formats/FormatFactory.h>
#include <Processors/Formats/Impl/ArrowBufferedStreams.h>
#include <Storages/MergeTree/IMergeTreeDataPart.h>
#include <Storages/MergeTree/KeyCondition.h>

namespace DB
{

namespace ErrorCodes
{
    extern const int BAD_ARGUMENTS;
}

#define THROW_ARROW_NOT_OK(status)                                     \
    do                                                                 \
    {                                                                  \
        if (const ::arrow::Status & _s = (status); !_s.ok())                   \
            throw Exception(_s.ToString(), ErrorCodes::BAD_ARGUMENTS); \
    } while (false)


template <class FieldType, class StatisticsType>
Range createRangeFromOrcStatistics(const StatisticsType * stats)
{
    /// Null values or NaN/Inf values of double type.
    if (stats->hasMinimum() && stats->hasMaximum())
    {
        return Range(FieldType(stats->getMinimum()), true, FieldType(stats->getMaximum()), true);
    }
    else if (stats->hasMinimum())
    {
        return Range::createLeftBounded(FieldType(stats->getMinimum()), true);
    }
    else if (stats->hasMaximum())
    {
        return Range::createRightBounded(FieldType(stats->getMaximum()), true);
    }
    else
    {
        return Range();
    }
}

template <class FieldType, class StatisticsType>
Range createRangeFromParquetStatistics(std::shared_ptr<StatisticsType> stats)
{
    /// We must check if there are minimum or maximum values in statistics in case of
    /// null values or NaN/Inf values of double type.
    if (!stats->HasMinMax())
        return Range();
    return Range(FieldType(stats->min()), true, FieldType(stats->max()), true);
}

Range createRangeFromParquetStatistics(std::shared_ptr<parquet::ByteArrayStatistics> stats)
{
    if (!stats->HasMinMax())
        return Range();
    String min_val(reinterpret_cast<const char *>(stats->min().ptr), stats->min().len);
    String max_val(reinterpret_cast<const char *>(stats->max().ptr), stats->max().len);
    return Range(min_val, true, max_val, true);
}

std::optional<size_t> IHiveFile::getRows()
{
    if (!rows)
        rows = getRowsImpl();
    return rows;
}

Range HiveORCFile::buildRange(const orc::ColumnStatistics * col_stats)
{
    if (!col_stats || col_stats->hasNull())
        return {};

    if (const auto * int_stats = dynamic_cast<const orc::IntegerColumnStatistics *>(col_stats))
    {
        return createRangeFromOrcStatistics<Int64>(int_stats);
    }
    else if (const auto * double_stats = dynamic_cast<const orc::DoubleColumnStatistics *>(col_stats))
    {
        return createRangeFromOrcStatistics<Float64>(double_stats);
    }
    else if (const auto * string_stats = dynamic_cast<const orc::StringColumnStatistics *>(col_stats))
    {
        return createRangeFromOrcStatistics<String>(string_stats);
    }
    else if (const auto * bool_stats = dynamic_cast<const orc::BooleanColumnStatistics *>(col_stats))
    {
        auto false_cnt = bool_stats->getFalseCount();
        auto true_cnt = bool_stats->getTrueCount();
        if (false_cnt && true_cnt)
        {
            return Range(UInt8(0), true, UInt8(1), true);
        }
        else if (false_cnt)
        {
            return Range::createLeftBounded(UInt8(0), true);
        }
        else if (true_cnt)
        {
            return Range::createRightBounded(UInt8(1), true);
        }
    }
    else if (const auto * timestamp_stats = dynamic_cast<const orc::TimestampColumnStatistics *>(col_stats))
    {
        return createRangeFromOrcStatistics<UInt32>(timestamp_stats);
    }
    else if (const auto * date_stats = dynamic_cast<const orc::DateColumnStatistics *>(col_stats))
    {
        return createRangeFromOrcStatistics<UInt16>(date_stats);
    }
    return {};
}

void HiveORCFile::prepareReader()
{
    in = std::make_unique<ReadBufferFromHDFS>(namenode_url, path, getContext()->getGlobalContext()->getConfigRef());
    auto format_settings = getFormatSettings(getContext());
    std::atomic<int> is_stopped{0};
    auto result = arrow::adapters::orc::ORCFileReader::Open(asArrowFile(*in, format_settings, is_stopped), arrow::default_memory_pool());
    THROW_ARROW_NOT_OK(result.status());
    reader = std::move(result).ValueOrDie();
}

void HiveORCFile::prepareColumnMapping()
{
    const orc::Type & type = reader->GetRawORCReader()->getType();
    size_t count = type.getSubtypeCount();
    for (size_t pos = 0; pos < count; pos++)
    {
        /// Column names in hive is case-insensitive.
        String column{type.getFieldName(pos)};
        boost::to_lower(column);
        orc_column_positions[column] = pos;
    }
}

bool HiveORCFile::hasMinMaxIndex() const
{
    return storage_settings->enable_orc_file_minmax_index;
}


<<<<<<< HEAD
std::unique_ptr<IMergeTreeDataPart::MinMaxIndex> HiveORCFile::buildMinMaxIndex(const orc::Statistics * statistics)
=======
std::unique_ptr<IMergeTreeDataPart::MinMaxIndex> HiveOrcFile::buildMinMaxIndex(const orc::Statistics * statistics)
>>>>>>> 2ef31680
{
    if (!statistics)
        return nullptr;

    size_t range_num = index_names_and_types.size();
    auto idx = std::make_unique<IMergeTreeDataPart::MinMaxIndex>();
    idx->hyperrectangle.resize(range_num);

    size_t i = 0;
    for (const auto & name_type : index_names_and_types)
    {
        String column{name_type.name};
        boost::to_lower(column);
        auto it = orc_column_positions.find(column);
        if (it == orc_column_positions.end())
        {
            idx->hyperrectangle[i] = buildRange(nullptr);
        }
        else
        {
            size_t pos = it->second;
            /// Attention: column statistics start from 1. 0 has special purpose.
            const orc::ColumnStatistics * col_stats = statistics->getColumnStatistics(pos + 1);
            idx->hyperrectangle[i] = buildRange(col_stats);
        }
        ++i;
    }
    idx->initialized = true;
    return idx;
}


void HiveORCFile::loadMinMaxIndex()
{
    if (!reader)
    {
        prepareReader();
        prepareColumnMapping();
    }

    auto statistics = reader->GetRawORCReader()->getStatistics();
    minmax_idx = buildMinMaxIndex(statistics.get());
}

bool HiveORCFile::hasSubMinMaxIndex() const
{
    return storage_settings->enable_orc_stripe_minmax_index;
}


void HiveORCFile::loadSubMinMaxIndex()
{
    if (!reader)
    {
        prepareReader();
        prepareColumnMapping();
    }

    auto * raw_reader = reader->GetRawORCReader();
    auto stripe_num = raw_reader->getNumberOfStripes();
    auto stripe_stats_num = raw_reader->getNumberOfStripeStatistics();
    if (stripe_num != stripe_stats_num)
        throw Exception(
            fmt::format("orc file:{} has different strip num {} and strip statistics num {}", path, stripe_num, stripe_stats_num),
            ErrorCodes::BAD_ARGUMENTS);

    sub_minmax_idxes.resize(stripe_num);
    for (size_t i = 0; i < stripe_num; ++i)
    {
        auto stripe_stats = raw_reader->getStripeStatistics(i);
        sub_minmax_idxes[i] = buildMinMaxIndex(stripe_stats.get());
    }
<<<<<<< HEAD
}

std::optional<size_t> HiveORCFile::getRowsImpl()
{
    if (!reader)
    {
        prepareReader();
        prepareColumnMapping();
    }
    
    auto * raw_reader = reader->GetRawORCReader();
    return raw_reader->getNumberOfRows();
=======
>>>>>>> 2ef31680
}

bool HiveParquetFile::hasSubMinMaxIndex() const
{
    return storage_settings->enable_parquet_rowgroup_minmax_index;
}

void HiveParquetFile::prepareReader()
{
    in = std::make_unique<ReadBufferFromHDFS>(namenode_url, path, getContext()->getGlobalContext()->getConfigRef());
    auto format_settings = getFormatSettings(getContext());
    std::atomic<int> is_stopped{0};
    THROW_ARROW_NOT_OK(parquet::arrow::OpenFile(asArrowFile(*in, format_settings, is_stopped), arrow::default_memory_pool(), &reader));
}

void HiveParquetFile::loadSubMinMaxIndex()
{
    if (!reader)
        prepareReader();

    auto meta = reader->parquet_reader()->metadata();
    size_t num_cols = meta->num_columns();
    size_t num_row_groups = meta->num_row_groups();
    const auto * schema = meta->schema();
    for (size_t pos = 0; pos < num_cols; ++pos)
    {
        String column{schema->Column(pos)->name()};
        boost::to_lower(column);
        parquet_column_positions[column] = pos;
    }


    sub_minmax_idxes.resize(num_row_groups);
    for (size_t i = 0; i < num_row_groups; ++i)
    {
        auto row_group_meta = meta->RowGroup(i);
        sub_minmax_idxes[i] = std::make_shared<IMergeTreeDataPart::MinMaxIndex>();
        sub_minmax_idxes[i]->hyperrectangle.resize(num_cols);

        size_t j = 0;
        auto it = index_names_and_types.begin();
        for (; it != index_names_and_types.end(); ++j, ++it)
        {
<<<<<<< HEAD
            String name{it->name};
            boost::to_lower(name);
            auto mit = parquet_column_positions.find(name);
=======
            String column{it->name};
            boost::to_lower(column);
            auto mit = parquet_column_positions.find(column);
>>>>>>> 2ef31680
            if (mit == parquet_column_positions.end())
                continue;

            size_t pos = mit->second;
            auto col_chunk = row_group_meta->ColumnChunk(pos);
            if (!col_chunk->is_stats_set())
                continue;

            auto stats = col_chunk->statistics();
            if (stats->HasNullCount() && stats->null_count() > 0)
                continue;

            if (auto bool_stats = std::dynamic_pointer_cast<parquet::BoolStatistics>(stats))
            {
                sub_minmax_idxes[i]->hyperrectangle[j] = createRangeFromParquetStatistics<UInt8>(bool_stats);
            }
            else if (auto int32_stats = std::dynamic_pointer_cast<parquet::Int32Statistics>(stats))
            {
                sub_minmax_idxes[i]->hyperrectangle[j] = createRangeFromParquetStatistics<Int32>(int32_stats);
            }
            else if (auto int64_stats = std::dynamic_pointer_cast<parquet::Int64Statistics>(stats))
            {
                sub_minmax_idxes[i]->hyperrectangle[j] = createRangeFromParquetStatistics<Int64>(int64_stats);
            }
            else if (auto float_stats = std::dynamic_pointer_cast<parquet::FloatStatistics>(stats))
            {
                sub_minmax_idxes[i]->hyperrectangle[j] = createRangeFromParquetStatistics<Float64>(float_stats);
            }
            else if (auto double_stats = std::dynamic_pointer_cast<parquet::FloatStatistics>(stats))
            {
                sub_minmax_idxes[i]->hyperrectangle[j] = createRangeFromParquetStatistics<Float64>(double_stats);
            }
            else if (auto string_stats = std::dynamic_pointer_cast<parquet::ByteArrayStatistics>(stats))
            {
                sub_minmax_idxes[i]->hyperrectangle[j] = createRangeFromParquetStatistics(string_stats);
            }
            /// Other types are not supported for minmax index, skip
        }
        sub_minmax_idxes[i]->initialized = true;
    }
<<<<<<< HEAD
}

std::optional<size_t> HiveParquetFile::getRowsImpl()
{
    if (!reader)
        prepareReader();
    
    auto meta = reader->parquet_reader()->metadata();
    return meta->num_rows();
=======
>>>>>>> 2ef31680
}

}
#endif<|MERGE_RESOLUTION|>--- conflicted
+++ resolved
@@ -158,11 +158,7 @@
 }
 
 
-<<<<<<< HEAD
 std::unique_ptr<IMergeTreeDataPart::MinMaxIndex> HiveORCFile::buildMinMaxIndex(const orc::Statistics * statistics)
-=======
-std::unique_ptr<IMergeTreeDataPart::MinMaxIndex> HiveOrcFile::buildMinMaxIndex(const orc::Statistics * statistics)
->>>>>>> 2ef31680
 {
     if (!statistics)
         return nullptr;
@@ -235,7 +231,6 @@
         auto stripe_stats = raw_reader->getStripeStatistics(i);
         sub_minmax_idxes[i] = buildMinMaxIndex(stripe_stats.get());
     }
-<<<<<<< HEAD
 }
 
 std::optional<size_t> HiveORCFile::getRowsImpl()
@@ -248,8 +243,6 @@
     
     auto * raw_reader = reader->GetRawORCReader();
     return raw_reader->getNumberOfRows();
-=======
->>>>>>> 2ef31680
 }
 
 bool HiveParquetFile::hasSubMinMaxIndex() const
@@ -293,15 +286,9 @@
         auto it = index_names_and_types.begin();
         for (; it != index_names_and_types.end(); ++j, ++it)
         {
-<<<<<<< HEAD
-            String name{it->name};
-            boost::to_lower(name);
-            auto mit = parquet_column_positions.find(name);
-=======
             String column{it->name};
             boost::to_lower(column);
             auto mit = parquet_column_positions.find(column);
->>>>>>> 2ef31680
             if (mit == parquet_column_positions.end())
                 continue;
 
@@ -342,7 +329,6 @@
         }
         sub_minmax_idxes[i]->initialized = true;
     }
-<<<<<<< HEAD
 }
 
 std::optional<size_t> HiveParquetFile::getRowsImpl()
@@ -352,8 +338,6 @@
     
     auto meta = reader->parquet_reader()->metadata();
     return meta->num_rows();
-=======
->>>>>>> 2ef31680
 }
 
 }
