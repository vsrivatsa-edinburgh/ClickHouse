--- conflicted
+++ resolved
@@ -80,11 +80,8 @@
     void drop() override;
     bool supportsSubsetOfColumns(const ContextPtr & context_) const;
     bool supportsSubcolumns() const override { return true; }
-<<<<<<< HEAD
     bool supportsOptimizationToSubcolumns() const override { return false; }
-=======
     bool supportsDynamicSubcolumns() const override { return true; }
->>>>>>> 9d26f8bb
 
     std::shared_ptr<FileIterator> createFileIterator(ContextPtr local_context, const ActionsDAG::Node * predicate);
     std::shared_ptr<StorageS3QueueSource> createSource(
