#include <Storages/Kafka/StorageKafkaUtils.h>


#include <Core/Settings.h>
#include <DataTypes/DataTypeArray.h>
#include <DataTypes/DataTypeDateTime.h>
#include <DataTypes/DataTypeDateTime64.h>
#include <DataTypes/DataTypeLowCardinality.h>
#include <DataTypes/DataTypeNullable.h>
#include <DataTypes/DataTypeString.h>
#include <DataTypes/DataTypesNumber.h>
#include <Databases/DatabaseReplicatedHelpers.h>
#include <Interpreters/DatabaseCatalog.h>
#include <Interpreters/evaluateConstantExpression.h>
#include <Parsers/ASTIdentifier.h>
#include <Storages/checkAndGetLiteralArgument.h>
#include <Storages/IStorage.h>
#include <Storages/Kafka/KafkaSettings.h>
#include <Storages/Kafka/StorageKafka.h>
#include <Storages/Kafka/StorageKafka2.h>
#include <Storages/Kafka/parseSyslogLevel.h>
#include <Storages/NamedCollectionsHelpers.h>
#include <Storages/StorageFactory.h>
#include <Storages/StorageMaterializedView.h>
#include <base/getFQDNOrHostName.h>
#include <Poco/Util/AbstractConfiguration.h>
#include <Common/CurrentMetrics.h>
#include <Common/NamedCollections/NamedCollectionsFactory.h>
#include <Common/ThreadPool.h>
#include <Common/ThreadStatus.h>
#include <Common/config_version.h>
#include <Common/getNumberOfCPUCoresToUse.h>
#include <Common/logger_useful.h>
#include <Common/setThreadName.h>

#include <boost/algorithm/string/replace.hpp>
#include <cppkafka/cppkafka.h>
#include <librdkafka/rdkafka.h>

#if USE_KRB5
#    include <Access/KerberosInit.h>
#endif // USE_KRB5

namespace ProfileEvents
{
extern const Event KafkaConsumerErrors;
}

namespace DB
{
namespace Setting
{
    extern const SettingsBool allow_experimental_kafka_offsets_storage_in_keeper;
    extern const SettingsBool kafka_disable_num_consumers_limit;
}

namespace KafkaSetting
{
    extern const KafkaSettingsUInt64 input_format_allow_errors_num;
    extern const KafkaSettingsFloat input_format_allow_errors_ratio;
    extern const KafkaSettingsBool input_format_skip_unknown_fields;
    extern const KafkaSettingsString kafka_broker_list;
    extern const KafkaSettingsString kafka_client_id;
    extern const KafkaSettingsBool kafka_commit_every_batch;
    extern const KafkaSettingsBool kafka_commit_on_select;
    extern const KafkaSettingsMilliseconds kafka_flush_interval_ms;
    extern const KafkaSettingsString kafka_format;
    extern const KafkaSettingsString kafka_group_name;
    extern const KafkaSettingsStreamingHandleErrorMode kafka_handle_error_mode;
    extern const KafkaSettingsString kafka_keeper_path;
    extern const KafkaSettingsUInt64 kafka_max_block_size;
    extern const KafkaSettingsUInt64 kafka_max_rows_per_message;
    extern const KafkaSettingsUInt64 kafka_num_consumers;
    extern const KafkaSettingsUInt64 kafka_poll_max_batch_size;
    extern const KafkaSettingsMilliseconds kafka_poll_timeout_ms;
    extern const KafkaSettingsString kafka_replica_name;
    extern const KafkaSettingsString kafka_schema;
    extern const KafkaSettingsUInt64 kafka_skip_broken_messages;
    extern const KafkaSettingsBool kafka_thread_per_consumer;
    extern const KafkaSettingsString kafka_topic_list;
}

using namespace std::chrono_literals;

namespace ErrorCodes
{
    extern const int BAD_ARGUMENTS;
    extern const int NUMBER_OF_ARGUMENTS_DOESNT_MATCH;
    extern const int SUPPORT_IS_DISABLED;
}


void registerStorageKafka(StorageFactory & factory)
{
    auto creator_fn = [](const StorageFactory::Arguments & args) -> std::shared_ptr<IStorage>
    {
        ASTs & engine_args = args.engine_args;
        size_t args_count = engine_args.size();
        const bool has_settings = args.storage_def->settings;

        auto kafka_settings = std::make_unique<KafkaSettings>();
        String collection_name;
        if (auto named_collection = tryGetNamedCollectionWithOverrides(args.engine_args, args.getLocalContext()))
        {
            kafka_settings->loadFromNamedCollection(named_collection);
            collection_name = assert_cast<const ASTIdentifier *>(args.engine_args[0].get())->name();
        }

        if (has_settings)
        {
            kafka_settings->loadFromQuery(*args.storage_def);
        }

// Check arguments and settings
#define CHECK_KAFKA_STORAGE_ARGUMENT(ARG_NUM, PAR_NAME, EVAL, TYPE) \
    /* One of the four required arguments is not specified */ \
    if (args_count < (ARG_NUM) && (ARG_NUM) <= 4 && !(*kafka_settings)[KafkaSetting::PAR_NAME].changed) \
    { \
        throw Exception( \
            ErrorCodes::NUMBER_OF_ARGUMENTS_DOESNT_MATCH, \
            "Required parameter '{}' " \
            "for storage Kafka not specified", \
            #PAR_NAME); \
    } \
    if (args_count >= (ARG_NUM)) \
    { \
        /* The same argument is given in two places */ \
        if (has_settings && (*kafka_settings)[KafkaSetting::PAR_NAME].changed) \
            throw Exception( \
                ErrorCodes::BAD_ARGUMENTS, \
                "The argument №{} of storage Kafka " \
                "and the parameter '{}' " \
                "in SETTINGS cannot be specified at the same time", \
                #ARG_NUM, \
                #PAR_NAME); \
        /* move engine args to settings */ \
        if constexpr ((EVAL) == 1) \
        { \
            engine_args[(ARG_NUM)-1] = evaluateConstantExpressionAsLiteral(engine_args[(ARG_NUM)-1], args.getLocalContext()); \
        } \
        if constexpr ((EVAL) == 2) \
        { \
            engine_args[(ARG_NUM)-1] \
                = evaluateConstantExpressionOrIdentifierAsLiteral(engine_args[(ARG_NUM)-1], args.getLocalContext()); \
        } \
        (*kafka_settings)[KafkaSetting::PAR_NAME] = checkAndGetLiteralArgument<TYPE>(engine_args[(ARG_NUM)-1], #PAR_NAME); \
    }

        /** Arguments of engine is following:
          * - Kafka broker list
          * - List of topics
          * - Group ID (may be a constant expression with a string result)
          * - Message format (string)
          * - Row delimiter
          * - Schema (optional, if the format supports it)
          * - Number of consumers
          * - Max block size for background consumption
          * - Skip (at least) unreadable messages number
          * - Do intermediate commits when the batch consumed and handled
          */

        /* 0 = raw, 1 = evaluateConstantExpressionAsLiteral, 2=evaluateConstantExpressionOrIdentifierAsLiteral */
        /// In case of named collection we already validated the arguments.
        if (collection_name.empty())
        {
            CHECK_KAFKA_STORAGE_ARGUMENT(1, kafka_broker_list, 0, String)
            CHECK_KAFKA_STORAGE_ARGUMENT(2, kafka_topic_list, 1, String)
            CHECK_KAFKA_STORAGE_ARGUMENT(3, kafka_group_name, 2, String)
            CHECK_KAFKA_STORAGE_ARGUMENT(4, kafka_format, 2, String)
            CHECK_KAFKA_STORAGE_ARGUMENT(6, kafka_schema, 2, String)
            CHECK_KAFKA_STORAGE_ARGUMENT(7, kafka_num_consumers, 0, UInt64)
            CHECK_KAFKA_STORAGE_ARGUMENT(8, kafka_max_block_size, 0, UInt64)
            CHECK_KAFKA_STORAGE_ARGUMENT(9, kafka_skip_broken_messages, 0, UInt64)
            CHECK_KAFKA_STORAGE_ARGUMENT(10, kafka_commit_every_batch, 0, bool)
            CHECK_KAFKA_STORAGE_ARGUMENT(11, kafka_client_id, 2, String)
            CHECK_KAFKA_STORAGE_ARGUMENT(12, kafka_poll_timeout_ms, 0, UInt64)
            CHECK_KAFKA_STORAGE_ARGUMENT(13, kafka_flush_interval_ms, 0, UInt64)
            CHECK_KAFKA_STORAGE_ARGUMENT(14, kafka_thread_per_consumer, 0, bool)
            CHECK_KAFKA_STORAGE_ARGUMENT(15, kafka_handle_error_mode, 0, String)
            CHECK_KAFKA_STORAGE_ARGUMENT(16, kafka_commit_on_select, 0, bool)
            CHECK_KAFKA_STORAGE_ARGUMENT(17, kafka_max_rows_per_message, 0, UInt64)
        }

#undef CHECK_KAFKA_STORAGE_ARGUMENT

        auto num_consumers = (*kafka_settings)[KafkaSetting::kafka_num_consumers].value;
        auto max_consumers = std::max<uint32_t>(getNumberOfCPUCoresToUse(), 16);

        if (!args.getLocalContext()->getSettingsRef()[Setting::kafka_disable_num_consumers_limit] && num_consumers > max_consumers)
        {
            throw Exception(
                ErrorCodes::BAD_ARGUMENTS,
                "The number of consumers can not be bigger than {}. "
                "A single consumer can read any number of partitions. "
                "Extra consumers are relatively expensive, "
                "and using a lot of them can lead to high memory and CPU usage. "
                "To achieve better performance "
                "of getting data from Kafka, consider using a setting kafka_thread_per_consumer=1, "
                "and ensure you have enough threads "
                "in MessageBrokerSchedulePool (background_message_broker_schedule_pool_size). "
                "See also https://clickhouse.com/docs/integrations/kafka/kafka-table-engine#tuning-performance",
                max_consumers);
        }
        if (num_consumers < 1)
        {
            throw Exception(ErrorCodes::BAD_ARGUMENTS, "Number of consumers can not be lower than 1");
        }

        if ((*kafka_settings)[KafkaSetting::kafka_max_block_size].changed && (*kafka_settings)[KafkaSetting::kafka_max_block_size].value < 1)
        {
            throw Exception(ErrorCodes::BAD_ARGUMENTS, "kafka_max_block_size can not be lower than 1");
        }

        if ((*kafka_settings)[KafkaSetting::kafka_poll_max_batch_size].changed && (*kafka_settings)[KafkaSetting::kafka_poll_max_batch_size].value < 1)
        {
            throw Exception(ErrorCodes::BAD_ARGUMENTS, "kafka_poll_max_batch_size can not be lower than 1");
        }
        NamesAndTypesList supported_columns;
        for (const auto & column : args.columns)
        {
            if (column.default_desc.kind == ColumnDefaultKind::Alias)
                supported_columns.emplace_back(column.name, column.type);
            if (column.default_desc.kind == ColumnDefaultKind::Default && !column.default_desc.expression)
                supported_columns.emplace_back(column.name, column.type);
        }
        // Kafka engine allows only ordinary columns without default expression or alias columns.
        if (args.columns.getAll() != supported_columns)
        {
            throw Exception(
                ErrorCodes::BAD_ARGUMENTS,
                "KafkaEngine doesn't support DEFAULT/MATERIALIZED/EPHEMERAL expressions for columns. "
                "See https://clickhouse.com/docs/en/engines/table-engines/integrations/kafka/#configuration");
        }

        const auto has_keeper_path = (*kafka_settings)[KafkaSetting::kafka_keeper_path].changed && !(*kafka_settings)[KafkaSetting::kafka_keeper_path].value.empty();
        const auto has_replica_name = (*kafka_settings)[KafkaSetting::kafka_replica_name].changed && !(*kafka_settings)[KafkaSetting::kafka_replica_name].value.empty();

        if (!has_keeper_path && !has_replica_name)
            return std::make_shared<StorageKafka>(
                args.table_id, args.getContext(), args.columns, args.comment, std::move(kafka_settings), collection_name);

        if (!args.getLocalContext()->getSettingsRef()[Setting::allow_experimental_kafka_offsets_storage_in_keeper] && !args.query.attach)
            throw Exception(
                ErrorCodes::SUPPORT_IS_DISABLED,
                "Storing the Kafka offsets in Keeper is experimental. Set `allow_experimental_kafka_offsets_storage_in_keeper` setting "
                "to enable it");

        if (!has_keeper_path || !has_replica_name)
            throw Exception(
        ErrorCodes::BAD_ARGUMENTS, "Either specify both zookeeper path and replica name or none of them");

        const auto is_on_cluster = args.getLocalContext()->getClientInfo().query_kind == ClientInfo::QueryKind::SECONDARY_QUERY;
        const auto is_replicated_database = args.getLocalContext()->getClientInfo().query_kind == ClientInfo::QueryKind::SECONDARY_QUERY
            && DatabaseCatalog::instance().getDatabase(args.table_id.database_name)->getEngineName() == "Replicated";

        // UUID macro is only allowed:
        // - with Atomic database only with ON CLUSTER queries, otherwise it is easy to misuse: each replica would have separate uuid generated.
        // - with Replicated database
        // - with attach queries, as those are used on server startup
        const auto allow_uuid_macro = is_on_cluster || is_replicated_database || args.query.attach;

        auto context = args.getContext();
        // Unfold {database} and {table} macro on table creation, so table can be renamed.
        if (args.mode < LoadingStrictnessLevel::ATTACH)
        {
            Macros::MacroExpansionInfo info;
            /// NOTE: it's not recursive
            info.expand_special_macros_only = true;
            info.table_id = args.table_id;
            // We could probably unfold UUID here too, but let's keep it similar to ReplicatedMergeTree, which doesn't do the unfolding.
            info.table_id.uuid = UUIDHelpers::Nil;
            (*kafka_settings)[KafkaSetting::kafka_keeper_path].value = context->getMacros()->expand((*kafka_settings)[KafkaSetting::kafka_keeper_path].value, info);

            info.level = 0;
            (*kafka_settings)[KafkaSetting::kafka_replica_name].value = context->getMacros()->expand((*kafka_settings)[KafkaSetting::kafka_replica_name].value, info);
        }


        auto * settings_query = args.storage_def->settings;
        chassert(has_settings && "Unexpected settings query in StorageKafka");

        settings_query->changes.setSetting("kafka_keeper_path", (*kafka_settings)[KafkaSetting::kafka_keeper_path].value);
        settings_query->changes.setSetting("kafka_replica_name", (*kafka_settings)[KafkaSetting::kafka_replica_name].value);

        // Expand other macros (such as {replica}). We do not expand them on previous step to make possible copying metadata files between replicas.
        // Disable expanding {shard} macro, because it can lead to incorrect behavior and it doesn't make sense to shard Kafka tables.
        Macros::MacroExpansionInfo info;
        info.table_id = args.table_id;
        if (is_replicated_database)
        {
            auto database = DatabaseCatalog::instance().getDatabase(args.table_id.database_name);
            info.shard.reset();
            info.replica = getReplicatedDatabaseReplicaName(database);
        }
        if (!allow_uuid_macro)
            info.table_id.uuid = UUIDHelpers::Nil;
        (*kafka_settings)[KafkaSetting::kafka_keeper_path].value = context->getMacros()->expand((*kafka_settings)[KafkaSetting::kafka_keeper_path].value, info);

        info.level = 0;
        info.table_id.uuid = UUIDHelpers::Nil;
        (*kafka_settings)[KafkaSetting::kafka_replica_name].value = context->getMacros()->expand((*kafka_settings)[KafkaSetting::kafka_replica_name].value, info);

        return std::make_shared<StorageKafka2>(
            args.table_id, args.getContext(), args.columns, args.comment, std::move(kafka_settings), collection_name);
    };

    factory.registerStorage(
        "Kafka",
        creator_fn,
        StorageFactory::StorageFeatures{
            .supports_settings = true,
<<<<<<< HEAD
            .source_access_type = AccessTypeObjects::Source::KAFKA,
=======
            .source_access_type = AccessType::KAFKA,
            .has_builtin_setting_fn = KafkaSettings::hasBuiltin,
>>>>>>> 19ceaa89
        });
}

namespace StorageKafkaUtils
{
Names parseTopics(String topic_list)
{
    Names result;
    boost::split(result, topic_list, [](char c) { return c == ','; });
    for (String & topic : result)
        boost::trim(topic);
    return result;
}

String getDefaultClientId(const StorageID & table_id)
{
    return fmt::format("{}-{}-{}-{}", VERSION_NAME, getFQDNOrHostName(), table_id.database_name, table_id.table_name);
}

void drainConsumer(
    cppkafka::Consumer & consumer, const std::chrono::milliseconds drain_timeout, const LoggerPtr & log, ErrorHandler error_handler)
{
    auto start_time = std::chrono::steady_clock::now();
    cppkafka::Error last_error(RD_KAFKA_RESP_ERR_NO_ERROR);

    while (true)
    {
        auto msg = consumer.poll(100ms);
        if (!msg)
            break;

        auto error = msg.get_error();

        if (error)
        {
            if (msg.is_eof() || error == last_error)
            {
                break;
            }

            LOG_ERROR(log, "Error during draining: {}", error);
            error_handler(error);
        }

        // i don't stop draining on first error,
        // only if it repeats once again sequentially
        last_error = error;

        auto ts = std::chrono::steady_clock::now();
        if (std::chrono::duration_cast<std::chrono::milliseconds>(ts - start_time) > drain_timeout)
        {
            LOG_ERROR(log, "Timeout during draining.");
            break;
        }
    }
}

void eraseMessageErrors(Messages & messages, const LoggerPtr & log, ErrorHandler error_handler)
{
    size_t skipped = std::erase_if(
        messages,
        [&](auto & message)
        {
            if (auto error = message.get_error())
            {
                ProfileEvents::increment(ProfileEvents::KafkaConsumerErrors);
                LOG_ERROR(log, "Consumer error: {}", error);
                error_handler(error);
                return true;
            }
            return false;
        });

    if (skipped)
        LOG_ERROR(log, "There were {} messages with an error", skipped);
}

SettingsChanges createSettingsAdjustments(KafkaSettings & kafka_settings, const String & schema_name)
{
    SettingsChanges result;
    // Needed for backward compatibility
    if (!kafka_settings[KafkaSetting::input_format_skip_unknown_fields].changed)
    {
        // Always skip unknown fields regardless of the context (JSON or TSKV)
        kafka_settings[KafkaSetting::input_format_skip_unknown_fields] = true;
    }

    if (!kafka_settings[KafkaSetting::input_format_allow_errors_ratio].changed)
    {
        kafka_settings[KafkaSetting::input_format_allow_errors_ratio] = 0.;
    }

    if (!kafka_settings[KafkaSetting::input_format_allow_errors_num].changed)
    {
        kafka_settings[KafkaSetting::input_format_allow_errors_num] = kafka_settings[KafkaSetting::kafka_skip_broken_messages].value;
    }

    if (!schema_name.empty())
        result.emplace_back("format_schema", schema_name);

    auto kafka_format_settings = kafka_settings.getFormatSettings();
    result.insert(result.end(), kafka_format_settings.begin(), kafka_format_settings.end());

    /// It does not make sense to use auto detection here, since the format
    /// will be reset for each message, plus, auto detection takes CPU
    /// time.
    result.setSetting("input_format_csv_detect_header", false);
    result.setSetting("input_format_tsv_detect_header", false);
    result.setSetting("input_format_custom_detect_header", false);

    return result;
}


bool checkDependencies(const StorageID & table_id, const ContextPtr& context)
{
    // Check if all dependencies are attached
    auto view_ids = DatabaseCatalog::instance().getDependentViews(table_id);
    if (view_ids.empty())
        return true;

    // Check the dependencies are ready?
    for (const auto & view_id : view_ids)
    {
        auto view = DatabaseCatalog::instance().tryGetTable(view_id, context);
        if (!view)
            return false;

        // If it materialized view, check it's target table
        auto * materialized_view = dynamic_cast<StorageMaterializedView *>(view.get());
        if (materialized_view && !materialized_view->tryGetTargetTable())
            return false;

        // Check all its dependencies
        if (!checkDependencies(view_id, context))
            return false;
    }

    return true;
}


VirtualColumnsDescription createVirtuals(StreamingHandleErrorMode handle_error_mode)
{
    VirtualColumnsDescription desc;

    desc.addEphemeral("_topic", std::make_shared<DataTypeLowCardinality>(std::make_shared<DataTypeString>()), "");
    desc.addEphemeral("_key", std::make_shared<DataTypeString>(), "");
    desc.addEphemeral("_offset", std::make_shared<DataTypeUInt64>(), "");
    desc.addEphemeral("_partition", std::make_shared<DataTypeUInt64>(), "");
    desc.addEphemeral("_timestamp", std::make_shared<DataTypeNullable>(std::make_shared<DataTypeDateTime>()), "");
    desc.addEphemeral("_timestamp_ms", std::make_shared<DataTypeNullable>(std::make_shared<DataTypeDateTime64>(3)), "");
    desc.addEphemeral("_headers.name", std::make_shared<DataTypeArray>(std::make_shared<DataTypeString>()), "");
    desc.addEphemeral("_headers.value", std::make_shared<DataTypeArray>(std::make_shared<DataTypeString>()), "");

    if (handle_error_mode == StreamingHandleErrorMode::STREAM)
    {
        desc.addEphemeral("_raw_message", std::make_shared<DataTypeString>(), "");
        desc.addEphemeral("_error", std::make_shared<DataTypeString>(), "");
    }

    return desc;
}
}
}<|MERGE_RESOLUTION|>--- conflicted
+++ resolved
@@ -309,12 +309,8 @@
         creator_fn,
         StorageFactory::StorageFeatures{
             .supports_settings = true,
-<<<<<<< HEAD
             .source_access_type = AccessTypeObjects::Source::KAFKA,
-=======
-            .source_access_type = AccessType::KAFKA,
             .has_builtin_setting_fn = KafkaSettings::hasBuiltin,
->>>>>>> 19ceaa89
         });
 }
 
