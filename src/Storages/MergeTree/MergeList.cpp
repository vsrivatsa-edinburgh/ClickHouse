#include <Storages/MergeTree/MergeList.h>
#include <Storages/MergeTree/MergeTreeDataMergerMutator.h>
#include <Storages/MergeTree/FutureMergedMutatedPart.h>
#include <Common/CurrentMetrics.h>
#include <Common/CurrentThread.h>
#include <Common/MemoryTracker.h>
#include <base/getThreadId.h>


namespace DB
{


MergeListElement::MergeListElement(
    const StorageID & table_id_,
    FutureMergedMutatedPartPtr future_part,
    const ContextPtr & context)
    : table_id{table_id_}
    , partition_id{future_part->part_info.partition_id}
    , result_part_name{future_part->name}
    , result_part_path{future_part->path}
    , result_part_info{future_part->part_info}
    , num_parts{future_part->parts.size()}
    , thread_id{getThreadId()}
    , merge_type{future_part->merge_type}
    , merge_algorithm{MergeAlgorithm::Undecided}
{
    for (const auto & source_part : future_part->parts)
    {
        source_part_names.emplace_back(source_part->name);
        source_part_paths.emplace_back(source_part->getDataPartStorage().getFullPath());

        total_size_bytes_compressed += source_part->getBytesOnDisk();
        total_size_bytes_uncompressed += source_part->getTotalColumnsSize().data_uncompressed;
        total_size_marks += source_part->getMarksCount();
        total_rows_count += source_part->index_granularity.getTotalRows();
    }

    if (!future_part->parts.empty())
    {
        source_data_version = future_part->parts[0]->info.getDataVersion();
        is_mutation = (result_part_info.getDataVersion() != source_data_version);
    }

<<<<<<< HEAD
    memory_tracker.setDescription(description.c_str());
    /// MemoryTracker settings should be set here, because
    /// later (see MemoryTrackerThreadSwitcher)
    /// parent memory tracker will be changed, and if merge executed from the
    /// query (OPTIMIZE TABLE), all settings will be lost (since
    /// current_thread::memory_tracker will have Thread level MemoryTracker,
    /// which does not have any settings itself, it relies on the settings of the
    /// thread_group::memory_tracker, but MemoryTrackerThreadSwitcher will reset parent).
    memory_tracker.setProfilerStep(settings.memory_profiler_step);
    memory_tracker.setSampleProbability(settings.memory_profiler_sample_probability);
    /// Specify sample probability also for current thread to track more deallocations.
    if (auto * thread_memory_tracker = DB::CurrentThread::getMemoryTracker())
        thread_memory_tracker->setSampleProbability(settings.memory_profiler_sample_probability);

    memory_tracker.setSoftLimit(settings.memory_overcommit_ratio_denominator);
    if (settings.memory_tracker_fault_probability > 0.0)
        memory_tracker.setFaultProbability(settings.memory_tracker_fault_probability);

    /// Let's try to copy memory related settings from the query,
    /// since settings that we have here is not from query, but global, from the table.
    ///
    /// NOTE: Remember, that Thread level MemoryTracker does not have any settings,
    /// so it's parent is required.
    MemoryTracker * query_memory_tracker = CurrentThread::getMemoryTracker();
    MemoryTracker * parent_query_memory_tracker;
    if (query_memory_tracker->level == VariableContext::Thread &&
        (parent_query_memory_tracker = query_memory_tracker->getParent()) &&
        parent_query_memory_tracker != &total_memory_tracker)
    {
        memory_tracker.setOrRaiseHardLimit(parent_query_memory_tracker->getHardLimit());
    }

=======
    thread_group = ThreadGroup::createForBackgroundProcess(context);
>>>>>>> dc0dc227
}

MergeInfo MergeListElement::getInfo() const
{
    MergeInfo res;
    res.database = table_id.getDatabaseName();
    res.table = table_id.getTableName();
    res.result_part_name = result_part_name;
    res.result_part_path = result_part_path;
    res.partition_id = partition_id;
    res.is_mutation = is_mutation;
    res.elapsed = watch.elapsedSeconds();
    res.progress = progress.load(std::memory_order_relaxed);
    res.num_parts = num_parts;
    res.total_size_bytes_compressed = total_size_bytes_compressed;
    res.total_size_bytes_uncompressed = total_size_bytes_uncompressed;
    res.total_size_marks = total_size_marks;
    res.total_rows_count = total_rows_count;
    res.bytes_read_uncompressed = bytes_read_uncompressed.load(std::memory_order_relaxed);
    res.bytes_written_uncompressed = bytes_written_uncompressed.load(std::memory_order_relaxed);
    res.rows_read = rows_read.load(std::memory_order_relaxed);
    res.rows_written = rows_written.load(std::memory_order_relaxed);
    res.columns_written = columns_written.load(std::memory_order_relaxed);
    res.memory_usage = getMemoryTracker().get();
    res.thread_id = thread_id;
    res.merge_type = toString(merge_type);
    res.merge_algorithm = toString(merge_algorithm.load(std::memory_order_relaxed));

    for (const auto & source_part_name : source_part_names)
        res.source_part_names.emplace_back(source_part_name);

    for (const auto & source_part_path : source_part_paths)
        res.source_part_paths.emplace_back(source_part_path);

    return res;
}

MergeListElement::~MergeListElement()
{
    background_memory_tracker.adjustOnBackgroundTaskEnd(&getMemoryTracker());
}

}<|MERGE_RESOLUTION|>--- conflicted
+++ resolved
@@ -42,42 +42,7 @@
         is_mutation = (result_part_info.getDataVersion() != source_data_version);
     }
 
-<<<<<<< HEAD
-    memory_tracker.setDescription(description.c_str());
-    /// MemoryTracker settings should be set here, because
-    /// later (see MemoryTrackerThreadSwitcher)
-    /// parent memory tracker will be changed, and if merge executed from the
-    /// query (OPTIMIZE TABLE), all settings will be lost (since
-    /// current_thread::memory_tracker will have Thread level MemoryTracker,
-    /// which does not have any settings itself, it relies on the settings of the
-    /// thread_group::memory_tracker, but MemoryTrackerThreadSwitcher will reset parent).
-    memory_tracker.setProfilerStep(settings.memory_profiler_step);
-    memory_tracker.setSampleProbability(settings.memory_profiler_sample_probability);
-    /// Specify sample probability also for current thread to track more deallocations.
-    if (auto * thread_memory_tracker = DB::CurrentThread::getMemoryTracker())
-        thread_memory_tracker->setSampleProbability(settings.memory_profiler_sample_probability);
-
-    memory_tracker.setSoftLimit(settings.memory_overcommit_ratio_denominator);
-    if (settings.memory_tracker_fault_probability > 0.0)
-        memory_tracker.setFaultProbability(settings.memory_tracker_fault_probability);
-
-    /// Let's try to copy memory related settings from the query,
-    /// since settings that we have here is not from query, but global, from the table.
-    ///
-    /// NOTE: Remember, that Thread level MemoryTracker does not have any settings,
-    /// so it's parent is required.
-    MemoryTracker * query_memory_tracker = CurrentThread::getMemoryTracker();
-    MemoryTracker * parent_query_memory_tracker;
-    if (query_memory_tracker->level == VariableContext::Thread &&
-        (parent_query_memory_tracker = query_memory_tracker->getParent()) &&
-        parent_query_memory_tracker != &total_memory_tracker)
-    {
-        memory_tracker.setOrRaiseHardLimit(parent_query_memory_tracker->getHardLimit());
-    }
-
-=======
     thread_group = ThreadGroup::createForBackgroundProcess(context);
->>>>>>> dc0dc227
 }
 
 MergeInfo MergeListElement::getInfo() const
