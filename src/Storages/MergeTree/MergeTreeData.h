#pragma once

#include <mutex>
#include <base/defines.h>
#include <Common/SimpleIncrement.h>
#include <Common/SharedMutex.h>
#include <Common/MultiVersion.h>
#include <Common/Logger.h>
#include <Storages/IStorage.h>
#include <IO/ReadBufferFromString.h>
#include <IO/WriteBufferFromFile.h>
#include <IO/ReadBufferFromFile.h>
#include <DataTypes/DataTypeString.h>
#include <DataTypes/DataTypesNumber.h>
#include <Disks/StoragePolicy.h>
#include <Processors/Merges/Algorithms/Graphite.h>
#include <Storages/MergeTree/ActiveDataPartSet.h>
#include <Storages/MergeTree/BackgroundJobsAssignee.h>
#include <Storages/MergeTree/MergeTreeIndices.h>
#include <Storages/MergeTree/MergeTreePartInfo.h>
#include <Storages/MergeTree/MergeTreeSettings.h>
#include <Storages/MergeTree/MergeTreeMutationStatus.h>
#include <Storages/MergeTree/MergeList.h>
#include <Storages/MergeTree/IMergeTreeDataPart.h>
#include <Storages/MergeTree/MergeTreeDataPartBuilder.h>
#include <Storages/MergeTree/MergeTreePartsMover.h>
#include <Storages/MergeTree/PinnedPartUUIDs.h>
#include <Storages/MergeTree/ZeroCopyLock.h>
#include <Storages/MergeTree/TemporaryParts.h>
#include <Storages/IndicesDescription.h>
#include <Storages/MergeTree/AlterConversions.h>
#include <Storages/DataDestinationType.h>
#include <Storages/extractKeyExpressionList.h>
#include <Storages/PartitionCommands.h>
#include <Interpreters/PartLog.h>
#include <Poco/Timestamp.h>
#include <Common/threadPoolCallbackRunner.h>

#include <boost/multi_index_container.hpp>
#include <boost/multi_index/ordered_index.hpp>
#include <boost/multi_index/global_fun.hpp>
#include <boost/range/iterator_range_core.hpp>

namespace DB
{

/// Number of streams is not number parts, but number or parts*files, hence 1000.
const size_t DEFAULT_DELAYED_STREAMS_FOR_PARALLEL_WRITE = 1000;

struct AlterCommand;
class AlterCommands;
class InterpreterSelectQuery;
class MergeTreePartsMover;
class MergeTreeDataMergerMutator;
class MutationCommands;
class Context;
using PartitionIdToMaxBlock = std::unordered_map<String, Int64>;
struct JobAndPool;
class MergeTreeTransaction;
struct ZeroCopyLock;

class IBackupEntry;
using BackupEntries = std::vector<std::pair<String, std::shared_ptr<const IBackupEntry>>>;

class MergeTreeTransaction;
using MergeTreeTransactionPtr = std::shared_ptr<MergeTreeTransaction>;

struct WriteSettings;

/// Auxiliary struct holding information about the future merged or mutated part.
struct EmergingPartInfo
{
    String disk_name;
    String partition_id;
    size_t estimate_bytes;
};

struct CurrentlySubmergingEmergingTagger;

struct SelectQueryOptions;
class ExpressionActions;
using ExpressionActionsPtr = std::shared_ptr<ExpressionActions>;
using ManyExpressionActions = std::vector<ExpressionActionsPtr>;
class MergeTreeDeduplicationLog;

namespace ErrorCodes
{
    extern const int LOGICAL_ERROR;
}

struct DataPartsLock
{
    std::optional<Stopwatch> wait_watch;
    std::unique_lock<std::mutex> lock;
    std::optional<Stopwatch> lock_watch;
    DataPartsLock() = default;
    explicit DataPartsLock(std::mutex & data_parts_mutex_);

    ~DataPartsLock();
};

/// Data structure for *MergeTree engines.
/// Merge tree is used for incremental sorting of data.
/// The table consists of several sorted parts.
/// During insertion new data is sorted according to the primary key and is written to the new part.
/// Parts are merged in the background according to a heuristic algorithm.
/// For each part the index file is created containing primary key values for every n-th row.
/// This allows efficient selection by primary key range predicate.
///
/// Additionally:
///
/// The date column is specified. For each part min and max dates are remembered.
/// Essentially it is an index too.
///
/// Data is partitioned by the value of the partitioning expression.
/// Parts belonging to different partitions are not merged - for the ease of administration (data sync and backup).
///
/// File structure of old-style month-partitioned tables (format_version = 0):
/// Part directory - / min-date _ max-date _ min-id _ max-id _ level /
/// Inside the part directory:
/// checksums.txt - contains the list of all files along with their sizes and checksums.
/// columns.txt - contains the list of all columns and their types.
/// primary.idx - contains the primary index.
/// [Column].bin - contains compressed column data.
/// [Column].mrk - marks, pointing to seek positions allowing to skip n * k rows.
///
/// File structure of tables with custom partitioning (format_version >= 1):
/// Part directory - / partition-id _ min-id _ max-id _ level /
/// Inside the part directory:
/// The same files as for month-partitioned tables, plus
/// count.txt - contains total number of rows in this part.
/// partition.dat - contains the value of the partitioning expression.
/// minmax_[Column].idx - MinMax indexes (see IMergeTreeDataPart::MinMaxIndex class) for the columns required by the partitioning expression.
///
/// Several modes are implemented. Modes determine additional actions during merge:
/// - Ordinary - don't do anything special
/// - Collapsing - collapse pairs of rows with the opposite values of sign_columns for the same values
///   of primary key (cf. CollapsingSortedTransform.h)
/// - Replacing - for all rows with the same primary key keep only the latest one. Or, if the version
///   column is set, keep the latest row with the maximal version.
/// - Summing - sum all numeric columns not contained in the primary key for all rows with the same primary key.
/// - Aggregating - merge columns containing aggregate function states for all rows with the same primary key.
/// - Graphite - performs coarsening of historical data for Graphite (a system for quantitative monitoring).

/// The MergeTreeData class contains a list of parts and the data structure parameters.
/// To read and modify the data use other classes:
/// - MergeTreeDataSelectExecutor
/// - MergeTreeDataWriter
/// - MergeTreeDataMergerMutator

class MergeTreeData : public IStorage, public WithMutableContext
{
public:
    /// Function to call if the part is suspected to contain corrupt data.
    using BrokenPartCallback = std::function<void (const String &)>;
    using DataPart = IMergeTreeDataPart;

    using MutableDataPartPtr = std::shared_ptr<DataPart>;
    using MutableDataPartsVector = std::vector<MutableDataPartPtr>;
    /// After the DataPart is added to the working set, it cannot be changed.
    using DataPartPtr = std::shared_ptr<const DataPart>;

    using DataPartState = MergeTreeDataPartState;
    using DataPartStates = std::initializer_list<DataPartState>;
    using DataPartStateVector = std::vector<DataPartState>;

    using PinnedPartUUIDsPtr = std::shared_ptr<const PinnedPartUUIDs>;

    constexpr static auto FORMAT_VERSION_FILE_NAME = "format_version.txt";
    constexpr static auto DETACHED_DIR_NAME = "detached";
    constexpr static auto MOVING_DIR_NAME = "moving";

    /// Auxiliary structure for index comparison. Keep in mind lifetime of MergeTreePartInfo.
    struct DataPartStateAndInfo
    {
        DataPartState state;
        const MergeTreePartInfo & info;
    };

    /// Auxiliary structure for index comparison
    struct DataPartStateAndPartitionID
    {
        DataPartState state;
        String partition_id;
    };

    STRONG_TYPEDEF(String, PartitionID)

    struct LessDataPart
    {
        using is_transparent = void;

        bool operator()(const DataPartPtr & lhs, const MergeTreePartInfo & rhs) const { return lhs->info < rhs; }
        bool operator()(const MergeTreePartInfo & lhs, const DataPartPtr & rhs) const { return lhs < rhs->info; }
        bool operator()(const DataPartPtr & lhs, const DataPartPtr & rhs) const { return lhs->info < rhs->info; }
        bool operator()(const MergeTreePartInfo & lhs, const PartitionID & rhs) const { return lhs.partition_id < rhs.toUnderType(); }
        bool operator()(const PartitionID & lhs, const MergeTreePartInfo & rhs) const { return lhs.toUnderType() < rhs.partition_id; }
    };

    struct LessStateDataPart
    {
        using is_transparent = void;

        bool operator() (const DataPartStateAndInfo & lhs, const DataPartStateAndInfo & rhs) const
        {
            return std::forward_as_tuple(static_cast<UInt8>(lhs.state), lhs.info)
                   < std::forward_as_tuple(static_cast<UInt8>(rhs.state), rhs.info);
        }

        bool operator() (DataPartStateAndInfo info, const DataPartState & state) const
        {
            return static_cast<size_t>(info.state) < static_cast<size_t>(state);
        }

        bool operator() (const DataPartState & state, DataPartStateAndInfo info) const
        {
            return static_cast<size_t>(state) < static_cast<size_t>(info.state);
        }

        bool operator() (const DataPartStateAndInfo & lhs, const DataPartStateAndPartitionID & rhs) const
        {
            return std::forward_as_tuple(static_cast<UInt8>(lhs.state), lhs.info.partition_id)
                   < std::forward_as_tuple(static_cast<UInt8>(rhs.state), rhs.partition_id);
        }

        bool operator() (const DataPartStateAndPartitionID & lhs, const DataPartStateAndInfo & rhs) const
        {
            return std::forward_as_tuple(static_cast<UInt8>(lhs.state), lhs.partition_id)
                   < std::forward_as_tuple(static_cast<UInt8>(rhs.state), rhs.info.partition_id);
        }
    };

    using DataParts = std::set<DataPartPtr, LessDataPart>;
    using MutableDataParts = std::set<MutableDataPartPtr, LessDataPart>;
    using DataPartsVector = std::vector<DataPartPtr>;

    DataPartsLock lockParts() const { return DataPartsLock(data_parts_mutex); }

    using OperationDataPartsLock = std::unique_lock<std::mutex>;
    OperationDataPartsLock lockOperationsWithParts() const { return OperationDataPartsLock(operation_with_data_parts_mutex); }

    MergeTreeDataPartFormat choosePartFormat(size_t bytes_uncompressed, size_t rows_count) const;
    MergeTreeDataPartFormat choosePartFormatOnDisk(size_t bytes_uncompressed, size_t rows_count) const;
    MergeTreeDataPartBuilder getDataPartBuilder(const String & name, const VolumePtr & volume, const String & part_dir) const;

    /// Auxiliary object to add a set of parts into the working set in two steps:
    /// * First, as PreActive parts (the parts are ready, but not yet in the active set).
    /// * Next, if commit() is called, the parts are added to the active set and the parts that are
    ///   covered by them are marked Outdated.
    /// If neither commit() nor rollback() was called, the destructor rollbacks the operation.
    class Transaction : private boost::noncopyable
    {
    public:
        Transaction(MergeTreeData & data_, MergeTreeTransaction * txn_);

        DataPartsVector commit(DataPartsLock * acquired_parts_lock = nullptr);

        void addPart(MutableDataPartPtr & part);

        void rollback(DataPartsLock * lock = nullptr);

        /// Immediately remove parts from table's data_parts set and change part
        /// state to temporary. Useful for new parts which not present in table.
        void rollbackPartsToTemporaryState();

        size_t size() const { return precommitted_parts.size(); }
        bool isEmpty() const { return precommitted_parts.empty(); }

        ~Transaction()
        {
            try
            {
                rollback();
            }
            catch (...)
            {
                tryLogCurrentException("~MergeTreeData::Transaction");
            }
        }
        void clear();

        TransactionID getTID() const;

    private:
        friend class MergeTreeData;

        MergeTreeData & data;
        MergeTreeTransaction * txn;
        MutableDataParts precommitted_parts;
        MutableDataParts locked_parts;

    };

    using TransactionUniquePtr = std::unique_ptr<Transaction>;

    using PathWithDisk = std::pair<String, DiskPtr>;

    struct PartsTemporaryRename : private boost::noncopyable
    {
        PartsTemporaryRename(
            const MergeTreeData & storage_,
            const String & source_dir_)
            : storage(storage_)
            , source_dir(source_dir_)
        {
        }

        /// Adds part to rename. Both names are relative to relative_data_path.
        void addPart(const String & old_name, const String & new_name, const DiskPtr & disk);

        /// Renames part from old_name to new_name
        void tryRenameAll();

        /// Renames all added parts from new_name to old_name if old name is not empty
        ~PartsTemporaryRename();

        struct RenameInfo
        {
            String old_name;
            String new_name;
            /// Disk cannot be changed
            DiskPtr disk;
        };

        const MergeTreeData & storage;
        const String source_dir;
        std::vector<RenameInfo> old_and_new_names;
        bool renamed = false;
    };

    /// Parameters for various modes.
    struct MergingParams
    {
        /// Merging mode. See above.
        enum Mode
        {
            Ordinary            = 0,    /// Enum values are saved. Do not change them.
            Collapsing          = 1,
            Summing             = 2,
            Aggregating         = 3,
            Replacing           = 5,
            Graphite            = 6,
            VersionedCollapsing = 7,
        };

        Mode mode;

        /// For Collapsing and VersionedCollapsing mode.
        String sign_column;

        /// For Replacing mode. Can be empty for Replacing.
        String is_deleted_column;

        /// For Summing mode. If empty - columns_to_sum is determined automatically.
        Names columns_to_sum;

        /// For Replacing and VersionedCollapsing mode. Can be empty for Replacing.
        String version_column;

        /// For Graphite mode.
        Graphite::Params graphite_params;

        /// Check that needed columns are present and have correct types.
        void check(const StorageInMemoryMetadata & metadata) const;

        String getModeName() const;
    };

    /// Attach the table corresponding to the directory in full_path inside policy (must end with /), with the given columns.
    /// Correctness of names and paths is not checked.
    ///
    /// date_column_name - if not empty, the name of the Date column used for partitioning by month.
    ///     Otherwise, partition_by_ast is used for partitioning.
    ///
    /// order_by_ast - a single expression or a tuple. It is used as a sorting key
    ///     (an ASTExpressionList used for sorting data in parts);
    /// primary_key_ast - can be nullptr, an expression, or a tuple.
    ///     Used to determine an ASTExpressionList values of which are written in the primary.idx file
    ///     for one row in every `index_granularity` rows to speed up range queries.
    ///     Primary key must be a prefix of the sorting key;
    ///     If it is nullptr, then it will be determined from order_by_ast.
    ///
    /// require_part_metadata - should checksums.txt and columns.txt exist in the part directory.
    /// attach - whether the existing table is attached or the new table is created.
    MergeTreeData(const StorageID & table_id_,
                  const StorageInMemoryMetadata & metadata_,
                  ContextMutablePtr context_,
                  const String & date_column_name,
                  const MergingParams & merging_params_,
                  std::unique_ptr<MergeTreeSettings> settings_,
                  bool require_part_metadata_,
                  LoadingStrictnessLevel mode,
                  BrokenPartCallback broken_part_callback_ = [](const String &){});

    /// Build a block of minmax and count values of a MergeTree table. These values are extracted
    /// from minmax_indices, the first expression of primary key, and part rows.
    ///
    /// has_filter - if query has no filter, bypass partition pruning completely
    ///
    /// query_info - used to filter unneeded parts
    ///
    /// parts - part set to filter
    Block getMinMaxCountProjectionBlock(
        const StorageMetadataPtr & metadata_snapshot,
        const Names & required_columns,
        const ActionsDAGPtr & filter_dag,
        const DataPartsVector & parts,
        const PartitionIdToMaxBlock * max_block_numbers_to_read,
        ContextPtr query_context) const;

    QueryProcessingStage::Enum getQueryProcessingStage(
        ContextPtr query_context,
        QueryProcessingStage::Enum to_stage,
        const StorageSnapshotPtr &,
        SelectQueryInfo & info) const override;

    ReservationPtr reserveSpace(UInt64 expected_size, VolumePtr & volume) const;
    static ReservationPtr tryReserveSpace(UInt64 expected_size, const IDataPartStorage & data_part_storage);
    static ReservationPtr reserveSpace(UInt64 expected_size, const IDataPartStorage & data_part_storage);

    static bool partsContainSameProjections(const DataPartPtr & left, const DataPartPtr & right, PreformattedMessage & out_reason);

    StoragePolicyPtr getStoragePolicy() const override;

    bool isMergeTree() const override { return true; }

    bool supportsPrewhere() const override { return true; }

<<<<<<< HEAD
    ConditionSelectivityEstimator getConditionSelectivityEstimatorByPredicate(const SelectQueryInfo &, const StorageSnapshotPtr &, ContextPtr) const override;
=======
    ConditionEstimator getConditionEstimatorByPredicate(const StorageSnapshotPtr &, const ActionsDAGPtr &, ContextPtr) const override;
>>>>>>> 2f45caca

    bool supportsFinal() const override;

    bool supportsSubcolumns() const override { return true; }

    bool supportsTTL() const override { return true; }

    bool supportsDynamicSubcolumnsDeprecated() const override { return true; }
    bool supportsDynamicSubcolumns() const override { return true; }

    bool supportsLightweightDelete() const override;

    bool hasProjection() const override;

    bool areAsynchronousInsertsEnabled() const override { return getSettings()->async_insert; }

    bool supportsTrivialCountOptimization(const StorageSnapshotPtr &, ContextPtr) const override;

    /// Snapshot for MergeTree contains the current set of data parts
    /// at the moment of the start of query.
    struct SnapshotData : public StorageSnapshot::Data
    {
        DataPartsVector parts;
        std::vector<AlterConversionsPtr> alter_conversions;
    };

    StorageSnapshotPtr getStorageSnapshot(const StorageMetadataPtr & metadata_snapshot, ContextPtr query_context) const override;

    /// The same as above but does not hold vector of data parts.
    StorageSnapshotPtr getStorageSnapshotWithoutData(const StorageMetadataPtr & metadata_snapshot, ContextPtr query_context) const override;

    /// Load the set of data parts from disk. Call once - immediately after the object is created.
    void loadDataParts(bool skip_sanity_checks, std::optional<std::unordered_set<std::string>> expected_parts);

    String getLogName() const { return log.loadName(); }

    Int64 getMaxBlockNumber() const;

    struct ProjectionPartsVector
    {
        DataPartsVector data_parts;

        DataPartsVector projection_parts;
        DataPartStateVector projection_parts_states;

        DataPartsVector broken_projection_parts;
        DataPartStateVector broken_projection_parts_states;
    };

    /// Returns a copy of the list so that the caller shouldn't worry about locks.
    DataParts getDataParts(const DataPartStates & affordable_states) const;

    DataPartsVector getDataPartsVectorForInternalUsage(
        const DataPartStates & affordable_states, const DataPartsLock & lock, DataPartStateVector * out_states = nullptr) const;

    /// Returns sorted list of the parts with specified states
    ///  out_states will contain snapshot of each part state
    DataPartsVector getDataPartsVectorForInternalUsage(
        const DataPartStates & affordable_states, DataPartStateVector * out_states = nullptr) const;
    /// Same as above but only returns projection parts
    ProjectionPartsVector getProjectionPartsVectorForInternalUsage(
        const DataPartStates & affordable_states, MergeTreeData::DataPartStateVector * out_states) const;


    /// Returns absolutely all parts (and snapshot of their states)
    DataPartsVector getAllDataPartsVector(DataPartStateVector * out_states = nullptr) const;

    size_t getAllPartsCount() const;

    /// Return the number of marks in all parts
    size_t getTotalMarksCount() const;

    /// Same as above but only returns projection parts
    ProjectionPartsVector getAllProjectionPartsVector(MergeTreeData::DataPartStateVector * out_states = nullptr) const;

    /// Returns parts in Active state
    DataParts getDataPartsForInternalUsage() const;
    DataPartsVector getDataPartsVectorForInternalUsage() const;

    void filterVisibleDataParts(DataPartsVector & maybe_visible_parts, CSN snapshot_version, TransactionID current_tid) const;

    /// Returns parts that visible with current snapshot
    DataPartsVector getVisibleDataPartsVector(ContextPtr local_context) const;
    DataPartsVector getVisibleDataPartsVectorUnlocked(ContextPtr local_context, const DataPartsLock & lock) const;
    DataPartsVector getVisibleDataPartsVector(const MergeTreeTransactionPtr & txn) const;
    DataPartsVector getVisibleDataPartsVector(CSN snapshot_version, TransactionID current_tid) const;

    /// Returns a part in Active state with the given name or a part containing it. If there is no such part, returns nullptr.
    DataPartPtr getActiveContainingPart(const String & part_name) const;
    DataPartPtr getActiveContainingPart(const String & part_name, DataPartsLock & lock) const;
    DataPartPtr getActiveContainingPart(const MergeTreePartInfo & part_info) const;
    DataPartPtr getActiveContainingPart(const MergeTreePartInfo & part_info, DataPartState state, DataPartsLock & lock) const;

    /// Swap part with it's identical copy (possible with another path on another disk).
    /// If original part is not active or doesn't exist exception will be thrown.
    void swapActivePart(MergeTreeData::DataPartPtr part_copy, DataPartsLock &);

    /// Returns all parts in specified partition
    DataPartsVector getVisibleDataPartsVectorInPartition(MergeTreeTransaction * txn, const String & partition_id, DataPartsLock * acquired_lock = nullptr) const;
    DataPartsVector getVisibleDataPartsVectorInPartition(ContextPtr local_context, const String & partition_id, DataPartsLock & lock) const;
    DataPartsVector getVisibleDataPartsVectorInPartition(ContextPtr local_context, const String & partition_id) const;
    DataPartsVector getVisibleDataPartsVectorInPartitions(ContextPtr local_context, const std::unordered_set<String> & partition_ids) const;

    DataPartsVector getDataPartsVectorInPartitionForInternalUsage(const DataPartState & state, const String & partition_id, DataPartsLock * acquired_lock = nullptr) const;
    DataPartsVector getDataPartsVectorInPartitionForInternalUsage(const DataPartStates & affordable_states, const String & partition_id, DataPartsLock * acquired_lock = nullptr) const;

    /// Returns the part with the given name and state or nullptr if no such part.
    DataPartPtr getPartIfExistsUnlocked(const String & part_name, const DataPartStates & valid_states, DataPartsLock & acquired_lock) const;
    DataPartPtr getPartIfExistsUnlocked(const MergeTreePartInfo & part_info, const DataPartStates & valid_states, DataPartsLock & acquired_lock) const;
    DataPartPtr getPartIfExists(const String & part_name, const DataPartStates & valid_states) const;
    DataPartPtr getPartIfExists(const MergeTreePartInfo & part_info, const DataPartStates & valid_states) const;

    /// Total size of active parts in bytes.
    size_t getTotalActiveSizeInBytes() const;

    size_t getTotalActiveSizeInRows() const;

    size_t getActivePartsCount() const;

    size_t getOutdatedPartsCount() const;

    size_t getNumberOfOutdatedPartsWithExpiredRemovalTime() const;

    /// Returns a pair with: max number of parts in partition across partitions; sum size of parts inside that partition.
    /// (if there are multiple partitions with max number of parts, the sum size of parts is returned for arbitrary of them)
    std::pair<size_t, size_t> getMaxPartsCountAndSizeForPartitionWithState(DataPartState state) const;
    std::pair<size_t, size_t> getMaxPartsCountAndSizeForPartition() const;

    size_t getMaxOutdatedPartsCountForPartition() const;

    /// Get min value of part->info.getDataVersion() for all active parts.
    /// Makes sense only for ordinary MergeTree engines because for them block numbering doesn't depend on partition.
    std::optional<Int64> getMinPartDataVersion() const;

    /// Returns all detached parts
    DetachedPartsInfo getDetachedParts() const;

    static void validateDetachedPartName(const String & name);

    void dropDetached(const ASTPtr & partition, bool part, ContextPtr context);

    MutableDataPartsVector tryLoadPartsToAttach(const ASTPtr & partition, bool attach_part,
                                                ContextPtr context, PartsTemporaryRename & renamed_parts);

    /// If the table contains too many active parts, sleep for a while to give them time to merge.
    /// If until is non-null, wake up from the sleep earlier if the event happened.
    /// The decision to delay or throw is made according to settings 'parts_to_delay_insert' and 'parts_to_throw_insert'.
    void delayInsertOrThrowIfNeeded(Poco::Event * until, const ContextPtr & query_context, bool allow_throw) const;

    /// If the table contains too many unfinished mutations, sleep for a while to give them time to execute.
    /// If until is non-null, wake up from the sleep earlier if the event happened.
    /// The decision to delay or throw is made according to settings 'number_of_mutations_to_delay' and 'number_of_mutations_to_throw'.
    void delayMutationOrThrowIfNeeded(Poco::Event * until, const ContextPtr & query_context) const;

    /// Renames temporary part to a permanent part and adds it to the parts set.
    /// It is assumed that the part does not intersect with existing parts.
    /// Adds the part in the PreActive state (the part will be added to the active set later with out_transaction->commit()).
    /// Returns true if part was added. Returns false if part is covered by bigger part.
    bool renameTempPartAndAdd(
        MutableDataPartPtr & part,
        Transaction & transaction,
        DataPartsLock & lock);

    /// The same as renameTempPartAndAdd but the block range of the part can contain existing parts.
    /// Returns all parts covered by the added part (in ascending order).
    DataPartsVector renameTempPartAndReplace(
        MutableDataPartPtr & part,
        Transaction & out_transaction);

    /// Unlocked version of previous one. Useful when added multiple parts with a single lock.
    bool renameTempPartAndReplaceUnlocked(
        MutableDataPartPtr & part,
        Transaction & out_transaction,
        DataPartsLock & lock,
        DataPartsVector * out_covered_parts = nullptr);

    /// Remove parts from working set immediately (without wait for background
    /// process). Transfer part state to temporary. Have very limited usage only
    /// for new parts which aren't already present in table.
    void removePartsFromWorkingSetImmediatelyAndSetTemporaryState(const DataPartsVector & remove);

    /// Removes parts from the working set parts.
    /// Parts in add must already be in data_parts with PreActive, Active, or Outdated states.
    /// If clear_without_timeout is true, the parts will be deleted at once, or during the next call to
    /// clearOldParts (ignoring old_parts_lifetime).
    void removePartsFromWorkingSet(MergeTreeTransaction * txn, const DataPartsVector & remove, bool clear_without_timeout, DataPartsLock * acquired_lock = nullptr);
    void removePartsFromWorkingSet(MergeTreeTransaction * txn, const DataPartsVector & remove, bool clear_without_timeout, DataPartsLock & acquired_lock);

    /// Removes all parts covered by drop_range from the working set parts.
    /// Used in REPLACE PARTITION command.
    void removePartsInRangeFromWorkingSet(MergeTreeTransaction * txn, const MergeTreePartInfo & drop_range, DataPartsLock & lock);

    DataPartsVector grabActivePartsToRemoveForDropRange(
        MergeTreeTransaction * txn, const MergeTreePartInfo & drop_range, DataPartsLock & lock);
    /// This wrapper is required to restrict access to parts in Deleting state
    class PartToRemoveFromZooKeeper
    {
        DataPartPtr part;
        bool was_active;

    public:
        explicit PartToRemoveFromZooKeeper(DataPartPtr && part_, bool was_active_ = true)
         : part(std::move(part_)), was_active(was_active_)
        {
        }

        /// It's safe to get name of any part
        const String & getPartName() const { return part->name; }

        DataPartPtr getPartIfItWasActive() const
        {
            return was_active ? part : nullptr;
        }
    };

    using PartsToRemoveFromZooKeeper = std::vector<PartToRemoveFromZooKeeper>;

    /// Same as above, but also returns list of parts to remove from ZooKeeper.
    /// It includes parts that have been just removed by these method
    /// and Outdated parts covered by drop_range that were removed earlier for any reason.
    PartsToRemoveFromZooKeeper removePartsInRangeFromWorkingSetAndGetPartsToRemoveFromZooKeeper(
        MergeTreeTransaction * txn, const MergeTreePartInfo & drop_range, DataPartsLock & lock, bool create_empty_part = true);

    /// Restores Outdated part and adds it to working set
    void restoreAndActivatePart(const DataPartPtr & part, DataPartsLock * acquired_lock = nullptr);

    /// Renames the part to detached/<prefix>_<part> and removes it from data_parts,
    //// so it will not be deleted in clearOldParts.
    /// NOTE: This method is safe to use only for parts which nobody else holds (like on server start or for parts which was not committed).
    /// For active parts it's unsafe because this method modifies fields of part (rename) while some other thread can try to read it.
    void forcefullyMovePartToDetachedAndRemoveFromMemory(const DataPartPtr & part, const String & prefix = "");

    /// This method should not be here, but async loading of Outdated parts is implemented in MergeTreeData
    virtual void forcefullyRemoveBrokenOutdatedPartFromZooKeeperBeforeDetaching(const String & /*part_name*/) {}

    /// Outdate broken part, set remove time to zero (remove as fast as possible) and make clone in detached directory.
    void outdateUnexpectedPartAndCloneToDetached(const DataPartPtr & part);

    /// If the part is Obsolete and not used by anybody else, immediately delete it from filesystem and remove from memory.
    bool tryRemovePartImmediately(DataPartPtr && part);

    /// Returns old inactive parts that can be deleted. At the same time removes them from the list of parts but not from the disk.
    /// If 'force' - don't wait for old_parts_lifetime.
    DataPartsVector grabOldParts(bool force = false);

    /// Reverts the changes made by grabOldParts(), parts should be in Deleting state.
    void rollbackDeletingParts(const DataPartsVector & parts);

    /// Removes parts from data_parts, they should be in Deleting state
    void removePartsFinally(const DataPartsVector & parts);

    /// Delete irrelevant parts from memory and disk.
    /// If 'force' - don't wait for old_parts_lifetime.
    size_t clearOldPartsFromFilesystem(bool force = false);
    /// Try to clear parts from filesystem. Throw exception in case of errors.
    void clearPartsFromFilesystem(const DataPartsVector & parts, bool throw_on_error = true, NameSet * parts_failed_to_delete = nullptr);

    /// Delete all directories which names begin with "tmp"
    /// Must be called with locked lockForShare() because it's using relative_data_path.
    size_t clearOldTemporaryDirectories(size_t custom_directories_lifetime_seconds, const NameSet & valid_prefixes = {"tmp_", "tmp-fetch_"});
    size_t clearOldTemporaryDirectories(const String & root_path, size_t custom_directories_lifetime_seconds, const NameSet & valid_prefixes);

    size_t clearEmptyParts();

    /// After the call to dropAllData() no method can be called.
    /// Deletes the data directory and flushes the uncompressed blocks cache and the marks cache.
    void dropAllData();

    /// This flag is for hardening and assertions.
    bool all_data_dropped = false;

    /// Drop data directories if they are empty. It is safe to call this method if table creation was unsuccessful.
    void dropIfEmpty();

    /// Moves the entire data directory. Flushes the uncompressed blocks cache
    /// and the marks cache. Must be called with locked lockExclusively()
    /// because changes relative_data_path.
    void rename(const String & new_table_path, const StorageID & new_table_id) override;

    /// Also rename log names.
    void renameInMemory(const StorageID & new_table_id) override;

    /// Check if the ALTER can be performed:
    /// - all needed columns are present.
    /// - all type conversions can be done.
    /// - columns corresponding to primary key, indices, sign, sampling expression and date are not affected.
    /// If something is wrong, throws an exception.
    void checkAlterIsPossible(const AlterCommands & commands, ContextPtr context) const override;

    /// Throw exception if command is some kind of DROP command (drop column, drop index, etc)
    /// and we have unfinished mutation which need this column to finish.
    void checkDropCommandDoesntAffectInProgressMutations(
        const AlterCommand & command, const std::map<std::string, MutationCommands> & unfinished_mutations, ContextPtr context) const;
    /// Return mapping unfinished mutation name -> Mutation command
    virtual std::map<std::string, MutationCommands> getUnfinishedMutationCommands() const = 0;

    /// Checks if the Mutation can be performed.
    /// (currently no additional checks: always ok)
    void checkMutationIsPossible(const MutationCommands & commands, const Settings & settings) const override;

    /// Checks that partition name in all commands is valid
    void checkAlterPartitionIsPossible(
        const PartitionCommands & commands,
        const StorageMetadataPtr & metadata_snapshot,
        const Settings & settings,
        ContextPtr local_context) const override;

    /// Change MergeTreeSettings
    void changeSettings(
        const ASTPtr & new_settings,
        AlterLockHolder & table_lock_holder);

    static void verifySortingKey(const KeyDescription & sorting_key);

    /// Should be called if part data is suspected to be corrupted.
    /// Has the ability to check all other parts
    /// which reside on the same disk of the suspicious part.
    void reportBrokenPart(MergeTreeData::DataPartPtr data_part) const;

    /// TODO (alesap) Duplicate method required for compatibility.
    /// Must be removed.
    static ASTPtr extractKeyExpressionList(const ASTPtr & node)
    {
        return DB::extractKeyExpressionList(node);
    }

    /** Create local backup (snapshot) for parts with specified prefix.
      * Backup is created in directory clickhouse_dir/shadow/i/, where i - incremental number,
      *  or if 'with_name' is specified - backup is created in directory with specified name.
      */
    PartitionCommandsResultInfo freezePartition(
        const ASTPtr & partition,
        const String & with_name,
        ContextPtr context,
        TableLockHolder & table_lock_holder);

    /// Freezes all parts.
    PartitionCommandsResultInfo freezeAll(
        const String & with_name,
        ContextPtr context,
        TableLockHolder & table_lock_holder);

    /// Unfreezes particular partition.
    PartitionCommandsResultInfo unfreezePartition(
        const ASTPtr & partition,
        const String & backup_name,
        ContextPtr context,
        TableLockHolder & table_lock_holder);

    /// Unfreezes all parts.
    PartitionCommandsResultInfo unfreezeAll(
        const String & backup_name,
        ContextPtr context,
        TableLockHolder & table_lock_holder);

    /// Extract data from the backup and put it to the storage.
    void restoreDataFromBackup(RestorerFromBackup & restorer, const String & data_path_in_backup, const std::optional<ASTs> & partitions) override;

    /// Returns true if the storage supports backup/restore for specific partitions.
    bool supportsBackupPartition() const override { return true; }

    /// Moves partition to specified Disk
    void movePartitionToDisk(const ASTPtr & partition, const String & name, bool moving_part, ContextPtr context);

    /// Moves partition to specified Volume
    void movePartitionToVolume(const ASTPtr & partition, const String & name, bool moving_part, ContextPtr context);

    /// Moves partition to specified Table
    void movePartitionToTable(const PartitionCommand & command, ContextPtr query_context);

    /// Checks that Partition could be dropped right now
    /// Otherwise - throws an exception with detailed information.
    /// We do not use mutex because it is not very important that the size could change during the operation.
    void checkPartitionCanBeDropped(const ASTPtr & partition, ContextPtr local_context);

    void checkPartCanBeDropped(const String & part_name, ContextPtr local_context);

    Pipe alterPartition(
        const StorageMetadataPtr & metadata_snapshot,
        const PartitionCommands & commands,
        ContextPtr query_context) override;

    size_t getColumnCompressedSize(const std::string & name) const
    {
        auto lock = lockParts();
        const auto it = column_sizes.find(name);
        return it == std::end(column_sizes) ? 0 : it->second.data_compressed;
    }

    ColumnSizeByName getColumnSizes() const override
    {
        auto lock = lockParts();
        return column_sizes;
    }

    /// Creates description of columns of data type Object from the range of data parts.
    static ColumnsDescription getConcreteObjectColumns(
        const DataPartsVector & parts, const ColumnsDescription & storage_columns);

    IndexSizeByName getSecondaryIndexSizes() const override
    {
        auto lock = lockParts();
        return secondary_index_sizes;
    }

    /// For ATTACH/DETACH/DROP/FORGET PARTITION.
    String getPartitionIDFromQuery(const ASTPtr & ast, ContextPtr context, DataPartsLock * acquired_lock = nullptr) const;
    std::unordered_set<String> getPartitionIDsFromQuery(const ASTs & asts, ContextPtr context) const;
    std::set<String> getPartitionIdsAffectedByCommands(const MutationCommands & commands, ContextPtr query_context) const;

    /// Returns set of partition_ids of all Active parts
    std::unordered_set<String> getAllPartitionIds() const;

    /// Extracts MergeTreeData of other *MergeTree* storage
    ///  and checks that their structure suitable for ALTER TABLE ATTACH PARTITION FROM
    /// Tables structure should be locked.
    MergeTreeData & checkStructureAndGetMergeTreeData(const StoragePtr & source_table, const StorageMetadataPtr & src_snapshot, const StorageMetadataPtr & my_snapshot) const;
    MergeTreeData & checkStructureAndGetMergeTreeData(IStorage & source_table, const StorageMetadataPtr & src_snapshot, const StorageMetadataPtr & my_snapshot) const;

    std::pair<MergeTreeData::MutableDataPartPtr, scope_guard> cloneAndLoadDataPart(
        const MergeTreeData::DataPartPtr & src_part,
        const String & tmp_part_prefix,
        const MergeTreePartInfo & dst_part_info,
        const StorageMetadataPtr & metadata_snapshot,
        const IDataPartStorage::ClonePartParams & params,
        const ReadSettings & read_settings,
        const WriteSettings & write_settings,
        bool must_on_same_disk);

    virtual std::vector<MergeTreeMutationStatus> getMutationsStatus() const = 0;

    /// Returns true if table can create new parts with adaptive granularity
    /// Has additional constraint in replicated version
    virtual bool canUseAdaptiveGranularity() const
    {
        const auto settings = getSettings();
        return settings->index_granularity_bytes != 0 &&
            (settings->enable_mixed_granularity_parts || !has_non_adaptive_index_granularity_parts);
    }

    /// Get constant pointer to storage settings.
    /// Copy this pointer into your scope and you will
    /// get consistent settings.
    MergeTreeSettingsPtr getSettings() const
    {
        return storage_settings.get();
    }

    String getRelativeDataPath() const { return relative_data_path; }

    /// Get table path on disk
    String getFullPathOnDisk(const DiskPtr & disk) const;

    /// Looks for detached part on all disks,
    /// returns pointer to the disk where part is found or nullptr (the second function throws an exception)
    DiskPtr tryGetDiskForDetachedPart(const String & part_name) const;
    DiskPtr getDiskForDetachedPart(const String & part_name) const;

    bool storesDataOnDisk() const override { return !isStaticStorage(); }
    Strings getDataPaths() const override;

    /// Reserves space at least 1MB.
    ReservationPtr reserveSpace(UInt64 expected_size) const;

    /// Reserves space at least 1MB on specific disk or volume.
    static ReservationPtr reserveSpace(UInt64 expected_size, SpacePtr space);
    static ReservationPtr tryReserveSpace(UInt64 expected_size, SpacePtr space);

    /// Reserves space at least 1MB preferring best destination according to `ttl_infos`.
    ReservationPtr reserveSpacePreferringTTLRules(
        const StorageMetadataPtr & metadata_snapshot,
        UInt64 expected_size,
        const IMergeTreeDataPart::TTLInfos & ttl_infos,
        time_t time_of_move,
        size_t min_volume_index = 0,
        bool is_insert = false,
        DiskPtr selected_disk = nullptr) const;

    ReservationPtr tryReserveSpacePreferringTTLRules(
        const StorageMetadataPtr & metadata_snapshot,
        UInt64 expected_size,
        const IMergeTreeDataPart::TTLInfos & ttl_infos,
        time_t time_of_move,
        size_t min_volume_index = 0,
        bool is_insert = false,
        DiskPtr selected_disk = nullptr) const;

    /// Reserves space for the part based on the distribution of "big parts" in the same partition.
    /// Parts with estimated size larger than `min_bytes_to_rebalance_partition_over_jbod` are
    /// considered as big. The priority is lower than TTL. If reservation fails, return nullptr.
    ReservationPtr balancedReservation(
        const StorageMetadataPtr & metadata_snapshot,
        size_t part_size,
        size_t max_volume_index,
        const String & part_name,
        const MergeTreePartInfo & part_info,
        MergeTreeData::DataPartsVector covered_parts,
        std::optional<CurrentlySubmergingEmergingTagger> * tagger_ptr,
        const IMergeTreeDataPart::TTLInfos * ttl_infos,
        bool is_insert = false);

    /// Choose disk with max available free space
    /// Reserves 0 bytes
    ReservationPtr makeEmptyReservationOnLargestDisk() const { return getStoragePolicy()->makeEmptyReservationOnLargestDisk(); }

    Disks getDisks() const { return getStoragePolicy()->getDisks(); }

    /// Return alter conversions for part which must be applied on fly.
    AlterConversionsPtr getAlterConversionsForPart(MergeTreeDataPartPtr part) const;

    /// Returns destination disk or volume for the TTL rule according to current storage policy.
    SpacePtr getDestinationForMoveTTL(const TTLDescription & move_ttl) const;

    /// Whether INSERT of a data part which is already expired should move it immediately to a volume/disk declared in move rule.
    bool shouldPerformTTLMoveOnInsert(const SpacePtr & move_destination) const;

    /// Checks if given part already belongs destination disk or volume for the
    /// TTL rule.
    bool isPartInTTLDestination(const TTLDescription & ttl, const IMergeTreeDataPart & part) const;

    /// Get count of total merges with TTL in MergeList (system.merges) for all
    /// tables (not only current table).
    /// Method is cheap and doesn't require any locks.
    size_t getTotalMergesWithTTLInMergeList() const;

    constexpr static auto EMPTY_PART_TMP_PREFIX = "tmp_empty_";
    std::pair<MergeTreeData::MutableDataPartPtr, scope_guard> createEmptyPart(
        MergeTreePartInfo & new_part_info, const MergeTreePartition & partition,
        const String & new_part_name, const MergeTreeTransactionPtr & txn);

    MergeTreeDataFormatVersion format_version;

    /// Merging params - what additional actions to perform during merge.
    const MergingParams merging_params;

    bool is_custom_partitioned = false;

    /// Used only for old syntax tables. Never changes after init.
    Int64 minmax_idx_date_column_pos = -1; /// In a common case minmax index includes a date column.
    Int64 minmax_idx_time_column_pos = -1; /// In other cases, minmax index often includes a dateTime column.

    /// Get partition key expression on required columns
    static ExpressionActionsPtr getMinMaxExpr(const KeyDescription & partition_key, const ExpressionActionsSettings & settings);
    /// Get column names required for partition key
    static Names getMinMaxColumnsNames(const KeyDescription & partition_key);
    /// Get column types required for partition key
    static DataTypes getMinMaxColumnsTypes(const KeyDescription & partition_key);

    ExpressionActionsPtr
    getPrimaryKeyAndSkipIndicesExpression(const StorageMetadataPtr & metadata_snapshot, const MergeTreeIndices & indices) const;
    ExpressionActionsPtr
    getSortingKeyAndSkipIndicesExpression(const StorageMetadataPtr & metadata_snapshot, const MergeTreeIndices & indices) const;

    /// Get compression codec for part according to TTL rules and <compression>
    /// section from config.xml.
    CompressionCodecPtr getCompressionCodecForPart(size_t part_size_compressed, const IMergeTreeDataPart::TTLInfos & ttl_infos, time_t current_time) const;

    std::shared_ptr<QueryIdHolder> getQueryIdHolder(const String & query_id, UInt64 max_concurrent_queries) const;

    /// Record current query id where querying the table. Throw if there are already `max_queries` queries accessing the same table.
    /// Returns false if the `query_id` already exists in the running set, otherwise return true.
    bool insertQueryIdOrThrow(const String & query_id, size_t max_queries) const;
    bool insertQueryIdOrThrowNoLock(const String & query_id, size_t max_queries) const TSA_REQUIRES(query_id_set_mutex);

    /// Remove current query id after query finished.
    void removeQueryId(const String & query_id) const;
    void removeQueryIdNoLock(const String & query_id) const TSA_REQUIRES(query_id_set_mutex);

    static const Names virtuals_useful_for_filter;

    /// Construct a sample block of virtual columns.
    Block getHeaderWithVirtualsForFilter(const StorageMetadataPtr & metadata) const;

    /// Construct a block consisting only of possible virtual columns for part pruning.
    Block getBlockWithVirtualsForFilter(
        const StorageMetadataPtr & metadata, const MergeTreeData::DataPartsVector & parts, bool ignore_empty = false) const;

    /// In merge tree we do inserts with several steps. One of them:
    /// X. write part to temporary directory with some temp name
    /// Y. rename temporary directory to final name with correct block number value
    /// As temp name MergeTree use just ordinary in memory counter, but in some cases
    /// it can be useful to add additional part in temp name to avoid collisions on FS.
    /// FIXME: Currently unused.
    virtual std::string getPostfixForTempInsertName() const { return ""; }

    /// For generating names of temporary parts during insertion.
    SimpleIncrement insert_increment;

    bool has_non_adaptive_index_granularity_parts = false;

    /// True if at least one part contains lightweight delete.
    mutable std::atomic_bool has_lightweight_delete_parts = false;

    /// Parts that currently moving from disk/volume to another.
    /// This set have to be used with `currently_processing_in_background_mutex`.
    /// Moving may conflict with merges and mutations, but this is OK, because
    /// if we decide to move some part to another disk, than we
    /// assuredly will choose this disk for containing part, which will appear
    /// as result of merge or mutation.
    DataParts currently_moving_parts;

    /// Mutex for currently_moving_parts
    mutable std::mutex moving_parts_mutex;

    PinnedPartUUIDsPtr getPinnedPartUUIDs() const;

    /// Schedules background job to like merge/mutate/fetch an executor
    virtual bool scheduleDataProcessingJob(BackgroundJobsAssignee & assignee) = 0;
    /// Schedules job to move parts between disks/volumes and so on.
    bool scheduleDataMovingJob(BackgroundJobsAssignee & assignee);
    bool areBackgroundMovesNeeded() const;


    /// Lock part in zookeeper for shared data in several nodes
    /// Overridden in StorageReplicatedMergeTree
    virtual void lockSharedData(const IMergeTreeDataPart &, bool = false, std::optional<HardlinkedFiles> = {}) const {} /// NOLINT

    /// Unlock shared data part in zookeeper
    /// Overridden in StorageReplicatedMergeTree
    virtual std::pair<bool, NameSet> unlockSharedData(const IMergeTreeDataPart &) const { return std::make_pair(true, NameSet{}); }

    /// Fetch part only if some replica has it on shared storage like S3
    /// Overridden in StorageReplicatedMergeTree
    virtual MutableDataPartPtr tryToFetchIfShared(const IMergeTreeDataPart &, const DiskPtr &, const String &) { return nullptr; }

    /// Check shared data usage on other replicas for detached/freezed part
    /// Remove local files and remote files if needed
    virtual bool removeDetachedPart(DiskPtr disk, const String & path, const String & part_name);

    virtual String getTableSharedID() const { return ""; }

    /// Store metadata for replicated tables
    /// Do nothing for non-replicated tables
    virtual void createAndStoreFreezeMetadata(DiskPtr disk, DataPartPtr part, String backup_part_path) const;

    /// Parts that currently submerging (merging to bigger parts) or emerging
    /// (to be appeared after merging finished). These two variables have to be used
    /// with `currently_submerging_emerging_mutex`.
    DataParts currently_submerging_big_parts;
    std::map<String, EmergingPartInfo> currently_emerging_big_parts;
    /// Mutex for currently_submerging_parts and currently_emerging_parts
    mutable std::mutex currently_submerging_emerging_mutex;

    /// Used for freezePartitionsByMatcher and unfreezePartitionsByMatcher
    using MatcherFn = std::function<bool(const String &)>;

    /// Returns an object that protects temporary directory from cleanup
    scope_guard getTemporaryPartDirectoryHolder(const String & part_dir_name) const;

    void waitForOutdatedPartsToBeLoaded() const;
    void waitForUnexpectedPartsToBeLoaded() const;
    bool canUsePolymorphicParts() const;

    /// TODO: make enabled by default in the next release if no problems found.
    bool allowRemoveStaleMovingParts() const;

    /// Generate DAG filters based on query info (for PK analysis)
    static struct ActionDAGNodes getFiltersForPrimaryKeyAnalysis(const InterpreterSelectQuery & select);

    /// Estimate the number of rows to read based on primary key analysis (which could be very rough)
    /// It is used to make a decision whether to enable parallel replicas (distributed processing) or not and how
    /// many to replicas to use
    UInt64 estimateNumberOfRowsToRead(
        ContextPtr query_context, const StorageSnapshotPtr & storage_snapshot, const SelectQueryInfo & query_info) const;

    bool initializeDiskOnConfigChange(const std::set<String> & /*new_added_disks*/) override;

    static VirtualColumnsDescription createVirtuals(const StorageInMemoryMetadata & metadata);

    void unloadPrimaryKeys();

protected:
    friend class IMergeTreeDataPart;
    friend class MergeTreeDataMergerMutator;
    friend struct ReplicatedMergeTreeTableMetadata;
    friend class StorageReplicatedMergeTree;
    friend class MergeTreeDataWriter;
    friend class MergeTask;
    friend class IPartMetadataManager;
    friend class IMergedBlockOutputStream; // for access to log

    bool require_part_metadata;

    /// Relative path data, changes during rename for ordinary databases use
    /// under lockForShare if rename is possible.
    String relative_data_path;

    /// Current column sizes in compressed and uncompressed form.
    ColumnSizeByName column_sizes;

    /// Current secondary index sizes in compressed and uncompressed form.
    IndexSizeByName secondary_index_sizes;

    /// Engine-specific methods
    BrokenPartCallback broken_part_callback;

    AtomicLogger log;

    /// Storage settings.
    /// Use get and set to receive readonly versions.
    MultiVersion<MergeTreeSettings> storage_settings;

    /// Used to determine which UUIDs to send to root query executor for deduplication.
    mutable SharedMutex pinned_part_uuids_mutex;
    PinnedPartUUIDsPtr pinned_part_uuids;

    /// True if at least one part was created/removed with transaction.
    mutable std::atomic_bool transactions_enabled = false;

    std::atomic_bool data_parts_loading_finished = false;

    /// Work with data parts

    struct TagByInfo{};
    struct TagByStateAndInfo{};

    void initializeDirectoriesAndFormatVersion(const std::string & relative_data_path_, bool attach, const std::string & date_column_name, bool need_create_directories=true);

    static const MergeTreePartInfo & dataPartPtrToInfo(const DataPartPtr & part)
    {
        return part->info;
    }

    static DataPartStateAndInfo dataPartPtrToStateAndInfo(const DataPartPtr & part)
    {
        return {part->getState(), part->info};
    }

    using DataPartsIndexes = boost::multi_index_container<DataPartPtr,
        boost::multi_index::indexed_by<
            /// Index by Info
            boost::multi_index::ordered_unique<
                boost::multi_index::tag<TagByInfo>,
                boost::multi_index::global_fun<const DataPartPtr &, const MergeTreePartInfo &, dataPartPtrToInfo>
            >,
            /// Index by (State, Info), is used to obtain ordered slices of parts with the same state
            boost::multi_index::ordered_unique<
                boost::multi_index::tag<TagByStateAndInfo>,
                boost::multi_index::global_fun<const DataPartPtr &, DataPartStateAndInfo, dataPartPtrToStateAndInfo>,
                LessStateDataPart
            >
        >
    >;

    /// Current set of data parts.
    mutable std::mutex data_parts_mutex;
    DataPartsIndexes data_parts_indexes;
    DataPartsIndexes::index<TagByInfo>::type & data_parts_by_info;
    DataPartsIndexes::index<TagByStateAndInfo>::type & data_parts_by_state_and_info;

    /// Mutex for critical sections which alter set of parts
    /// It is like truncate, drop/detach partition
    mutable std::mutex operation_with_data_parts_mutex;

    /// Current description of columns of data type Object.
    /// It changes only when set of parts is changed and is
    /// protected by @data_parts_mutex.
    ColumnsDescription object_columns;

    MergeTreePartsMover parts_mover;

    /// Executors are common for both ReplicatedMergeTree and plain MergeTree
    /// but they are being started and finished in derived classes, so let them be protected.
    ///
    /// Why there are two executors, not one? Or an executor for each kind of operation?
    /// It is historically formed.
    /// Another explanation is that moving operations are common for Replicated and Plain MergeTree classes.
    /// Task that schedules this operations is executed with its own timetable and triggered in a specific places in code.
    /// And for ReplicatedMergeTree we don't have LogEntry type for this operation.
    BackgroundJobsAssignee background_operations_assignee;
    BackgroundJobsAssignee background_moves_assignee;

    /// Strongly connected with two fields above.
    /// Every task that is finished will ask to assign a new one into an executor.
    /// These callbacks will be passed to the constructor of each task.
    IExecutableTask::TaskResultCallback common_assignee_trigger;
    IExecutableTask::TaskResultCallback moves_assignee_trigger;

    using DataPartIteratorByInfo = DataPartsIndexes::index<TagByInfo>::type::iterator;
    using DataPartIteratorByStateAndInfo = DataPartsIndexes::index<TagByStateAndInfo>::type::iterator;

    boost::iterator_range<DataPartIteratorByStateAndInfo> getDataPartsStateRange(DataPartState state) const
    {
        auto begin = data_parts_by_state_and_info.lower_bound(state, LessStateDataPart());
        auto end = data_parts_by_state_and_info.upper_bound(state, LessStateDataPart());
        return {begin, end};
    }

    boost::iterator_range<DataPartIteratorByInfo> getDataPartsPartitionRange(const String & partition_id) const
    {
        auto begin = data_parts_by_info.lower_bound(PartitionID(partition_id), LessDataPart());
        auto end = data_parts_by_info.upper_bound(PartitionID(partition_id), LessDataPart());
        return {begin, end};
    }

    /// Creates description of columns of data type Object from the range of data parts.
    static ColumnsDescription getConcreteObjectColumns(
        boost::iterator_range<DataPartIteratorByStateAndInfo> range, const ColumnsDescription & storage_columns);

    std::optional<UInt64> totalRowsByPartitionPredicateImpl(
        const ActionsDAGPtr & filter_actions_dag, ContextPtr context, const DataPartsVector & parts) const;

    static decltype(auto) getStateModifier(DataPartState state)
    {
        return [state] (const DataPartPtr & part) { part->setState(state); };
    }

    void modifyPartState(DataPartIteratorByStateAndInfo it, DataPartState state)
    {
        if (!data_parts_by_state_and_info.modify(it, getStateModifier(state)))
            throw Exception(ErrorCodes::LOGICAL_ERROR, "Can't modify {}", (*it)->getNameWithState());
    }

    void modifyPartState(DataPartIteratorByInfo it, DataPartState state)
    {
        if (!data_parts_by_state_and_info.modify(data_parts_indexes.project<TagByStateAndInfo>(it), getStateModifier(state)))
            throw Exception(ErrorCodes::LOGICAL_ERROR, "Can't modify {}", (*it)->getNameWithState());
    }

    void modifyPartState(const DataPartPtr & part, DataPartState state)
    {
        auto it = data_parts_by_info.find(part->info);
        if (it == data_parts_by_info.end() || (*it).get() != part.get())
            throw Exception(ErrorCodes::LOGICAL_ERROR, "Part {} doesn't exist (info: {})", part->name, part->info.getPartNameForLogs());

        if (!data_parts_by_state_and_info.modify(data_parts_indexes.project<TagByStateAndInfo>(it), getStateModifier(state)))
            throw Exception(ErrorCodes::LOGICAL_ERROR, "Can't modify {}", (*it)->getNameWithState());
    }

    /// Used to serialize calls to grabOldParts.
    std::mutex grab_old_parts_mutex;
    /// The same for clearOldTemporaryDirectories.
    std::mutex clear_old_temporary_directories_mutex;

    void checkProperties(
        const StorageInMemoryMetadata & new_metadata,
        const StorageInMemoryMetadata & old_metadata,
        bool attach,
        bool allow_empty_sorting_key,
        bool allow_nullable_key_,
        ContextPtr local_context) const;

    void setProperties(
        const StorageInMemoryMetadata & new_metadata,
        const StorageInMemoryMetadata & old_metadata,
        bool attach = false,
        ContextPtr local_context = nullptr);

    void checkPartitionKeyAndInitMinMax(const KeyDescription & new_partition_key);

    void checkTTLExpressions(const StorageInMemoryMetadata & new_metadata, const StorageInMemoryMetadata & old_metadata) const;

    void checkStoragePolicy(const StoragePolicyPtr & new_storage_policy) const;

    /// Calculates column and secondary indexes sizes in compressed form for the current state of data_parts. Call with data_parts mutex locked.
    void calculateColumnAndSecondaryIndexSizesImpl();

    /// Adds or subtracts the contribution of the part to compressed column and secondary indexes sizes.
    void addPartContributionToColumnAndSecondaryIndexSizes(const DataPartPtr & part);
    void removePartContributionToColumnAndSecondaryIndexSizes(const DataPartPtr & part);

    /// If there is no part in the partition with ID `partition_id`, returns empty ptr. Should be called under the lock.
    DataPartPtr getAnyPartInPartition(const String & partition_id, DataPartsLock & data_parts_lock) const;

    /// Return parts in the Active set that are covered by the new_part_info or the part that covers it.
    /// Will check that the new part doesn't already exist and that it doesn't intersect existing part.
    DataPartsVector getActivePartsToReplace(
        const MergeTreePartInfo & new_part_info,
        const String & new_part_name,
        DataPartPtr & out_covering_part,
        DataPartsLock & data_parts_lock) const;

    DataPartsVector getCoveredOutdatedParts(
        const DataPartPtr & part,
        DataPartsLock & data_parts_lock) const;

    struct PartHierarchy
    {
        DataPartPtr duplicate_part;
        DataPartsVector covering_parts;
        DataPartsVector covered_parts;
        DataPartsVector intersected_parts;
    };

    PartHierarchy getPartHierarchy(
        const MergeTreePartInfo & part_info,
        DataPartState state,
        DataPartsLock & /* data_parts_lock */) const;

    /// Checks whether the column is in the primary key, possibly wrapped in a chain of functions with single argument.
    bool isPrimaryOrMinMaxKeyColumnPossiblyWrappedInFunctions(const ASTPtr & node, const StorageMetadataPtr & metadata_snapshot) const;

    /// Common part for |freezePartition()| and |freezeAll()|.
    PartitionCommandsResultInfo freezePartitionsByMatcher(MatcherFn matcher, const String & with_name, ContextPtr context);
    PartitionCommandsResultInfo unfreezePartitionsByMatcher(MatcherFn matcher, const String & backup_name, ContextPtr context);

    // Partition helpers
    bool canReplacePartition(const DataPartPtr & src_part) const;

    /// Tries to drop part in background without any waits or throwing exceptions in case of errors.
    virtual void dropPartNoWaitNoThrow(const String & part_name) = 0;

    virtual void dropPart(const String & part_name, bool detach, ContextPtr context) = 0;
    virtual void dropPartition(const ASTPtr & partition, bool detach, ContextPtr context) = 0;
    virtual PartitionCommandsResultInfo attachPartition(const ASTPtr & partition, const StorageMetadataPtr & metadata_snapshot, bool part, ContextPtr context) = 0;
    virtual void replacePartitionFrom(const StoragePtr & source_table, const ASTPtr & partition, bool replace, ContextPtr context) = 0;
    virtual void movePartitionToTable(const StoragePtr & dest_table, const ASTPtr & partition, ContextPtr context) = 0;

    virtual void fetchPartition(
        const ASTPtr & partition,
        const StorageMetadataPtr & metadata_snapshot,
        const String & from,
        bool fetch_part,
        ContextPtr query_context);

    virtual void forgetPartition(const ASTPtr & partition, ContextPtr context);

    virtual void movePartitionToShard(const ASTPtr & partition, bool move_part, const String & to, ContextPtr query_context);

    void writePartLog(
        PartLogElement::Type type,
        const ExecutionStatus & execution_status,
        UInt64 elapsed_ns,
        const String & new_part_name,
        const DataPartPtr & result_part,
        const DataPartsVector & source_parts,
        const MergeListEntry * merge_entry,
        std::shared_ptr<ProfileEvents::Counters::Snapshot> profile_counters);

    class PartMutationBackoffPolicy
    {
        struct PartMutationInfo
        {
            size_t retry_count;
            size_t latest_fail_time_us;
            size_t max_postpone_time_ms;
            size_t max_postpone_power;

            explicit PartMutationInfo(size_t max_postpone_time_ms_)
                            : retry_count(0ull)
                            , latest_fail_time_us(static_cast<size_t>(Poco::Timestamp().epochMicroseconds()))
                            , max_postpone_time_ms(max_postpone_time_ms_)
                            , max_postpone_power((max_postpone_time_ms_) ? (static_cast<size_t>(std::log2(max_postpone_time_ms_))) : (0ull))
            {}


            size_t getNextMinExecutionTimeUsResolution() const
            {
                if (max_postpone_time_ms == 0)
                    return static_cast<size_t>(Poco::Timestamp().epochMicroseconds());
                size_t current_backoff_interval_us = (1 << retry_count) * 1000ul;
                return latest_fail_time_us + current_backoff_interval_us;
            }

            void addPartFailure()
            {
                if (max_postpone_time_ms == 0)
                    return;
                retry_count = std::min(max_postpone_power, retry_count + 1);
                latest_fail_time_us = static_cast<size_t>(Poco::Timestamp().epochMicroseconds());
            }

            bool partCanBeMutated() const
            {
                if (max_postpone_time_ms == 0)
                    return true;

                auto current_time_us = static_cast<size_t>(Poco::Timestamp().epochMicroseconds());
                return current_time_us >= getNextMinExecutionTimeUsResolution();
            }
        };

        using DataPartsWithRetryInfo = std::unordered_map<String, PartMutationInfo>;
        DataPartsWithRetryInfo failed_mutation_parts;
        mutable std::mutex parts_info_lock;

    public:

        void resetMutationFailures()
        {
            std::unique_lock _lock(parts_info_lock);
            failed_mutation_parts.clear();
        }

        void removePartFromFailed(const String & part_name)
        {
            std::unique_lock _lock(parts_info_lock);
            failed_mutation_parts.erase(part_name);
        }

        void addPartMutationFailure (const String& part_name, size_t max_postpone_time_ms_)
        {
            std::unique_lock _lock(parts_info_lock);
            auto part_info_it = failed_mutation_parts.find(part_name);
            if (part_info_it == failed_mutation_parts.end())
            {
                auto [it, success] = failed_mutation_parts.emplace(part_name, PartMutationInfo(max_postpone_time_ms_));
                std::swap(it, part_info_it);
            }
            auto& part_info = part_info_it->second;
            part_info.addPartFailure();
        }

        bool partCanBeMutated(const String& part_name)
        {

            std::unique_lock _lock(parts_info_lock);
            auto iter = failed_mutation_parts.find(part_name);
            if (iter == failed_mutation_parts.end())
                return true;
            return iter->second.partCanBeMutated();
        }
    };
    /// Controls postponing logic for failed mutations.
    PartMutationBackoffPolicy mutation_backoff_policy;

    /// If part is assigned to merge or mutation (possibly replicated)
    /// Should be overridden by children, because they can have different
    /// mechanisms for parts locking
    virtual bool partIsAssignedToBackgroundOperation(const DataPartPtr & part) const = 0;

    /// Return pending mutations that weren't applied to `part` yet and should be applied on the fly
    /// (i.e. when reading from the part). Mutations not supported by AlterConversions
    /// (supportsMutationCommandType()) can be omitted.
    ///
    /// @return list of mutations, in *reverse* order (newest to oldest)
    virtual MutationCommands getAlterMutationCommandsForPart(const DataPartPtr & part) const = 0;

    struct PartBackupEntries
    {
        String part_name;
        UInt128 part_checksum; /// same as MinimalisticDataPartChecksums::hash_of_all_files
        BackupEntries backup_entries;
    };
    using PartsBackupEntries = std::vector<PartBackupEntries>;

    /// Makes backup entries to backup the parts of this table.
    PartsBackupEntries backupParts(const DataPartsVector & data_parts, const String & data_path_in_backup, const BackupSettings & backup_settings, const ReadSettings & read_settings, const ContextPtr & local_context);

    class RestoredPartsHolder;

    /// Restores the parts of this table from backup.
    void restorePartsFromBackup(RestorerFromBackup & restorer, const String & data_path_in_backup, const std::optional<ASTs> & partitions);
    void restorePartFromBackup(std::shared_ptr<RestoredPartsHolder> restored_parts_holder, const MergeTreePartInfo & part_info, const String & part_path_in_backup, bool detach_if_broken) const;
    MutableDataPartPtr loadPartRestoredFromBackup(const DiskPtr & disk, const String & temp_dir, const String & part_name, bool detach_if_broken) const;

    /// Attaches restored parts to the storage.
    virtual void attachRestoredParts(MutableDataPartsVector && parts) = 0;

    void resetObjectColumnsFromActiveParts(const DataPartsLock & lock);
    void updateObjectColumns(const DataPartPtr & part, const DataPartsLock & lock);

    /** A structure that explicitly represents a "merge tree" of parts
     *  which is implicitly presented by min-max block numbers and levels of parts.
     *  The children of node are parts which are covered by parent part.
     *  This tree provides the order of loading of parts.
     *
     *  We start to traverse tree from the top level and load parts
     *  corresposponded to nodes. If part is loaded successfully then
     *  we stop traversal at this node. Otherwise part is broken and we
     *  traverse its children and try to load covered parts which will
     *  replace broken covering part. Unloaded nodes represent outdated parts
     *  nd they are pushed to background task and loaded asynchronoulsy.
     */
    class PartLoadingTree
    {
    public:
        struct Node
        {
            Node(const MergeTreePartInfo & info_, const String & name_, const DiskPtr & disk_)
                : info(info_), name(name_), disk(disk_)
            {
            }

            const MergeTreePartInfo info;
            const String name;
            const DiskPtr disk;

            bool is_loaded = false;
            std::map<MergeTreePartInfo, std::shared_ptr<Node>> children;
        };

        struct PartLoadingInfo
        {
            PartLoadingInfo(const MergeTreePartInfo & info_, const String & name_, const DiskPtr & disk_)
                : info(info_), name(name_), disk(disk_)
            {
            }

            /// Store name explicitly because it cannot be easily
            /// retrieved from info in tables with old syntax.
            MergeTreePartInfo info;
            String name;
            DiskPtr disk;
        };

        using NodePtr = std::shared_ptr<Node>;
        using PartLoadingInfos = std::vector<PartLoadingInfo>;

        /// Builds a tree from the list of part infos.
        static PartLoadingTree build(PartLoadingInfos nodes);

        /// Traverses a tree and call @func on each node.
        /// If recursive is false traverses only the top level.
        template <typename Func>
        void traverse(bool recursive, Func && func);

    private:
        /// NOTE: Parts should be added in descending order of their levels
        /// because rearranging tree to the new root is not supported.
        void add(const MergeTreePartInfo & info, const String & name, const DiskPtr & disk);
        std::unordered_map<String, NodePtr> root_by_partition;
    };

    using PartLoadingTreeNodes = std::vector<PartLoadingTree::NodePtr>;

    struct LoadPartResult
    {
        bool is_broken = false;
        std::optional<size_t> size_of_part;
        MutableDataPartPtr part;
    };

    mutable std::mutex outdated_data_parts_mutex;
    mutable std::condition_variable outdated_data_parts_cv;

    BackgroundSchedulePool::TaskHolder outdated_data_parts_loading_task;
    PartLoadingTreeNodes outdated_unloaded_data_parts TSA_GUARDED_BY(outdated_data_parts_mutex);
    bool outdated_data_parts_loading_canceled TSA_GUARDED_BY(outdated_data_parts_mutex) = false;

    mutable std::mutex unexpected_data_parts_mutex;
    mutable std::condition_variable unexpected_data_parts_cv;

    struct UnexpectedPartLoadState
    {
        PartLoadingTree::NodePtr loading_info;
        /// if it is covered by any unexpected part
        bool uncovered = true;
        bool is_broken = false;
        MutableDataPartPtr part;
    };

    BackgroundSchedulePool::TaskHolder unexpected_data_parts_loading_task;
    std::vector<UnexpectedPartLoadState> unexpected_data_parts;
    bool unexpected_data_parts_loading_canceled TSA_GUARDED_BY(unexpected_data_parts_mutex) = false;

    void loadUnexpectedDataParts();
    void loadUnexpectedDataPart(UnexpectedPartLoadState & state);

    /// This has to be "true" by default, because in case of empty table or absence of Outdated parts
    /// it is automatically finished.
    std::atomic_bool outdated_data_parts_loading_finished = true;
    std::atomic_bool unexpected_data_parts_loading_finished = true;

    void loadOutdatedDataParts(bool is_async);
    void startOutdatedAndUnexpectedDataPartsLoadingTask();
    void stopOutdatedAndUnexpectedDataPartsLoadingTask();

    static void incrementInsertedPartsProfileEvent(MergeTreeDataPartType type);
    static void incrementMergedPartsProfileEvent(MergeTreeDataPartType type);

    bool addTempPart(
        MutableDataPartPtr & part,
        Transaction & out_transaction,
        DataPartsLock & lock,
        DataPartsVector * out_covered_parts);

private:
    /// Checking that candidate part doesn't break invariants: correct partition
    void checkPartPartition(MutableDataPartPtr & part, DataPartsLock & lock) const;
    void checkPartDuplicate(MutableDataPartPtr & part, Transaction & transaction, DataPartsLock & lock) const;
    void checkPartDynamicColumns(MutableDataPartPtr & part, DataPartsLock & lock) const;

    /// Preparing itself to be committed in memory: fill some fields inside part, add it to data_parts_indexes
    /// in precommitted state and to transaction
    void preparePartForCommit(MutableDataPartPtr & part, Transaction & out_transaction, bool need_rename);

    /// Low-level method for preparing parts for commit (in-memory).
    /// FIXME Merge MergeTreeTransaction and Transaction
    bool renameTempPartAndReplaceImpl(
        MutableDataPartPtr & part,
        Transaction & out_transaction,
        DataPartsLock & lock,
        DataPartsVector * out_covered_parts);

    /// RAII Wrapper for atomic work with currently moving parts
    /// Acquire them in constructor and remove them in destructor
    /// Uses data.currently_moving_parts_mutex
    struct CurrentlyMovingPartsTagger
    {
        MergeTreeMovingParts parts_to_move;
        MergeTreeData & data;
        CurrentlyMovingPartsTagger(MergeTreeMovingParts && moving_parts_, MergeTreeData & data_);

        ~CurrentlyMovingPartsTagger();
    };

    using CurrentlyMovingPartsTaggerPtr = std::shared_ptr<CurrentlyMovingPartsTagger>;

    /// Moves part to specified space, used in ALTER ... MOVE ... queries
    std::future<MovePartsOutcome> movePartsToSpace(const CurrentlyMovingPartsTaggerPtr & moving_tagger, const ReadSettings & read_settings, const WriteSettings & write_settings, bool async);

    /// Move selected parts to corresponding disks
    MovePartsOutcome moveParts(const CurrentlyMovingPartsTaggerPtr & moving_tagger, const ReadSettings & read_settings, const WriteSettings & write_settings, bool wait_for_move_if_zero_copy);

    /// Select parts for move and disks for them. Used in background moving processes.
    CurrentlyMovingPartsTaggerPtr selectPartsForMove();

    /// Check selected parts for movements. Used by ALTER ... MOVE queries.
    CurrentlyMovingPartsTaggerPtr checkPartsForMove(const DataPartsVector & parts, SpacePtr space);

    bool canUsePolymorphicParts(const MergeTreeSettings & settings, String & out_reason) const;

    virtual void startBackgroundMovesIfNeeded() = 0;

    bool allow_nullable_key{};

    void addPartContributionToDataVolume(const DataPartPtr & part);
    void removePartContributionToDataVolume(const DataPartPtr & part);

    void increaseDataVolume(ssize_t bytes, ssize_t rows, ssize_t parts);
    void setDataVolume(size_t bytes, size_t rows, size_t parts);

    std::atomic<size_t> total_active_size_bytes = 0;
    std::atomic<size_t> total_active_size_rows = 0;
    std::atomic<size_t> total_active_size_parts = 0;

    mutable std::atomic<size_t> total_outdated_parts_count = 0;

    // Record all query ids which access the table. It's guarded by `query_id_set_mutex` and is always mutable.
    mutable std::set<String> query_id_set TSA_GUARDED_BY(query_id_set_mutex);
    mutable std::mutex query_id_set_mutex;

    // Get partition matcher for FREEZE / UNFREEZE queries.
    MatcherFn getPartitionMatcher(const ASTPtr & partition, ContextPtr context) const;

    /// Returns default settings for storage with possible changes from global config.
    virtual std::unique_ptr<MergeTreeSettings> getDefaultSettings() const = 0;

    LoadPartResult loadDataPart(
        const MergeTreePartInfo & part_info,
        const String & part_name,
        const DiskPtr & part_disk_ptr,
        MergeTreeDataPartState to_state,
        std::mutex & part_loading_mutex);

    LoadPartResult loadDataPartWithRetries(
        const MergeTreePartInfo & part_info,
        const String & part_name,
        const DiskPtr & part_disk_ptr,
        MergeTreeDataPartState to_state,
        std::mutex & part_loading_mutex,
        size_t backoff_ms,
        size_t max_backoff_ms,
        size_t max_tries);

    std::vector<LoadPartResult> loadDataPartsFromDisk(PartLoadingTreeNodes & parts_to_load);

    /// Create zero-copy exclusive lock for part and disk. Useful for coordination of
    /// distributed operations which can lead to data duplication. Implemented only in ReplicatedMergeTree.
    virtual std::optional<ZeroCopyLock> tryCreateZeroCopyExclusiveLock(const String &, const DiskPtr &) { return std::nullopt; }
    virtual bool waitZeroCopyLockToDisappear(const ZeroCopyLock &, size_t) { return false; }

    /// Remove parts from disk calling part->remove(). Can do it in parallel in case of big set of parts and enabled settings.
    /// If we fail to remove some part and throw_on_error equal to `true` will throw an exception on the first failed part.
    /// Otherwise, in non-parallel case will break and return.
    void clearPartsFromFilesystemImpl(const DataPartsVector & parts, NameSet * part_names_succeed);

    static MutableDataPartPtr asMutableDeletingPart(const DataPartPtr & part);

    mutable TemporaryParts temporary_parts;

    /// Estimate the number of marks to read to make a decision whether to enable parallel replicas (distributed processing) or not
    /// Note: it could be very rough.
    bool canUseParallelReplicasBasedOnPKAnalysis(
        ContextPtr query_context,
        const StorageSnapshotPtr & storage_snapshot,
        SelectQueryInfo & query_info) const;

    void checkColumnFilenamesForCollision(const StorageInMemoryMetadata & metadata, bool throw_on_error) const;
    void checkColumnFilenamesForCollision(const ColumnsDescription & columns, const MergeTreeSettings & settings, bool throw_on_error) const;
};

/// RAII struct to record big parts that are submerging or emerging.
/// It's used to calculate the balanced statistics of JBOD array.
struct CurrentlySubmergingEmergingTagger
{
    MergeTreeData & storage;
    String emerging_part_name;
    MergeTreeData::DataPartsVector submerging_parts;
    LoggerPtr log;

    CurrentlySubmergingEmergingTagger(
        MergeTreeData & storage_, const String & name_, MergeTreeData::DataPartsVector && parts_, LoggerPtr log_)
        : storage(storage_), emerging_part_name(name_), submerging_parts(std::move(parts_)), log(log_)
    {
    }

    ~CurrentlySubmergingEmergingTagger();
};


/// TODO: move it somewhere
[[ maybe_unused ]] static bool needSyncPart(size_t input_rows, size_t input_bytes, const MergeTreeSettings & settings)
{
    return ((settings.min_rows_to_fsync_after_merge && input_rows >= settings.min_rows_to_fsync_after_merge)
        || (settings.min_compressed_bytes_to_fsync_after_merge && input_bytes >= settings.min_compressed_bytes_to_fsync_after_merge));
}

/// Look at MutationCommands if it contains mutations for AlterConversions, update the counter.
/// Return true if the counter had been updated
bool updateAlterConversionsMutations(const MutationCommands & commands, std::atomic<ssize_t> & alter_conversions_mutations, bool remove);

}<|MERGE_RESOLUTION|>--- conflicted
+++ resolved
@@ -426,11 +426,7 @@
 
     bool supportsPrewhere() const override { return true; }
 
-<<<<<<< HEAD
-    ConditionSelectivityEstimator getConditionSelectivityEstimatorByPredicate(const SelectQueryInfo &, const StorageSnapshotPtr &, ContextPtr) const override;
-=======
-    ConditionEstimator getConditionEstimatorByPredicate(const StorageSnapshotPtr &, const ActionsDAGPtr &, ContextPtr) const override;
->>>>>>> 2f45caca
+    ConditionSelectivityEstimator getConditionSelectivityEstimatorByPredicate(const StorageSnapshotPtr &, const ActionsDAGPtr &, ContextPtr) const override;
 
     bool supportsFinal() const override;
 
