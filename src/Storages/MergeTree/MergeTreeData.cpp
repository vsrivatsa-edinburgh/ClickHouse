#include <Storages/PartitionCommands.h>
#include <Storages/MergeTree/MergeTreeData.h>

#include <Access/AccessControl.h>
#include <AggregateFunctions/AggregateFunctionCount.h>
#include <Analyzer/QueryTreeBuilder.h>
#include <Analyzer/Utils.h>
#include <Backups/BackupEntriesCollector.h>
#include <Backups/BackupEntryWrappedWith.h>
#include <Backups/IBackup.h>
#include <Backups/RestorerFromBackup.h>
#include <Columns/ColumnAggregateFunction.h>
#include <Common/Config/ConfigHelper.h>
#include <Common/CurrentMetrics.h>
#include <Common/Increment.h>
#include <Common/ProfileEventsScope.h>
#include <Common/Stopwatch.h>
#include <Common/StringUtils.h>
#include <Common/ThreadFuzzer.h>
#include <Common/escapeForFileName.h>
#include <Common/noexcept_scope.h>
#include <Common/quoteString.h>
#include <Common/scope_guard_safe.h>
#include <Common/typeid_cast.h>
#include <Common/thread_local_rng.h>
#include <Core/BackgroundSchedulePool.h>
#include <Core/Settings.h>
#include <Core/ServerSettings.h>
#include <Storages/MergeTree/RangesInDataPart.h>
#include <Compression/CompressedReadBuffer.h>
#include <Compression/CompressionFactory.h>
#include <Core/QueryProcessingStage.h>
#include <DataTypes/DataTypeCustomSimpleAggregateFunction.h>
#include <DataTypes/DataTypeEnum.h>
#include <DataTypes/DataTypeLowCardinality.h>
#include <DataTypes/DataTypeTuple.h>
#include <DataTypes/DataTypeUUID.h>
#include <DataTypes/NestedUtils.h>
#include <DataTypes/ObjectUtils.h>
#include <DataTypes/hasNullable.h>
#include <Disks/ObjectStorages/DiskObjectStorage.h>
#include <Disks/SingleDiskVolume.h>
#include <Disks/TemporaryFileOnDisk.h>
#include <Disks/createVolume.h>
#include <IO/Operators.h>
#include <IO/S3Common.h>
#include <IO/SharedThreadPools.h>
#include <IO/WriteBufferFromString.h>
#include <IO/WriteHelpers.h>
#include <Interpreters/Aggregator.h>
#include <Interpreters/Context.h>
#include <Interpreters/convertFieldToType.h>
#include <Interpreters/DatabaseCatalog.h>
#include <Interpreters/evaluateConstantExpression.h>
#include <Interpreters/ExpressionAnalyzer.h>
#include <Interpreters/ExpressionActions.h>
#include <Interpreters/GinFilter.h>
#include <Interpreters/InterpreterSelectQuery.h>
#include <Interpreters/MergeTreeTransaction.h>
#include <Interpreters/PartLog.h>
#include <Interpreters/TransactionLog.h>
#include <Interpreters/TreeRewriter.h>
#include <Interpreters/inplaceBlockConversions.h>
#include <Interpreters/MutationsInterpreter.h>
#include <Interpreters/Cache/QueryConditionCache.h>
#include <Parsers/ASTExpressionList.h>
#include <Parsers/ASTIndexDeclaration.h>
#include <Parsers/ASTHelpers.h>
#include <Parsers/ASTFunction.h>
#include <Parsers/ASTLiteral.h>
#include <Parsers/ASTPartition.h>
#include <Parsers/ASTSetQuery.h>
#include <Parsers/ASTTablesInSelectQuery.h>
#include <Parsers/parseQuery.h>
#include <Parsers/ASTAlterQuery.h>
#include <Processors/Formats/IInputFormat.h>
#include <Processors/QueryPlan/QueryIdHolder.h>
#include <Processors/QueryPlan/ReadFromMergeTree.h>
#include <Processors/Transforms/SquashingTransform.h>
#include <Processors/Transforms/DeduplicationTokenTransforms.h>
#include <Storages/AlterCommands.h>
#include <Storages/MergeTree/MergeTreeVirtualColumns.h>
#include <Storages/Freeze.h>
#include <Storages/MergeTree/DataPartStorageOnDiskFull.h>
#include <Storages/MergeTree/MergeTreeDataPartBuilder.h>
#include <Storages/MergeTree/MergeTreeDataPartCompact.h>
#include <Storages/MergeTree/MergeTreeSettings.h>
#include <Storages/MergeTree/PrimaryIndexCache.h>
#include <Storages/Statistics/ConditionSelectivityEstimator.h>
#include <Storages/MergeTree/MergeTreeSelectProcessor.h>
#include <Storages/MergeTree/checkDataPart.h>
#include <Storages/MutationCommands.h>
#include <Storages/MergeTree/ActiveDataPartSet.h>
#include <Storages/StorageReplicatedMergeTree.h>
#include <Storages/VirtualColumnUtils.h>
#include <Storages/MergeTree/LoadedMergeTreeDataPartInfoForReader.h>
#include <QueryPipeline/QueryPipelineBuilder.h>
#include <Storages/MergeTree/MergeTreeIndexGranularityAdaptive.h>

#include <boost/algorithm/string/join.hpp>

#include <base/insertAtEnd.h>
#include <base/interpolate.h>
#include <base/isSharedPtrUnique.h>

#include <algorithm>
#include <atomic>
#include <chrono>
#include <exception>
#include <limits>
#include <optional>
#include <ranges>
#include <set>
#include <thread>
#include <unordered_set>
#include <filesystem>

#include <fmt/format.h>
#include <Poco/Logger.h>
#include <Poco/Net/NetException.h>

#if USE_AZURE_BLOB_STORAGE
#include <azure/core/http/http.hpp>
#endif


template <>
struct fmt::formatter<DB::DataPartPtr> : fmt::formatter<std::string>
{
    template <typename FormatCtx>
    auto format(const DB::DataPartPtr & part, FormatCtx & ctx) const
    {
        return fmt::formatter<std::string>::format(part->name, ctx);
    }
};


namespace fs = std::filesystem;

namespace ProfileEvents
{
    extern const Event RejectedInserts;
    extern const Event DelayedInserts;
    extern const Event DelayedInsertsMilliseconds;
    extern const Event InsertedWideParts;
    extern const Event InsertedCompactParts;
    extern const Event MergedIntoWideParts;
    extern const Event MergedIntoCompactParts;
    extern const Event RejectedMutations;
    extern const Event DelayedMutations;
    extern const Event DelayedMutationsMilliseconds;
    extern const Event PartsLockWaitMicroseconds;
    extern const Event PartsLockHoldMicroseconds;
    extern const Event LoadedDataParts;
    extern const Event LoadedDataPartsMicroseconds;
    extern const Event RestorePartsSkippedFiles;
    extern const Event RestorePartsSkippedBytes;
}

namespace CurrentMetrics
{
    extern const Metric DelayedInserts;
}


namespace
{
    constexpr UInt64 RESERVATION_MIN_ESTIMATION_SIZE = 1u * 1024u * 1024u; /// 1MB
}


namespace DB
{

namespace Setting
{
    extern const SettingsBool allow_drop_detached;
    extern const SettingsBool allow_experimental_analyzer;
    extern const SettingsBool allow_experimental_full_text_index;
    extern const SettingsBool allow_non_metadata_alters;
    extern const SettingsBool allow_statistics_optimize;
    extern const SettingsBool allow_suspicious_indices;
    extern const SettingsBool alter_move_to_space_execute_async;
    extern const SettingsBool alter_partition_verbose_result;
    extern const SettingsBool apply_mutations_on_fly;
    extern const SettingsBool allow_experimental_vector_similarity_index;
    extern const SettingsBool fsync_metadata;
    extern const SettingsSeconds lock_acquire_timeout;
    extern const SettingsBool materialize_ttl_after_modify;
    extern const SettingsUInt64 max_partition_size_to_drop;
    extern const SettingsMaxThreads max_threads;
    extern const SettingsUInt64 number_of_mutations_to_delay;
    extern const SettingsUInt64 number_of_mutations_to_throw;
    extern const SettingsBool parallel_replicas_for_non_replicated_merge_tree;
    extern const SettingsUInt64 parts_to_delay_insert;
    extern const SettingsUInt64 parts_to_throw_insert;
    extern const SettingsBool enable_shared_storage_snapshot_in_query;
    extern const SettingsUInt64 merge_tree_storage_snapshot_sleep_ms;
    extern const SettingsUInt64 min_insert_block_size_rows;
    extern const SettingsUInt64 min_insert_block_size_bytes;
    extern const SettingsBool apply_patch_parts;
}

namespace MergeTreeSetting
{
    extern const MergeTreeSettingsBool allow_experimental_reverse_key;
    extern const MergeTreeSettingsBool allow_nullable_key;
    extern const MergeTreeSettingsBool allow_remote_fs_zero_copy_replication;
    extern const MergeTreeSettingsBool allow_suspicious_indices;
    extern const MergeTreeSettingsBool allow_summing_columns_in_partition_or_order_key;
    extern const MergeTreeSettingsBool allow_coalescing_columns_in_partition_or_order_key;
    extern const MergeTreeSettingsBool assign_part_uuids;
    extern const MergeTreeSettingsBool async_insert;
    extern const MergeTreeSettingsBool check_sample_column_is_correct;
    extern const MergeTreeSettingsBool compatibility_allow_sampling_expression_not_in_primary_key;
    extern const MergeTreeSettingsUInt64 concurrent_part_removal_threshold;
    extern const MergeTreeSettingsDeduplicateMergeProjectionMode deduplicate_merge_projection_mode;
    extern const MergeTreeSettingsBool disable_freeze_partition_for_zero_copy_replication;
    extern const MergeTreeSettingsString disk;
    extern const MergeTreeSettingsBool table_disk;
    extern const MergeTreeSettingsBool enable_mixed_granularity_parts;
    extern const MergeTreeSettingsBool fsync_after_insert;
    extern const MergeTreeSettingsBool fsync_part_directory;
    extern const MergeTreeSettingsUInt64 inactive_parts_to_delay_insert;
    extern const MergeTreeSettingsUInt64 inactive_parts_to_throw_insert;
    extern const MergeTreeSettingsUInt64 index_granularity_bytes;
    extern const MergeTreeSettingsSeconds lock_acquire_timeout_for_background_operations;
    extern const MergeTreeSettingsUInt64 max_avg_part_size_for_too_many_parts;
    extern const MergeTreeSettingsUInt64 max_delay_to_insert;
    extern const MergeTreeSettingsUInt64 max_delay_to_mutate_ms;
    extern const MergeTreeSettingsUInt64 max_file_name_length;
    extern const MergeTreeSettingsUInt64 max_parts_in_total;
    extern const MergeTreeSettingsUInt64 max_projections;
    extern const MergeTreeSettingsUInt64 max_suspicious_broken_parts_bytes;
    extern const MergeTreeSettingsUInt64 max_suspicious_broken_parts;
    extern const MergeTreeSettingsUInt64 min_bytes_for_wide_part;
    extern const MergeTreeSettingsUInt64 min_bytes_to_rebalance_partition_over_jbod;
    extern const MergeTreeSettingsUInt64 min_delay_to_insert_ms;
    extern const MergeTreeSettingsUInt64 min_delay_to_mutate_ms;
    extern const MergeTreeSettingsUInt64 min_rows_for_wide_part;
    extern const MergeTreeSettingsUInt64 number_of_mutations_to_delay;
    extern const MergeTreeSettingsUInt64 number_of_mutations_to_throw;
    extern const MergeTreeSettingsSeconds old_parts_lifetime;
    extern const MergeTreeSettingsUInt64 part_moves_between_shards_enable;
    extern const MergeTreeSettingsUInt64 parts_to_delay_insert;
    extern const MergeTreeSettingsUInt64 parts_to_throw_insert;
    extern const MergeTreeSettingsFloat ratio_of_defaults_for_sparse_serialization;
    extern const MergeTreeSettingsBool remove_empty_parts;
    extern const MergeTreeSettingsBool remove_rolled_back_parts_immediately;
    extern const MergeTreeSettingsBool replace_long_file_name_to_hash;
    extern const MergeTreeSettingsUInt64 simultaneous_parts_removal_limit;
    extern const MergeTreeSettingsUInt64 sleep_before_loading_outdated_parts_ms;
    extern const MergeTreeSettingsString storage_policy;
    extern const MergeTreeSettingsFloat zero_copy_concurrent_part_removal_max_postpone_ratio;
    extern const MergeTreeSettingsUInt64 zero_copy_concurrent_part_removal_max_split_times;
    extern const MergeTreeSettingsBool use_primary_key_cache;
    extern const MergeTreeSettingsBool prewarm_primary_key_cache;
    extern const MergeTreeSettingsBool prewarm_mark_cache;
    extern const MergeTreeSettingsBool primary_key_lazy_load;
    extern const MergeTreeSettingsBool enforce_index_structure_match_on_partition_manipulation;
    extern const MergeTreeSettingsUInt64 min_bytes_to_prewarm_caches;
    extern const MergeTreeSettingsBool enable_block_number_column;
    extern const MergeTreeSettingsBool enable_block_offset_column;
    extern const MergeTreeSettingsBool columns_and_secondary_indices_sizes_lazy_calculation;
    extern const MergeTreeSettingsSeconds refresh_parts_interval;
    extern const MergeTreeSettingsBool remove_unused_patch_parts;
}

namespace ServerSetting
{
    extern const ServerSettingsDouble mark_cache_prewarm_ratio;
    extern const ServerSettingsDouble primary_index_cache_prewarm_ratio;
}

namespace ErrorCodes
{
    extern const int NO_SUCH_DATA_PART;
    extern const int NOT_IMPLEMENTED;
    extern const int DIRECTORY_ALREADY_EXISTS;
    extern const int TOO_MANY_UNEXPECTED_DATA_PARTS;
    extern const int DUPLICATE_DATA_PART;
    extern const int NO_SUCH_COLUMN_IN_TABLE;
    extern const int LOGICAL_ERROR;
    extern const int ILLEGAL_COLUMN;
    extern const int ILLEGAL_TYPE_OF_COLUMN_FOR_FILTER;
    extern const int CORRUPTED_DATA;
    extern const int BAD_TYPE_OF_FIELD;
    extern const int BAD_ARGUMENTS;
    extern const int INVALID_PARTITION_VALUE;
    extern const int METADATA_MISMATCH;
    extern const int PART_IS_TEMPORARILY_LOCKED;
    extern const int TOO_MANY_PARTS;
    extern const int INCOMPATIBLE_COLUMNS;
    extern const int BAD_TTL_EXPRESSION;
    extern const int INCORRECT_FILE_NAME;
    extern const int BAD_DATA_PART_NAME;
    extern const int READONLY_SETTING;
    extern const int ABORTED;
    extern const int UNKNOWN_DISK;
    extern const int NOT_ENOUGH_SPACE;
    extern const int ALTER_OF_COLUMN_IS_FORBIDDEN;
    extern const int SUPPORT_IS_DISABLED;
    extern const int TOO_MANY_SIMULTANEOUS_QUERIES;
    extern const int INCORRECT_QUERY;
    extern const int INVALID_SETTING_VALUE;
    extern const int CANNOT_RESTORE_TABLE;
    extern const int ZERO_COPY_REPLICATION_ERROR;
    extern const int NOT_INITIALIZED;
    extern const int SERIALIZATION_ERROR;
    extern const int TOO_MANY_MUTATIONS;
    extern const int CANNOT_SCHEDULE_TASK;
    extern const int LIMIT_EXCEEDED;
    extern const int CANNOT_FORGET_PARTITION;
    extern const int DATA_TYPE_CANNOT_BE_USED_IN_KEY;
}

static void checkSuspiciousIndices(const ASTFunction * index_function)
{
    std::unordered_set<UInt64> unique_index_expression_hashes;
    for (const auto & child : index_function->arguments->children)
    {
        const IASTHash hash = child->getTreeHash(/*ignore_aliases=*/ true);
        const auto & first_half_of_hash = hash.low64;

        if (!unique_index_expression_hashes.emplace(first_half_of_hash).second)
            throw Exception(ErrorCodes::BAD_ARGUMENTS,
                    "Primary key or secondary index contains a duplicate expression. To suppress this exception, rerun the command with setting 'allow_suspicious_indices = 1'");
    }
}

static void checkSampleExpression(const StorageInMemoryMetadata & metadata, bool allow_sampling_expression_not_in_primary_key, bool check_sample_column_is_correct)
{
    if (metadata.sampling_key.column_names.empty())
        throw Exception(ErrorCodes::INCORRECT_QUERY, "There are no columns in sampling expression");

    const auto & pk_sample_block = metadata.getPrimaryKey().sample_block;
    if (!pk_sample_block.has(metadata.sampling_key.column_names[0]) && !allow_sampling_expression_not_in_primary_key)
        throw Exception(ErrorCodes::BAD_ARGUMENTS, "Sampling expression must be present in the primary key");

    if (!check_sample_column_is_correct)
        return;

    const auto & sampling_key = metadata.getSamplingKey();
    DataTypePtr sampling_column_type = sampling_key.data_types[0];

    bool is_correct_sample_condition = false;
    if (sampling_key.data_types.size() == 1)
    {
        if (typeid_cast<const DataTypeUInt64 *>(sampling_column_type.get()))
            is_correct_sample_condition = true;
        else if (typeid_cast<const DataTypeUInt32 *>(sampling_column_type.get()))
            is_correct_sample_condition = true;
        else if (typeid_cast<const DataTypeUInt16 *>(sampling_column_type.get()))
            is_correct_sample_condition = true;
        else if (typeid_cast<const DataTypeUInt8 *>(sampling_column_type.get()))
            is_correct_sample_condition = true;
    }

    if (!is_correct_sample_condition)
        throw Exception(ErrorCodes::ILLEGAL_TYPE_OF_COLUMN_FOR_FILTER,
            "Invalid sampling column type in storage parameters: {}. Must be one unsigned integer type",
            sampling_column_type->getName());
}


void MergeTreeData::initializeDirectoriesAndFormatVersion(const std::string & relative_data_path_, bool attach, const std::string & date_column_name, bool need_create_directories)
{
    auto settings = getSettings();
    if ((*settings)[MergeTreeSetting::table_disk])
    {
        LOG_TRACE(log, "Table is located directly on disk (without database layer)");
    }
    else
    {
        relative_data_path = relative_data_path_;
        if (relative_data_path.empty())
            throw Exception(ErrorCodes::INCORRECT_FILE_NAME, "MergeTree storages require data path");
    }

    MergeTreeDataFormatVersion min_format_version(0);
    if (date_column_name.empty())
        min_format_version = MERGE_TREE_DATA_MIN_FORMAT_VERSION_WITH_CUSTOM_PARTITIONING;

    const auto format_version_path = fs::path(relative_data_path) / MergeTreeData::FORMAT_VERSION_FILE_NAME;
    std::optional<UInt32> read_format_version;

    for (const auto & disk : getDisks())
    {
        if (disk->isBroken())
            continue;

        if (need_create_directories && !disk->isReadOnly())
        {
            disk->createDirectories(relative_data_path);
            disk->createDirectories(fs::path(relative_data_path) / DETACHED_DIR_NAME);
        }

        if (auto buf = disk->readFileIfExists(format_version_path, getReadSettings()))
        {
            UInt32 current_format_version{0};
            readIntText(current_format_version, *buf);
            if (!buf->eof())
                throw Exception(ErrorCodes::CORRUPTED_DATA, "Bad version file: {}", fullPath(disk, format_version_path));

            if (!read_format_version.has_value())
                read_format_version = current_format_version;
            else if (*read_format_version != current_format_version)
                throw Exception(ErrorCodes::CORRUPTED_DATA,
                                "Version file on {} contains version {} expected version is {}.",
                                fullPath(disk, format_version_path), current_format_version, *read_format_version);
        }
    }

    /// When data path or file not exists, ignore the format_version check
    if (!attach || !read_format_version)
    {
        format_version = min_format_version;

        /// Try to write to first non-readonly disk
        for (const auto & disk : getStoragePolicy()->getDisks())
        {
            if (disk->isBroken())
               continue;

            /// Write once disk is almost the same as read-only for MergeTree,
            /// since it does not support move, that is required for any
            /// operation over MergeTree, so avoid writing format_version.txt
            /// into it as well, to avoid leaving it after DROP.
            if (!disk->isReadOnly() && !disk->isWriteOnce())
            {
                auto buf = disk->writeFile(format_version_path, 16, WriteMode::Rewrite, getContext()->getWriteSettings());
                writeIntText(format_version.toUnderType(), *buf);
                buf->finalize();
                if (getContext()->getSettingsRef()[Setting::fsync_metadata])
                    buf->sync();
            }

            break;
        }
    }
    else
    {
        format_version = *read_format_version;
    }

    if (format_version < min_format_version)
    {
        if (min_format_version == MERGE_TREE_DATA_MIN_FORMAT_VERSION_WITH_CUSTOM_PARTITIONING.toUnderType())
            throw Exception(ErrorCodes::METADATA_MISMATCH, "MergeTree data format version on disk doesn't support custom partitioning");
    }
}


DataPartsLock::DataPartsLock(std::mutex & data_parts_mutex_)
    : wait_watch(Stopwatch(CLOCK_MONOTONIC))
    , lock(data_parts_mutex_)
    , lock_watch(Stopwatch(CLOCK_MONOTONIC))
{
    ProfileEvents::increment(ProfileEvents::PartsLockWaitMicroseconds, wait_watch->elapsedMicroseconds());
}


DataPartsLock::~DataPartsLock()
{
    if (lock_watch.has_value())
        ProfileEvents::increment(ProfileEvents::PartsLockHoldMicroseconds, lock_watch->elapsedMicroseconds());
}

static Int64 extractVersion(const auto & versions, const String & partition_id, Int64 default_value)
{
    if (!versions)
        return default_value;

    auto it = versions->find(partition_id);
    if (it == versions->end())
        return default_value;

    return it->second;
}

Int64 MergeTreeData::IMutationsSnapshot::getMinPartDataVersionForPartition(const Params & params, const String & partition_id)
{
    return extractVersion(params.min_part_data_versions, partition_id, std::numeric_limits<Int64>::min());
}

Int64 MergeTreeData::IMutationsSnapshot::getMaxMutationVersionForPartition(const Params & params, const String & partition_id)
{
    return extractVersion(params.max_mutation_versions, partition_id, std::numeric_limits<Int64>::max());
}

bool MergeTreeData::IMutationsSnapshot::needIncludeMutationToSnapshot(const Params & params, const MutationCommands & commands)
{
    for (const auto & command : commands)
    {
        if (params.need_data_mutations && AlterConversions::isSupportedDataMutation(command.type))
            return true;

        if (params.need_alter_mutations && AlterConversions::isSupportedAlterMutation(command.type))
            return true;

        /// Metadata mutations must be included into the snapshot regardless of the parameters.
        if (AlterConversions::isSupportedMetadataMutation(command.type))
            return true;
    }

    return false;
}

MergeTreeData::MutationsSnapshotBase::MutationsSnapshotBase(Params params_, MutationCounters counters_, DataPartsVector patches_)
    : params(std::move(params_))
    , counters(std::move(counters_))
    , patches_by_partition(getPatchPartsByPartition(patches_, params.max_mutation_versions))
{
}

void MergeTreeData::MutationsSnapshotBase::addPatches(DataPartsVector patches_)
{
    if (patches_.empty())
        return;

    patches_by_partition = getPatchPartsByPartition(patches_, params.max_mutation_versions);
    params.need_patch_parts = true;
}

NameSet MergeTreeData::MutationsSnapshotBase::getColumnsUpdatedInPatches() const
{
    if (!params.need_patch_parts)
        return {};

    NameSet res;
    for (const auto & [_, patches] : patches_by_partition)
    {
        for (const auto & patch : patches)
        {
            const auto & columns = patch->getColumns();
            auto metadata_snapshot = patch->storage.getInMemoryMetadataPtr();

            for (const auto & column : columns)
            {
                if (!isPatchPartSystemColumn(column.name))
                    res.insert(column.name);
            }
        }
    }
    return res;
}

void MergeTreeData::MutationsSnapshotBase::addSupportedCommands(const MutationCommands & commands, UInt64 mutation_version, MutationCommands & result_commands) const
{
    for (const auto & command : commands | std::views::reverse)
    {
        bool is_supported = AlterConversions::isSupportedMetadataMutation(command.type)
            || (params.need_data_mutations && AlterConversions::isSupportedDataMutation(command.type))
            || (params.need_alter_mutations && AlterConversions::isSupportedAlterMutation(command.type));

        if (is_supported)
        {
            auto & result_command = result_commands.emplace_back(command);
            result_command.mutation_version = mutation_version;
        }
    }
}

PatchParts MergeTreeData::MutationsSnapshotBase::getPatchesForPart(const DataPartPtr & part) const
{
    if (!params.need_patch_parts)
        return {};

    auto in_partition = patches_by_partition.find(part->info.getPartitionId());
    if (in_partition == patches_by_partition.end())
        return {};

    PatchParts res;
    for (const auto & patch_part : in_partition->second)
    {
        auto patch_infos = DB::getPatchesForPart(part->info, patch_part);
        std::move(patch_infos.begin(), patch_infos.end(), std::back_inserter(res));
    }
    return res;
}

MergeTreeData::MergeTreeData(
    const StorageID & table_id_,
    const StorageInMemoryMetadata & metadata_,
    ContextMutablePtr context_,
    const String & date_column_name,
    const MergingParams & merging_params_,
    std::unique_ptr<MergeTreeSettings> storage_settings_,
    bool require_part_metadata_,
    LoadingStrictnessLevel mode,
    BrokenPartCallback broken_part_callback_)
    : IStorage(table_id_)
    , WithMutableContext(context_->getGlobalContext())
    , format_version(date_column_name.empty() ? MERGE_TREE_DATA_MIN_FORMAT_VERSION_WITH_CUSTOM_PARTITIONING : MERGE_TREE_DATA_OLD_FORMAT_VERSION)
    , merging_params(merging_params_)
    , require_part_metadata(require_part_metadata_)
    , broken_part_callback(broken_part_callback_)
    , log(table_id_.getNameForLogs())
    , storage_settings(std::move(storage_settings_))
    , pinned_part_uuids(std::make_shared<PinnedPartUUIDs>())
    , data_parts_by_info(data_parts_indexes.get<TagByInfo>())
    , data_parts_by_state_and_info(data_parts_indexes.get<TagByStateAndInfo>())
    , parts_mover(this)
    , background_operations_assignee(*this, BackgroundJobsAssignee::Type::DataProcessing, getContext())
    , background_moves_assignee(*this, BackgroundJobsAssignee::Type::Moving, getContext())
{
    context_->getGlobalContext()->initializeBackgroundExecutorsIfNeeded();

    const auto settings = getSettings();

    bool sanity_checks = mode <= LoadingStrictnessLevel::CREATE;

    allow_nullable_key = !sanity_checks || (*settings)[MergeTreeSetting::allow_nullable_key];
    allow_reverse_key = !sanity_checks || (*settings)[MergeTreeSetting::allow_experimental_reverse_key];

    /// Check sanity of MergeTreeSettings. Only when table is created.
    if (sanity_checks)
    {
        const auto & ac = getContext()->getAccessControl();
        bool allow_experimental = ac.getAllowExperimentalTierSettings();
        bool allow_beta = ac.getAllowBetaTierSettings();
        settings->sanityCheck(getContext()->getMergeMutateExecutor()->getMaxTasksCount(), allow_experimental, allow_beta);
    }

    if (!date_column_name.empty())
    {
        try
        {
            checkPartitionKeyAndInitMinMax(metadata_.partition_key);
            setProperties(metadata_, metadata_, !sanity_checks);
            if (minmax_idx_date_column_pos == -1)
                throw Exception(ErrorCodes::BAD_TYPE_OF_FIELD, "Could not find Date column");
        }
        catch (Exception & e)
        {
            /// Better error message.
            e.addMessage("(while initializing MergeTree partition key from date column " + backQuote(date_column_name) + ")");
            throw;
        }
    }
    else
    {
        is_custom_partitioned = true;
        checkPartitionKeyAndInitMinMax(metadata_.partition_key);
    }
    setProperties(metadata_, metadata_, !sanity_checks);

    /// NOTE: using the same columns list as is read when performing actual merges.
    merging_params.check(*settings, metadata_);

    if (metadata_.sampling_key.definition_ast != nullptr)
    {
        /// This is for backward compatibility.
        checkSampleExpression(metadata_, !sanity_checks || (*settings)[MergeTreeSetting::compatibility_allow_sampling_expression_not_in_primary_key],
                              (*settings)[MergeTreeSetting::check_sample_column_is_correct] && sanity_checks);
    }

    checkColumnFilenamesForCollision(metadata_.getColumns(), *settings, sanity_checks);
    checkTTLExpressions(metadata_, metadata_);

    String reason;
    if (!canUsePolymorphicParts(*settings, reason) && !reason.empty())
        LOG_WARNING(log, "{} Settings 'min_rows_for_wide_part'and 'min_bytes_for_wide_part' will be ignored.", reason);

    common_assignee_trigger = [this] (bool delay) noexcept
    {
        if (delay)
            background_operations_assignee.postpone();
        else
            background_operations_assignee.trigger();
    };

    moves_assignee_trigger = [this] (bool delay) noexcept
    {
        if (delay)
            background_moves_assignee.postpone();
        else
            background_moves_assignee.trigger();
    };
}

VirtualColumnsDescription MergeTreeData::createVirtuals(const StorageInMemoryMetadata & metadata)
{
    VirtualColumnsDescription desc;

    desc.addEphemeral("_part", std::make_shared<DataTypeLowCardinality>(std::make_shared<DataTypeString>()), "Name of part");
    desc.addEphemeral("_part_index", std::make_shared<DataTypeUInt64>(), "Sequential index of the part in the query result");
    desc.addEphemeral("_part_starting_offset", std::make_shared<DataTypeUInt64>(), "Cumulative starting row of the part in the query result");
    desc.addEphemeral("_part_uuid", std::make_shared<DataTypeUUID>(), "Unique part identifier (if enabled MergeTree setting assign_part_uuids)");
    desc.addEphemeral("_partition_id", std::make_shared<DataTypeLowCardinality>(std::make_shared<DataTypeString>()), "Name of partition");
    desc.addEphemeral("_sample_factor", std::make_shared<DataTypeFloat64>(), "Sample factor (from the query)");
    desc.addEphemeral("_part_offset", std::make_shared<DataTypeUInt64>(), "Number of row in the part");
<<<<<<< HEAD
    desc.addEphemeral("_part_granule_offset", std::make_shared<DataTypeUInt64>(), "Number of granule in the part");
    desc.addEphemeral("_part_data_version", std::make_shared<DataTypeUInt64>(), "Data version of part (either min block number or mutation version)");
=======
    desc.addEphemeral(PartDataVersionColumn::name, PartDataVersionColumn::type, "Data version of part (either min block number or mutation version)");
>>>>>>> 2861217d
    desc.addEphemeral("_disk_name", std::make_shared<DataTypeLowCardinality>(std::make_shared<DataTypeString>()), "Disk name");

    if (metadata.hasPartitionKey())
    {
        auto partition_types = metadata.partition_key.sample_block.getDataTypes();
        desc.addEphemeral("_partition_value", std::make_shared<DataTypeTuple>(std::move(partition_types)), "Value (a tuple) of a PARTITION BY expression");
    }

    desc.addPersistent(RowExistsColumn::name, RowExistsColumn::type, nullptr, "Persisted mask created by lightweight delete that show whether row exists or is deleted");
    desc.addPersistent(BlockNumberColumn::name, BlockNumberColumn::type, BlockNumberColumn::codec, "Persisted original number of block that was assigned at insert");
    desc.addPersistent(BlockOffsetColumn::name, BlockOffsetColumn::type, BlockOffsetColumn::codec, "Persisted original number of row in block that was assigned at insert");

    return desc;
}

VirtualColumnsDescription MergeTreeData::createProjectionVirtuals(const StorageInMemoryMetadata & metadata)
{
    VirtualColumnsDescription desc;

    desc.addEphemeral("_part", std::make_shared<DataTypeLowCardinality>(std::make_shared<DataTypeString>()), "Name of part");
    desc.addEphemeral("_part_index", std::make_shared<DataTypeUInt64>(), "Sequential index of the part in the query result");
    desc.addEphemeral("_part_starting_offset", std::make_shared<DataTypeUInt64>(), "Cumulative starting row of the part in the query result");
    desc.addEphemeral("_part_uuid", std::make_shared<DataTypeUUID>(), "Unique part identifier (if enabled MergeTree setting assign_part_uuids)");
    desc.addEphemeral("_partition_id", std::make_shared<DataTypeLowCardinality>(std::make_shared<DataTypeString>()), "Name of partition");
    desc.addEphemeral("_part_data_version", std::make_shared<DataTypeUInt64>(), "Data version of part (either min block number or mutation version)");
    desc.addEphemeral("_disk_name", std::make_shared<DataTypeLowCardinality>(std::make_shared<DataTypeString>()), "Disk name");

    if (metadata.hasPartitionKey())
    {
        auto partition_types = metadata.partition_key.sample_block.getDataTypes();
        desc.addEphemeral("_partition_value", std::make_shared<DataTypeTuple>(std::move(partition_types)), "Value (a tuple) of a PARTITION BY expression");
    }

    return desc;
}

StoragePolicyPtr MergeTreeData::getStoragePolicy() const
{
    auto settings = getSettings();
    const auto & context = getContext();

    StoragePolicyPtr storage_policy;

    if ((*settings)[MergeTreeSetting::disk].changed)
        storage_policy = context->getStoragePolicyFromDisk((*settings)[MergeTreeSetting::disk]);
    else
        storage_policy = context->getStoragePolicy((*settings)[MergeTreeSetting::storage_policy]);

    return storage_policy;
}

std::map<std::string, DiskPtr> MergeTreeData::getDistinctDisksForParts(const DataPartsVector & parts_list) const
{
    if (parts_list.empty())
        return {};

    std::map<std::string, DiskPtr> results;
    auto storage_policy = getStoragePolicy();

    for (const auto & part : parts_list)
    {
        auto disk_name = part->getDataPartStorage().getDiskName();
        DiskPtr disk = storage_policy->tryGetDiskByName(disk_name);
        if (disk == nullptr)
            throw Exception(ErrorCodes::BAD_ARGUMENTS, "Couldn't find disk '{}' for part {}",
                            disk_name, part->name);

        results.try_emplace(disk_name, disk);
    }

    return results;
}

ConditionSelectivityEstimator MergeTreeData::getConditionSelectivityEstimatorByPredicate(
    const StorageSnapshotPtr & storage_snapshot, const ActionsDAG * filter_dag, ContextPtr local_context) const
{
    if (!local_context->getSettingsRef()[Setting::allow_statistics_optimize])
        return {};

    const auto & parts = assert_cast<const MergeTreeData::SnapshotData &>(*storage_snapshot->data).parts;

    if (parts.empty() || !filter_dag)
        return {};

    ASTPtr expression_ast;

    ConditionSelectivityEstimator estimator;
    ActionsDAGWithInversionPushDown inverted_dag(filter_dag->getOutputs().front(), local_context);
    PartitionPruner partition_pruner(storage_snapshot->metadata, inverted_dag, local_context);

    if (partition_pruner.isUseless())
    {
        /// Read all partitions.
        for (const auto & part : parts)
        try
        {
            auto stats = part.data_part->loadStatistics();
            /// TODO: We only have one stats file for every part.
            estimator.incrementRowCount(part.data_part->rows_count);
            for (const auto & stat : stats)
                estimator.addStatistics(part.data_part->info.getPartNameV1(), stat);
        }
        catch (...)
        {
            tryLogCurrentException(log, fmt::format("while loading statistics on part {}", part.data_part->info.getPartNameV1()));
        }
    }
    else
    {
        for (const auto & part : parts)
        try
        {
            if (!partition_pruner.canBePruned(*part.data_part))
            {
                auto stats = part.data_part->loadStatistics();
                estimator.incrementRowCount(part.data_part->rows_count);
                for (const auto & stat : stats)
                    estimator.addStatistics(part.data_part->info.getPartNameV1(), stat);
            }
        }
        catch (...)
        {
            tryLogCurrentException(log, fmt::format("while loading statistics on part {}", part.data_part->info.getPartNameV1()));
        }
    }

    return estimator;
}

bool MergeTreeData::supportsFinal() const
{
    return merging_params.mode == MergingParams::Collapsing
        || merging_params.mode == MergingParams::Summing
        || merging_params.mode == MergingParams::Aggregating
        || merging_params.mode == MergingParams::Replacing
        || merging_params.mode == MergingParams::Coalescing
        || merging_params.mode == MergingParams::Graphite
        || merging_params.mode == MergingParams::VersionedCollapsing;
}

static void checkKeyExpression(const ExpressionActions & expr, const Block & sample_block, const String & key_name, bool allow_nullable_key)
{
    if (expr.hasArrayJoin())
        throw Exception(ErrorCodes::ILLEGAL_COLUMN, "{} key cannot contain array joins", key_name);

    try
    {
        expr.assertDeterministic();
    }
    catch (Exception & e)
    {
        e.addMessage(fmt::format("for {} key", key_name));
        throw;
    }

    for (const ColumnWithTypeAndName & element : sample_block)
    {
        const ColumnPtr & column = element.column;
        if (column && (isColumnConst(*column) || column->isDummy()))
            throw Exception(ErrorCodes::ILLEGAL_COLUMN, "{} key cannot contain constants", key_name);

        if (!allow_nullable_key && hasNullable(element.type))
            throw Exception(
                            ErrorCodes::ILLEGAL_COLUMN,
                            "{} key contains nullable columns, "
                            "but merge tree setting `allow_nullable_key` is disabled", key_name);
    }
}

void MergeTreeData::checkProperties(
    const StorageInMemoryMetadata & new_metadata,
    const StorageInMemoryMetadata & old_metadata,
    bool attach,
    bool allow_empty_sorting_key,
    bool allow_reverse_sorting_key,
    bool allow_nullable_key_,
    ContextPtr local_context) const
{
    if (!new_metadata.sorting_key.definition_ast && !allow_empty_sorting_key)
        throw Exception(ErrorCodes::BAD_ARGUMENTS, "ORDER BY cannot be empty");

    if (!allow_reverse_sorting_key)
    {
        size_t num_sorting_keys = new_metadata.sorting_key.column_names.size();
        for (size_t i = 0; i < num_sorting_keys; ++i)
        {
            if (!new_metadata.sorting_key.reverse_flags.empty() && new_metadata.sorting_key.reverse_flags[i])
            {
                throw Exception(
                    ErrorCodes::ILLEGAL_COLUMN,
                    "Sorting key {} is reversed, but merge tree setting `allow_experimental_reverse_key` is disabled",
                    new_metadata.sorting_key.column_names[i]);
            }
        }
    }

    KeyDescription new_sorting_key = new_metadata.sorting_key;
    KeyDescription new_primary_key = new_metadata.primary_key;

    size_t sorting_key_size = new_sorting_key.column_names.size();
    size_t primary_key_size = new_primary_key.column_names.size();
    if (primary_key_size > sorting_key_size)
        throw Exception(ErrorCodes::BAD_ARGUMENTS, "Primary key must be a prefix of the sorting key, but its length: "
            "{} is greater than the sorting key length: {}", primary_key_size, sorting_key_size);

    bool allow_suspicious_indices = (*getSettings())[MergeTreeSetting::allow_suspicious_indices];
    if (local_context)
        allow_suspicious_indices = local_context->getSettingsRef()[Setting::allow_suspicious_indices];

    if (!allow_suspicious_indices && !attach)
        if (const auto * index_function = typeid_cast<ASTFunction *>(new_sorting_key.definition_ast.get()))
            checkSuspiciousIndices(index_function);

    for (size_t i = 0; i < sorting_key_size; ++i)
    {
        const String & sorting_key_column = new_sorting_key.column_names[i];

        if (i < primary_key_size)
        {
            const String & pk_column = new_primary_key.column_names[i];
            if (pk_column != sorting_key_column)
                throw Exception(ErrorCodes::BAD_ARGUMENTS,
                                "Primary key must be a prefix of the sorting key, "
                                "but the column in the position {} is {}", i, sorting_key_column +", not " + pk_column);

        }
    }

    auto all_columns = new_metadata.columns.getAllPhysical();

    /// This is ALTER, not CREATE/ATTACH TABLE. Let us check that all new columns used in the sorting key
    /// expression have just been added (so that the sorting order is guaranteed to be valid with the new key).

    Names new_primary_key_columns = new_primary_key.column_names;
    Names new_sorting_key_columns = new_sorting_key.column_names;

    ASTPtr added_key_column_expr_list = std::make_shared<ASTExpressionList>();
    const auto & old_sorting_key_columns = old_metadata.getSortingKeyColumns();
    for (size_t new_i = 0, old_i = 0; new_i < sorting_key_size; ++new_i)
    {
        if (old_i < old_sorting_key_columns.size())
        {
            if (new_sorting_key_columns[new_i] != old_sorting_key_columns[old_i])
                added_key_column_expr_list->children.push_back(new_sorting_key.expression_list_ast->children[new_i]);
            else
                ++old_i;
        }
        else
            added_key_column_expr_list->children.push_back(new_sorting_key.expression_list_ast->children[new_i]);
    }

    if (!added_key_column_expr_list->children.empty())
    {
        auto syntax = TreeRewriter(getContext()).analyze(added_key_column_expr_list, all_columns);
        Names used_columns = syntax->requiredSourceColumns();

        NamesAndTypesList deleted_columns;
        NamesAndTypesList added_columns;
        old_metadata.getColumns().getAllPhysical().getDifference(all_columns, deleted_columns, added_columns);

        for (const String & col : used_columns)
        {
            if (!added_columns.contains(col) || deleted_columns.contains(col))
                throw Exception(ErrorCodes::BAD_ARGUMENTS,
                                "Existing column {} is used in the expression that was added to the sorting key. "
                                "You can add expressions that use only the newly added columns",
                                backQuoteIfNeed(col));

            if (new_metadata.columns.getDefaults().contains(col))
                throw Exception(ErrorCodes::BAD_ARGUMENTS,
                                "Newly added column {} has a default expression, so adding expressions that use "
                                "it to the sorting key is forbidden", backQuoteIfNeed(col));
        }
    }

    if (!new_metadata.secondary_indices.empty())
    {
        std::unordered_set<String> indices_names;
        std::unordered_set<String> columns_with_text_indexes;

        for (const auto & index : new_metadata.secondary_indices)
        {
            if (!allow_suspicious_indices && !attach)
            {
                const auto * index_ast = typeid_cast<const ASTIndexDeclaration *>(index.definition_ast.get());
                ASTPtr index_expression = index_ast ? index_ast->getExpression() : nullptr;
                const auto * index_expression_ptr = index_expression ? typeid_cast<const ASTFunction *>(index_expression.get()) : nullptr;
                if (index_expression_ptr)
                    checkSuspiciousIndices(index_expression_ptr);
            }

            MergeTreeIndexFactory::instance().validate(index, attach);

            if (indices_names.contains(index.name))
                throw Exception(ErrorCodes::LOGICAL_ERROR, "Index with name {} already exists", backQuote(index.name));

            indices_names.insert(index.name);

            /// Workaround for https://github.com/ClickHouse/ClickHouse/issues/82385 where functions searchAll/searchAny don't work
            /// on columns with more than one text index
            if (index.type == TEXT_INDEX_NAME)
            {
                const auto & column = index.column_names[0];

                if (columns_with_text_indexes.contains(column))
                    throw Exception(
                        ErrorCodes::BAD_ARGUMENTS,
                        "Column {} must not have more than one text index",
                        backQuote(index.column_names[0]));

                columns_with_text_indexes.insert(column);
            }
        }
    }

    /// If adaptive index granularity is disabled, certain vector search queries with PREWHERE run into LOGICAL_ERRORs.
    ///     SET enable_vector_similarity_index = 1;
    ///     CREATE TABLE tab (`id` Int32, `vec` Array(Float32), INDEX idx vec TYPE  vector_similarity('hnsw', 'L2Distance') GRANULARITY 100000000) ENGINE = MergeTree ORDER BY id SETTINGS index_granularity_bytes = 0;
    ///     INSERT INTO tab SELECT number, [toFloat32(number), 0.] FROM numbers(10000);
    ///     WITH [1., 0.] AS reference_vec SELECT id, L2Distance(vec, reference_vec) FROM tab PREWHERE toLowCardinality(10) ORDER BY L2Distance(vec, reference_vec) ASC LIMIT 100;
    /// As a workaround, force enabled adaptive index granularity for now (it is the default anyways).
    if (new_metadata.secondary_indices.hasType("vector_similarity") && (*getSettings())[MergeTreeSetting::index_granularity_bytes] == 0)
        throw Exception(ErrorCodes::INVALID_SETTING_VALUE,
            "Vector similarity index can only be used with MergeTree setting 'index_granularity_bytes' != 0");

    if (!new_metadata.projections.empty())
    {
        std::unordered_set<String> projections_names;

        for (const auto & projection : new_metadata.projections)
        {
            if (projections_names.contains(projection.name))
                throw Exception(ErrorCodes::LOGICAL_ERROR, "Projection with name {} already exists", backQuote(projection.name));

            const auto settings = getSettings();
            if (projections_names.size() >= (*settings)[MergeTreeSetting::max_projections])
                throw Exception(ErrorCodes::LIMIT_EXCEEDED, "Maximum limit of {} projection(s) exceeded", (*settings)[MergeTreeSetting::max_projections].value);

            /// We cannot alter a projection so far. So here we do not try to find a projection in old metadata.
            bool is_aggregate = projection.type == ProjectionDescription::Type::Aggregate;
            checkProperties(
                *projection.metadata,
                *projection.metadata,
                attach,
                is_aggregate,
                allow_reverse_key,
                true /* allow_nullable_key */,
                local_context);
            projections_names.insert(projection.name);
        }
    }

    String projection_with_parent_part_offset;
    for (const auto & projection : old_metadata.projections)
    {
        if (projection.with_parent_part_offset)
        {
            projection_with_parent_part_offset = projection.name;
            break;
        }
    }

    if (!projection_with_parent_part_offset.empty())
    {
        for (const auto & col : new_metadata.columns)
        {
            if (col.name == "_part_offset" || col.name == "_part_index" || col.name == "_parent_part_offset")
                throw Exception(
                    ErrorCodes::BAD_ARGUMENTS,
                    "Cannot add column `{}` because normal projection {} references its parent `_part_offset` column. "
                    "Columns named `_part_offset`, `_part_index`, or `_parent_part_offset` are not allowed in this case",
                    col.name,
                    projection_with_parent_part_offset);
        }
    }

    for (const auto & col : new_metadata.columns)
    {
        if (!col.statistics.empty())
            MergeTreeStatisticsFactory::instance().validate(col.statistics, col.type);
    }

    checkKeyExpression(*new_sorting_key.expression, new_sorting_key.sample_block, "Sorting", allow_nullable_key_);
}

void MergeTreeData::setProperties(
    const StorageInMemoryMetadata & new_metadata,
    const StorageInMemoryMetadata & old_metadata,
    bool attach,
    ContextPtr local_context)
{
    checkProperties(
        new_metadata,
        old_metadata,
        attach,
        false,
        allow_reverse_key,
        allow_nullable_key,
        local_context);

    setInMemoryMetadata(new_metadata);
    setVirtuals(createVirtuals(new_metadata));
    projection_virtuals.set(std::make_unique<VirtualColumnsDescription>(createProjectionVirtuals(new_metadata)));

    std::lock_guard lock(patch_parts_metadata_mutex);
    patch_parts_metadata_cache.clear();
}

namespace
{

ExpressionActionsPtr getCombinedIndicesExpression(
    const KeyDescription & key,
    const MergeTreeIndices & indices,
    const ColumnsDescription & columns,
    ContextPtr context)
{
    ASTPtr combined_expr_list = key.expression_list_ast->clone();

    for (const auto & index : indices)
        for (const auto & index_expr : index->index.expression_list_ast->children)
            combined_expr_list->children.push_back(index_expr->clone());

    auto syntax_result = TreeRewriter(context).analyze(combined_expr_list, columns.get(GetColumnsOptions(GetColumnsOptions::Kind::AllPhysical).withSubcolumns()));
    return ExpressionAnalyzer(combined_expr_list, syntax_result, context).getActions(false);
}

}

ExpressionActionsPtr MergeTreeData::getMinMaxExpr(const KeyDescription & partition_key, const ExpressionActionsSettings & settings)
{
    NamesAndTypesList partition_key_columns;
    if (!partition_key.column_names.empty())
        partition_key_columns = partition_key.expression->getRequiredColumnsWithTypes();

    return std::make_shared<ExpressionActions>(ActionsDAG(partition_key_columns), settings);
}

Names MergeTreeData::getMinMaxColumnsNames(const KeyDescription & partition_key)
{
    if (!partition_key.column_names.empty())
        return partition_key.expression->getRequiredColumns();
    return {};
}

DataTypes MergeTreeData::getMinMaxColumnsTypes(const KeyDescription & partition_key)
{
    if (!partition_key.column_names.empty())
        return partition_key.expression->getRequiredColumnsWithTypes().getTypes();
    return {};
}

ExpressionActionsPtr
MergeTreeData::getPrimaryKeyAndSkipIndicesExpression(const StorageMetadataPtr & metadata_snapshot, const MergeTreeIndices & indices) const
{
    return getCombinedIndicesExpression(metadata_snapshot->getPrimaryKey(), indices, metadata_snapshot->getColumns(), getContext());
}

ExpressionActionsPtr
MergeTreeData::getSortingKeyAndSkipIndicesExpression(const StorageMetadataPtr & metadata_snapshot, const MergeTreeIndices & indices) const
{
    return getCombinedIndicesExpression(metadata_snapshot->getSortingKey(), indices, metadata_snapshot->getColumns(), getContext());
}


void MergeTreeData::checkPartitionKeyAndInitMinMax(const KeyDescription & new_partition_key)
{
    if (new_partition_key.expression_list_ast->children.empty())
        return;

    checkKeyExpression(*new_partition_key.expression, new_partition_key.sample_block, "Partition", allow_nullable_key);

    /// Add all columns used in the partition key to the min-max index.
    DataTypes minmax_idx_columns_types = getMinMaxColumnsTypes(new_partition_key);

    /// Try to find the date column in columns used by the partition key (a common case).
    /// If there are no - DateTime or DateTime64 would also suffice.

    bool has_date_column = false;
    bool has_datetime_column = false;

    for (size_t i = 0; i < minmax_idx_columns_types.size(); ++i)
    {
        if (isDate(minmax_idx_columns_types[i]))
        {
            if (!has_date_column)
            {
                minmax_idx_date_column_pos = i;
                has_date_column = true;
            }
            else
            {
                /// There is more than one Date column in partition key and we don't know which one to choose.
                minmax_idx_date_column_pos = -1;
            }
        }
    }
    if (!has_date_column)
    {
        for (size_t i = 0; i < minmax_idx_columns_types.size(); ++i)
        {
            if (isDateTime(minmax_idx_columns_types[i])
                || isDateTime64(minmax_idx_columns_types[i])
            )
            {
                if (!has_datetime_column)
                {
                    minmax_idx_time_column_pos = i;
                    has_datetime_column = true;
                }
                else
                {
                    /// There is more than one DateTime column in partition key and we don't know which one to choose.
                    minmax_idx_time_column_pos = -1;
                }
            }
        }
    }
}


void MergeTreeData::checkTTLExpressions(const StorageInMemoryMetadata & new_metadata, const StorageInMemoryMetadata & old_metadata) const
{
    auto new_column_ttls = new_metadata.column_ttls_by_name;

    if (!new_column_ttls.empty())
    {
        NameSet columns_ttl_forbidden;

        if (old_metadata.hasPartitionKey())
            for (const auto & col : old_metadata.getColumnsRequiredForPartitionKey())
                columns_ttl_forbidden.insert(col);

        if (old_metadata.hasSortingKey())
            for (const auto & col : old_metadata.getColumnsRequiredForSortingKey())
                columns_ttl_forbidden.insert(col);

        for (const auto & [name, ttl_description] : new_column_ttls)
        {
            if (columns_ttl_forbidden.contains(name))
                throw Exception(ErrorCodes::ILLEGAL_COLUMN, "Trying to set TTL for key column {}", name);
        }
    }
    auto new_table_ttl = new_metadata.table_ttl;

    if (new_table_ttl.definition_ast)
    {
        for (const auto & move_ttl : new_table_ttl.move_ttl)
        {
            if (!move_ttl.if_exists && !getDestinationForMoveTTL(move_ttl))
            {
                if (move_ttl.destination_type == DataDestinationType::DISK)
                    throw Exception(ErrorCodes::BAD_TTL_EXPRESSION,
                                    "No such disk {} for given storage policy", backQuote(move_ttl.destination_name));

                throw Exception(ErrorCodes::BAD_TTL_EXPRESSION,
                                "No such volume {} for given storage policy", backQuote(move_ttl.destination_name));
            }
        }
    }
}

namespace
{

void checkSpecialColumn(const std::string_view column_meta_name, const AlterCommand & command)
{
    if (command.type == AlterCommand::DROP_COLUMN)
    {
        throw Exception(
            ErrorCodes::ALTER_OF_COLUMN_IS_FORBIDDEN,
            "Trying to ALTER DROP {} ({}) column",
            column_meta_name,
            backQuoteIfNeed(command.column_name));
    }
    else if (command.type == AlterCommand::RENAME_COLUMN)
    {
        throw Exception(
            ErrorCodes::ALTER_OF_COLUMN_IS_FORBIDDEN,
            "Trying to ALTER RENAME {} ({}) column",
            column_meta_name,
            backQuoteIfNeed(command.column_name));
    }
};

template <typename TMustHaveDataType>
void checkSpecialColumnWithDataType(const std::string_view column_meta_name, const AlterCommand & command)
{
    checkSpecialColumn(column_meta_name, command);
    if (command.type == AlterCommand::MODIFY_COLUMN)
    {
        if (!command.data_type)
        {
            throw Exception(
                ErrorCodes::ALTER_OF_COLUMN_IS_FORBIDDEN,
                "Trying to modify settings for column {} ({}) ",
                column_meta_name,
                command.column_name);
        }
        else if (!typeid_cast<const TMustHaveDataType *>(command.data_type.get()))
        {
            throw Exception(
                ErrorCodes::ALTER_OF_COLUMN_IS_FORBIDDEN,
                "Cannot alter {} column ({}) to type {}, because it must have type {}",
                column_meta_name,
                command.column_name,
                command.data_type->getName(),
                TypeName<TMustHaveDataType>);
        }
    }
};

}

void MergeTreeData::checkStoragePolicy(const StoragePolicyPtr & new_storage_policy) const
{
    const auto old_storage_policy = getStoragePolicy();
    old_storage_policy->checkCompatibleWith(new_storage_policy);
}


void MergeTreeData::MergingParams::check(const MergeTreeSettings & settings, const StorageInMemoryMetadata & metadata) const
{
    const auto columns = metadata.getColumns().getAllPhysical();

    if (!is_deleted_column.empty() && mode != MergingParams::Replacing)
        throw Exception(ErrorCodes::LOGICAL_ERROR,
                        "is_deleted column for MergeTree cannot be specified in modes except Replacing.");

    if (!sign_column.empty() && mode != MergingParams::Collapsing && mode != MergingParams::VersionedCollapsing)
        throw Exception(ErrorCodes::LOGICAL_ERROR,
                        "Sign column for MergeTree cannot be specified "
                        "in modes except Collapsing or VersionedCollapsing.");

    if (!version_column.empty() && mode != MergingParams::Replacing && mode != MergingParams::VersionedCollapsing)
        throw Exception(ErrorCodes::LOGICAL_ERROR,
                        "Version column for MergeTree cannot be specified "
                        "in modes except Replacing or VersionedCollapsing.");

    if (!columns_to_sum.empty() && mode != MergingParams::Summing && mode != MergingParams::Coalescing)
        throw Exception(ErrorCodes::LOGICAL_ERROR, "List of columns to sum for MergeTree cannot be specified in all modes except Summing.");

    /// Check that if the sign column is needed, it exists and is of type Int8.
    auto check_sign_column = [this, & columns](bool is_optional, const std::string & storage)
    {
        if (sign_column.empty())
        {
            if (is_optional)
                return;

            throw Exception(ErrorCodes::LOGICAL_ERROR, "Sign column for storage {} is empty", storage);
        }

        bool miss_column = true;
        for (const auto & column : columns)
        {
            if (column.name == sign_column)
            {
                if (!typeid_cast<const DataTypeInt8 *>(column.type.get()))
                    throw Exception(ErrorCodes::BAD_TYPE_OF_FIELD, "Sign column ({}) for storage {} must have type Int8. "
                            "Provided column of type {}.", sign_column, storage, column.type->getName());
                miss_column = false;
                break;
            }
        }
        if (miss_column)
            throw Exception(ErrorCodes::NO_SUCH_COLUMN_IN_TABLE, "Sign column {} does not exist in table declaration.", sign_column);
    };

    /// that if the version_column column is needed, it exists and is of unsigned integer type.
    auto check_version_column = [this, & columns](bool is_optional, const std::string & storage)
    {
        if (version_column.empty())
        {
            if (is_optional)
                return;

            throw Exception(ErrorCodes::LOGICAL_ERROR, "Version column for storage {} is empty", storage);
        }

        bool miss_column = true;
        for (const auto & column : columns)
        {
            if (column.name == version_column)
            {
                if (!column.type->canBeUsedAsVersion())
                    throw Exception(ErrorCodes::BAD_TYPE_OF_FIELD,
                                    "The column {} cannot be used as a version column for storage {} because it is "
                                    "of type {} (must be of an integer type or of type Date/DateTime/DateTime64)",
                                    version_column, storage, column.type->getName());
                miss_column = false;
                break;
            }
        }
        if (miss_column)
            throw Exception(ErrorCodes::NO_SUCH_COLUMN_IN_TABLE, "Version column {} does not exist in table declaration.", version_column);
    };

    /// Check that if the is_deleted column is needed, it exists and is of type UInt8. If exist, version column must be defined too but version checks are not done here.
    auto check_is_deleted_column = [this, & columns](bool is_optional, const std::string & storage)
    {
        if (is_deleted_column.empty())
        {
            if (is_optional)
                return;

            throw Exception(ErrorCodes::LOGICAL_ERROR, "`is_deleted` ({}) column for storage {} is empty", is_deleted_column, storage);
        }

        if (version_column.empty() && !is_optional)
            throw Exception(ErrorCodes::LOGICAL_ERROR, "Version column ({}) for storage {} is empty while is_deleted ({}) is not.",
                            version_column, storage, is_deleted_column);

        bool miss_is_deleted_column = true;
        for (const auto & column : columns)
        {
            if (column.name == is_deleted_column)
            {
                if (!typeid_cast<const DataTypeUInt8 *>(column.type.get()))
                    throw Exception(ErrorCodes::BAD_TYPE_OF_FIELD, "is_deleted column ({}) for storage {} must have type UInt8. Provided column of type {}.",
                                    is_deleted_column, storage, column.type->getName());
                miss_is_deleted_column = false;
                break;
            }
        }

        if (miss_is_deleted_column)
            throw Exception(ErrorCodes::NO_SUCH_COLUMN_IN_TABLE, "is_deleted column {} does not exist in table declaration.", is_deleted_column);
    };


    if (mode == MergingParams::Collapsing)
        check_sign_column(false, "CollapsingMergeTree");

    if (mode == MergingParams::Summing || mode == MergingParams::Coalescing)
    {
        auto columns_to_sum_sorted = columns_to_sum;
        std::sort(columns_to_sum_sorted.begin(), columns_to_sum_sorted.end());
        if (const auto it = std::adjacent_find(columns_to_sum_sorted.begin(), columns_to_sum_sorted.end()); it != columns_to_sum_sorted.end())
            throw Exception(ErrorCodes::BAD_ARGUMENTS, "Column {} is listed multiple times in the list of columns to sum", *it);

        /// If columns_to_sum are set, then check that such columns exist.
        for (const auto & column_to_sum : columns_to_sum)
        {
            auto check_column_to_sum_exists = [& column_to_sum](const NameAndTypePair & name_and_type)
            {
                return column_to_sum == Nested::extractTableName(name_and_type.name);
            };
            if (columns.end() == std::find_if(columns.begin(), columns.end(), check_column_to_sum_exists))
                throw Exception(
                    ErrorCodes::NO_SUCH_COLUMN_IN_TABLE,
                    "Column {} listed in columns to sum does not exist in table declaration.",
                    column_to_sum);
        }

        auto allow_columns_in_partition_or_order_key = mode == MergingParams::Summing
            ? settings[MergeTreeSetting::allow_summing_columns_in_partition_or_order_key]
            : settings[MergeTreeSetting::allow_coalescing_columns_in_partition_or_order_key];

        /// Check that summing columns are not in partition key
        if (!allow_columns_in_partition_or_order_key && metadata.isPartitionKeyDefined())
        {
            auto partition_key_columns = metadata.getPartitionKey().expression->getRequiredColumns();
            std::sort(partition_key_columns.begin(), partition_key_columns.end());

            Names names_intersection;
            std::set_intersection(columns_to_sum_sorted.begin(), columns_to_sum_sorted.end(),
                                  partition_key_columns.begin(), partition_key_columns.end(),
                                  std::back_inserter(names_intersection));

            if (!names_intersection.empty())
                throw Exception(ErrorCodes::BAD_ARGUMENTS, "Columns: {} listed both in columns to sum and in partition key. "
                "That is not allowed.", boost::algorithm::join(names_intersection, ", "));
        }

        /// Check that summing columns are not in sorting key.
        if (!allow_columns_in_partition_or_order_key && metadata.isSortingKeyDefined())
        {
            auto sorting_key_columns = metadata.getSortingKey().expression->getRequiredColumns();
            std::sort(sorting_key_columns.begin(), sorting_key_columns.end());

            Names names_intersection;
            std::set_intersection(columns_to_sum_sorted.begin(), columns_to_sum_sorted.end(),
                                  sorting_key_columns.begin(), sorting_key_columns.end(),
                                  std::back_inserter(names_intersection));

            if (!names_intersection.empty())
                throw Exception(ErrorCodes::BAD_ARGUMENTS, "Columns: {} listed both in columns to sum and in sorting key. "
                "That is not allowed.", boost::algorithm::join(names_intersection, ", "));
        }
    }

    if (mode == MergingParams::Replacing)
    {
        if (!version_column.empty() && version_column == is_deleted_column)
            throw Exception(ErrorCodes::BAD_ARGUMENTS, "The version and is_deleted column cannot be the same column ({})", version_column);

        check_is_deleted_column(true, "ReplacingMergeTree");
        check_version_column(true, "ReplacingMergeTree");
    }

    if (mode == MergingParams::VersionedCollapsing)
    {
        if (!version_column.empty() && version_column == sign_column)
            throw Exception(ErrorCodes::BAD_ARGUMENTS, "The version and sign column cannot be the same column ({})", version_column);

        check_sign_column(false, "VersionedCollapsingMergeTree");
        check_version_column(false, "VersionedCollapsingMergeTree");
    }

    /// TODO Checks for Graphite mode.
}

const Names MergeTreeData::virtuals_useful_for_filter = {"_part", "_partition_id", "_part_uuid", "_partition_value", "_part_data_version", "_disk_name"};

Block MergeTreeData::getHeaderWithVirtualsForFilter(const StorageMetadataPtr & metadata) const
{
    const auto columns = metadata->getColumns().getAllPhysical();
    Block header;
    auto virtuals_desc = getVirtualsPtr();
    for (const auto & name : virtuals_useful_for_filter)
    {
        if (columns.contains(name))
            continue;
        if (auto column = virtuals_desc->tryGet(name))
            header.insert({column->type->createColumn(), column->type, name});
    }

    return header;
}

Block MergeTreeData::getBlockWithVirtualsForFilter(
    const StorageMetadataPtr & metadata, const RangesInDataParts & parts, bool ignore_empty) const
{
    auto block = getHeaderWithVirtualsForFilter(metadata);

    for (const auto & part : parts)
    {
        if (ignore_empty && part.data_part->isEmpty())
            continue;

        for (auto & column : block)
        {
            auto field = getFieldForConstVirtualColumn(column.name, *part.data_part);
            column.column->assumeMutableRef().insert(field);
        }
    }

    return block;
}


std::optional<UInt64> MergeTreeData::totalRowsByPartitionPredicateImpl(
    const ActionsDAG & filter_actions_dag, ContextPtr local_context, const RangesInDataParts & parts) const
{
    if (parts.empty())
        return 0;

    auto metadata_snapshot = getInMemoryMetadataPtr();
    auto virtual_columns_block = getBlockWithVirtualsForFilter(metadata_snapshot, {parts[0]});

    auto filter_dag = VirtualColumnUtils::splitFilterDagForAllowedInputs(
        filter_actions_dag.getOutputs().at(0), nullptr, /*allow_partial_result=*/false);
    if (!filter_dag)
        return {};

    /// Generate valid expressions for filtering
    bool valid = true;
    for (const auto * input : filter_dag->getInputs())
        if (!virtual_columns_block.has(input->result_name))
            valid = false;

    ActionsDAGWithInversionPushDown inverted_dag(filter_dag->getOutputs().front(), local_context);

    PartitionPruner partition_pruner(metadata_snapshot, inverted_dag, local_context, true /* strict */);
    if (partition_pruner.isUseless() && !valid)
        return {};

    std::unordered_set<String> part_values;
    if (valid)
    {
        virtual_columns_block = getBlockWithVirtualsForFilter(metadata_snapshot, parts);
        VirtualColumnUtils::filterBlockWithExpression(
            VirtualColumnUtils::buildFilterExpression(std::move(*filter_dag), local_context), virtual_columns_block);
        part_values = VirtualColumnUtils::extractSingleValueFromBlock<String>(virtual_columns_block, "_part");
        if (part_values.empty())
            return 0;
    }
    // At this point, empty `part_values` means all parts.

    size_t res = 0;
    for (const auto & part : parts)
    {
        if ((part_values.empty() || part_values.find(part.data_part->name) != part_values.end())
            && !partition_pruner.canBePruned(*part.data_part))
            res += part.data_part->rows_count;
    }
    return res;
}

String MergeTreeData::MergingParams::getModeName() const
{
    switch (mode)
    {
        case Ordinary:      return "";
        case Collapsing:    return "Collapsing";
        case Summing:       return "Summing";
        case Aggregating:   return "Aggregating";
        case Replacing:     return "Replacing";
        case Graphite:      return "Graphite";
        case VersionedCollapsing: return "VersionedCollapsing";
        case Coalescing:    return "Coalescing";
    }
}

Int64 MergeTreeData::getMaxBlockNumber() const
{
    auto lock = lockParts();

    Int64 max_block_num = 0;
    for (const DataPartPtr & part : data_parts_by_info)
        max_block_num = std::max({max_block_num, part->info.max_block, part->info.mutation});

    return max_block_num;
}

void MergeTreeData::PartLoadingTree::add(const MergeTreePartInfo & info, const String & name, const DiskPtr & disk)
{
    auto & current_ptr = root_by_partition[info.getPartitionId()];
    if (!current_ptr)
        current_ptr = std::make_shared<Node>(MergeTreePartInfo{}, "", disk);

    auto * current = current_ptr.get();
    while (true)
    {
        auto it = current->children.lower_bound(info);
        if (it != current->children.begin())
        {
            auto prev = std::prev(it);
            const auto & prev_info = prev->first;

            if (prev_info.contains(info))
            {
                current = prev->second.get();
                continue;
            }
            if (!prev_info.isDisjoint(info))
            {
                throw Exception(ErrorCodes::LOGICAL_ERROR,
                    "Part {} intersects previous part {}. It is a bug or a result of manual intervention",
                    name, prev->second->name);
            }
        }

        if (it != current->children.end())
        {
            const auto & next_info = it->first;

            if (next_info.contains(info))
            {
                current = it->second.get();
                continue;
            }
            if (!next_info.isDisjoint(info))
            {
                throw Exception(ErrorCodes::LOGICAL_ERROR,
                    "Part {} intersects next part {}. It is a bug or a result of manual intervention",
                    name, it->second->name);
            }
        }

        current->children.emplace(info, std::make_shared<Node>(info, name, disk));
        break;
    }
}

template <typename Func>
void MergeTreeData::PartLoadingTree::traverse(bool recursive, Func && func)
{
    std::function<void(const NodePtr &)> traverse_impl = [&](const auto & node)
    {
        func(node);
        if (recursive)
            for (const auto & [_, child] : node->children)
                traverse_impl(child);
    };

    for (const auto & elem : root_by_partition)
        for (const auto & [_, node] : elem.second->children)
            traverse_impl(node);
}

MergeTreeData::PartLoadingTree
MergeTreeData::PartLoadingTree::build(PartLoadingInfos nodes)
{
    std::sort(nodes.begin(), nodes.end(), [](const auto & lhs, const auto & rhs)
    {
        return std::tie(lhs.info.level, lhs.info.mutation) > std::tie(rhs.info.level, rhs.info.mutation);
    });

    PartLoadingTree tree;
    for (const auto & [info, name, disk] : nodes)
        tree.add(info, name, disk);
    return tree;
}

static std::optional<size_t> calculatePartSizeSafe(
    const MergeTreeData::DataPartPtr & part, const LoggerPtr & log)
{
    try
    {
        return part->getDataPartStorage().calculateTotalSizeOnDisk();
    }
    catch (...)
    {
        tryLogCurrentException(log, fmt::format("while calculating part size {} on path {}",
            part->name, part->getDataPartStorage().getRelativePath()));
        return {};
    }
}

static void preparePartForRemoval(const MergeTreeMutableDataPartPtr & part)
{
    part->remove_time.store(part->modification_time, std::memory_order_relaxed);
    auto creation_csn = part->version.creation_csn.load(std::memory_order_relaxed);
    if (creation_csn != Tx::RolledBackCSN && creation_csn != Tx::PrehistoricCSN && !part->version.isRemovalTIDLocked())
    {
        /// It's possible that covering part was created without transaction,
        /// but if covered part was created with transaction (i.e. creation_tid is not prehistoric),
        /// then it must have removal tid in metadata file.
        throw Exception(ErrorCodes::LOGICAL_ERROR, "Data part {} is Outdated and has creation TID {} and CSN {}, "
                        "but does not have removal tid. It's a bug or a result of manual intervention.",
                        part->name, part->version.creation_tid, creation_csn);
    }

    /// Explicitly set removal_tid_lock for parts w/o transaction (i.e. w/o txn_version.txt)
    /// to avoid keeping part forever (see VersionMetadata::canBeRemoved())
    if (!part->version.isRemovalTIDLocked())
    {
        TransactionInfoContext transaction_context{part->storage.getStorageID(), part->name};
        part->version.lockRemovalTID(Tx::PrehistoricTID, transaction_context);
    }
}

static constexpr size_t loading_parts_initial_backoff_ms = 100;
static constexpr size_t loading_parts_max_backoff_ms = 5000;
static constexpr size_t loading_parts_max_tries = 3;

void MergeTreeData::loadUnexpectedDataPart(UnexpectedPartLoadState & state)
{
    const MergeTreePartInfo & part_info = state.loading_info->info;
    const String & part_name = state.loading_info->name;
    const DiskPtr & part_disk_ptr = state.loading_info->disk;
    LOG_TRACE(log, "Loading unexpected part {} from disk {}", part_name, part_disk_ptr->getName());

    LoadPartResult res;
    auto single_disk_volume = std::make_shared<SingleDiskVolume>("volume_" + part_name, part_disk_ptr, 0);
    auto data_part_storage = std::make_shared<DataPartStorageOnDiskFull>(single_disk_volume, relative_data_path, part_name);
    String part_path = fs::path(relative_data_path) / part_name;

    try
    {
        state.part = getDataPartBuilder(part_name, single_disk_volume, part_name, getReadSettings())
            .withPartInfo(part_info)
            .withPartFormatFromDisk()
            .build();

        state.part->loadRowsCountFileForUnexpectedPart();
    }
    catch (...)
    {
        LOG_DEBUG(log, "Failed to load unexpected data part {} with exception: {}", part_name, getExceptionMessage(std::current_exception(), false));
        if (!state.part)
        {
            /// Build a fake part and mark it as broken in case of filesystem error.
            /// If the error impacts part directory instead of single files,
            /// an exception will be thrown during detach and silently ignored.
            state.part = getDataPartBuilder(part_name, single_disk_volume, part_name, getReadSettings())
                .withPartStorageType(MergeTreeDataPartStorageType::Full)
                .withPartType(MergeTreeDataPartType::Wide)
                .build();
        }

        state.is_broken = true;
        tryLogCurrentException(log, fmt::format("while loading unexpected part {} on path {}", part_name, part_path));
    }
}

MergeTreeData::LoadPartResult MergeTreeData::loadDataPart(
    const MergeTreePartInfo & part_info,
    const String & part_name,
    const DiskPtr & part_disk_ptr,
    MergeTreeDataPartState to_state,
    std::mutex & part_loading_mutex)
{
    LOG_TRACE(log, "Loading {} part {} from disk {}", magic_enum::enum_name(to_state), part_name, part_disk_ptr->getName());

    LoadPartResult res;
    auto single_disk_volume = std::make_shared<SingleDiskVolume>("volume_" + part_name, part_disk_ptr, 0);
    auto data_part_storage = std::make_shared<DataPartStorageOnDiskFull>(single_disk_volume, relative_data_path, part_name);

    String part_path = fs::path(relative_data_path) / part_name;

    /// Ignore broken parts that can appear as a result of hard server restart.
    auto mark_broken = [&]
    {
        if (!res.part)
        {
            /// Build a fake part and mark it as broken in case of filesystem error.
            /// If the error impacts part directory instead of single files,
            /// an exception will be thrown during detach and silently ignored.
            res.part = getDataPartBuilder(part_name, single_disk_volume, part_name, getReadSettings())
                .withPartStorageType(MergeTreeDataPartStorageType::Full)
                .withPartType(MergeTreeDataPartType::Wide)
                .build();
        }

        res.is_broken = true;
        tryLogCurrentException(log, fmt::format("while loading part {} on path {}", part_name, part_path));

        res.size_of_part = calculatePartSizeSafe(res.part, log.load());
        auto part_size_str = res.size_of_part ? formatReadableSizeWithBinarySuffix(*res.size_of_part) : "failed to calculate size";

        LOG_ERROR(log,
            "Detaching broken part {} (size: {}). "
            "If it happened after update, it is likely because of backward incompatibility. "
            "You need to resolve this manually",
            fs::path(getFullPathOnDisk(part_disk_ptr)) / part_name, part_size_str);
    };

    try
    {
        res.part = getDataPartBuilder(part_name, single_disk_volume, part_name, getReadSettings())
            .withPartInfo(part_info)
            .withPartFormatFromDisk()
            .build();
    }
    catch (...)
    {
        /// Don't count the part as broken if there was a retryalbe error
        /// during loading, such as "not enough memory" or network error.
        if (isRetryableException(std::current_exception()))
            throw;

        LOG_DEBUG(log, "Failed to load data part {} with exception: {}", part_name, getExceptionMessage(std::current_exception(), false));
        mark_broken();
        return res;
    }

    try
    {
        res.part->loadColumnsChecksumsIndexes(require_part_metadata, !part_disk_ptr->isReadOnly());
    }
    catch (...)
    {
        /// Don't count the part as broken if there was a retryalbe error
        /// during loading, such as "not enough memory" or network error.
        if (isRetryableException(std::current_exception()))
            throw;

        mark_broken();
        return res;
    }

    res.part->modification_time = part_disk_ptr->getLastModified(fs::path(relative_data_path) / part_name).epochTime();
    res.part->loadVersionMetadata();

    if (res.part->wasInvolvedInTransaction())
    {
        /// Check if CSNs were written after committing transaction, update and write if needed.
        bool version_updated = false;
        auto & version = res.part->version;
        chassert(!version.creation_tid.isEmpty());

        if (!res.part->version.creation_csn)
        {
            auto min = TransactionLog::getCSNAndAssert(res.part->version.creation_tid, res.part->version.creation_csn);
            if (!min)
            {
                /// Transaction that created this part was not committed. Remove part.
                min = Tx::RolledBackCSN;
            }

            LOG_TRACE(log, "Will fix version metadata of {} after unclean restart: part has creation_tid={}, setting creation_csn={}",
                        res.part->name, res.part->version.creation_tid, min);

            version.creation_csn = min;
            version_updated = true;
        }

        if (!version.removal_tid.isEmpty() && !version.removal_csn)
        {
            auto max = TransactionLog::getCSNAndAssert(version.removal_tid, version.removal_csn);
            if (max)
            {
                LOG_TRACE(log, "Will fix version metadata of {} after unclean restart: part has removal_tid={}, setting removal_csn={}",
                            res.part->name, version.removal_tid, max);
                version.removal_csn = max;
            }
            else
            {
                /// Transaction that tried to remove this part was not committed. Clear removal_tid.
                LOG_TRACE(log, "Will fix version metadata of {} after unclean restart: clearing removal_tid={}",
                            res.part->name, version.removal_tid);
                version.unlockRemovalTID(version.removal_tid, TransactionInfoContext{getStorageID(), res.part->name});
            }

            version_updated = true;
        }

        /// Sanity checks
        bool csn_order = !version.removal_csn || version.creation_csn <= version.removal_csn || version.removal_csn == Tx::PrehistoricCSN;
        bool min_start_csn_order = version.creation_tid.start_csn <= version.creation_csn;
        bool max_start_csn_order = version.removal_tid.start_csn <= version.removal_csn;
        bool creation_csn_known = version.creation_csn;
        if (!csn_order || !min_start_csn_order || !max_start_csn_order || !creation_csn_known)
            throw Exception(ErrorCodes::LOGICAL_ERROR, "Part {} has invalid version metadata: {}", res.part->name, version.toString());

        if (version_updated)
            res.part->storeVersionMetadata(/* force */ true);

        /// Deactivate part if creation was not committed or if removal was.
        if (version.creation_csn == Tx::RolledBackCSN || version.removal_csn)
        {
            preparePartForRemoval(res.part);
            to_state = DataPartState::Outdated;
        }
    }

    res.part->setState(to_state);

    DataPartIteratorByInfo it;
    bool inserted;

    {
        std::lock_guard lock(part_loading_mutex);
        LOG_TEST(log, "loadDataPart: inserting {} into data_parts_indexes", res.part->getNameWithState());
        std::tie(it, inserted) = data_parts_indexes.insert(res.part);
    }

    /// Remove duplicate parts with the same checksum.
    if (!inserted)
    {
        if ((*it)->checksums.getTotalChecksumHex() == res.part->checksums.getTotalChecksumHex())
        {
            LOG_ERROR(log, "Remove duplicate part {}", data_part_storage->getFullPath());
            res.part->is_duplicate = true;
            return res;
        }

        throw Exception(ErrorCodes::DUPLICATE_DATA_PART, "Part {} already exists but with different checksums", res.part->name);
    }

    if (to_state == DataPartState::Active)
        addPartContributionToDataVolume(res.part);

    if (res.part->hasLightweightDelete())
        has_lightweight_delete_parts.store(true);

    LOG_TRACE(log, "Finished loading {} part {} on disk {}", magic_enum::enum_name(to_state), part_name, part_disk_ptr->getName());
    return res;
}

MergeTreeData::LoadPartResult MergeTreeData::loadDataPartWithRetries(
    const MergeTreePartInfo & part_info,
    const String & part_name,
    const DiskPtr & part_disk_ptr,
    MergeTreeDataPartState to_state,
    std::mutex & part_loading_mutex,
    size_t initial_backoff_ms,
    size_t max_backoff_ms,
    size_t max_tries)
{
    auto handle_exception = [&, this](std::exception_ptr exception_ptr, size_t try_no)
    {
        if (try_no + 1 == max_tries)
            throw;

        LOG_DEBUG(log,
            "Failed to load data part {} at try {} with retryable error: {}. Will retry in {} ms",
             part_name, try_no, getExceptionMessage(exception_ptr, false), initial_backoff_ms);

        std::this_thread::sleep_for(std::chrono::milliseconds(initial_backoff_ms));
        initial_backoff_ms = std::min(initial_backoff_ms * 2, max_backoff_ms);
    };

    for (size_t try_no = 0; try_no < max_tries; ++try_no)
    {
        try
        {
            return loadDataPart(part_info, part_name, part_disk_ptr, to_state, part_loading_mutex);
        }
        catch (...)
        {
            if (isRetryableException(std::current_exception()))
                handle_exception(std::current_exception(),try_no);
            else
                throw;
        }
    }
    UNREACHABLE();
}


std::vector<MergeTreeData::LoadPartResult> MergeTreeData::loadDataPartsFromDisk(PartLoadingTreeNodes & parts_to_load)
{
    const size_t num_parts = parts_to_load.size();

    LOG_TRACE(log, "Will load {} parts using up to {} threads", num_parts, getActivePartsLoadingThreadPool().get().getMaxThreads());

    /// Shuffle all the parts randomly to possible speed up loading them from JBOD.
    std::shuffle(parts_to_load.begin(), parts_to_load.end(), thread_local_rng);

    std::mutex part_select_mutex;
    std::mutex part_loading_mutex;

    std::vector<LoadPartResult> loaded_parts;

    ThreadPoolCallbackRunnerLocal<void> runner(getActivePartsLoadingThreadPool().get(), "ActiveParts");
    while (true)
    {
        bool are_parts_to_load_empty = false;
        {
            std::lock_guard lock(part_select_mutex);
            are_parts_to_load_empty = parts_to_load.empty();
        }

        if (are_parts_to_load_empty)
        {
            /// Wait for all scheduled tasks.
            runner.waitForAllToFinishAndRethrowFirstError();

            /// At this point it is possible, that some other parts appeared in the queue for processing (parts_to_load),
            /// because we added them from inside the pool.
            /// So we need to recheck it.
        }

        PartLoadingTree::NodePtr current_part;
        {
            std::lock_guard lock(part_select_mutex);
            if (parts_to_load.empty())
                break;

            current_part = parts_to_load.back();
            parts_to_load.pop_back();
        }

        runner(
            [&, part = std::move(current_part)]()
            {
                /// Pass a separate mutex to guard the set of parts, because this lambda
                /// is called concurrently but with already locked @data_parts_mutex.
                auto res = loadDataPartWithRetries(
                    part->info, part->name, part->disk,
                    DataPartState::Active, part_loading_mutex, loading_parts_initial_backoff_ms,
                    loading_parts_max_backoff_ms, loading_parts_max_tries);

                part->is_loaded = true;
                bool is_active_part = res.part->getState() == DataPartState::Active;

                /// If part is broken or duplicate or should be removed according to transaction
                /// and it has any covered parts then try to load them to replace this part.
                if (!is_active_part && !part->children.empty())
                {
                    std::lock_guard lock{part_select_mutex};
                    for (const auto & [_, node] : part->children)
                        parts_to_load.push_back(node);
                }

                {
                    std::lock_guard lock(part_loading_mutex);
                    loaded_parts.push_back(std::move(res));
                }
            }, Priority{0});
    }

    return loaded_parts;
}


void MergeTreeData::loadDataParts(bool skip_sanity_checks, std::optional<std::unordered_set<std::string>> expected_parts)
{
    Stopwatch watch;
    LOG_DEBUG(log, "Loading data parts");

    auto metadata_snapshot = getInMemoryMetadataPtr();
    const auto settings = getSettings();

    auto disks = getStoragePolicy()->getDisks();

    if (!getStoragePolicy()->isDefaultPolicy() && !skip_sanity_checks && !(*settings)[MergeTreeSetting::disk].changed)
    {
        /// Check extra parts on different disks, in order to not allow to miss data parts at undefined disks.
        std::unordered_set<String> defined_disk_names;

        for (const auto & disk_ptr : disks)
        {
            defined_disk_names.insert(disk_ptr->getName());
        }

        /// In case of delegate disks it is not enough to traverse `disks`,
        /// because for example cache or encrypted disk which wrap s3 disk and s3 disk itself can be put into different storage policies.
        /// But disk->exists returns the same thing for both disks.
        for (const auto & [disk_name, disk] : getContext()->getDisksMap())
        {
            /// As encrypted disk can use the same path of its nested disk,
            /// we need to take it into account here.
            const auto & delegate = disk->getDelegateDiskIfExists();
            if (delegate && disk->getPath() == delegate->getPath())
                defined_disk_names.insert(delegate->getName());

            if (disk->supportsCache())
            {
                /// As cache is implemented on object storage layer, not on disk level, e.g.
                /// we have such structure:
                /// DiskObjectStorage(CachedObjectStorage(...(CachedObjectStored(ObjectStorage)...)))
                /// and disk_ptr->getName() here is the name of last delegate - ObjectStorage.
                /// So now we need to add cache layers to defined disk names.
                auto caches = disk->getCacheLayersNames();
                defined_disk_names.insert(caches.begin(), caches.end());
            }
        }

        std::unordered_set<String> skip_check_disks;
        for (const auto & [disk_name, disk] : getContext()->getDisksMap())
        {
            if (disk->isBroken() || disk->isCustomDisk())
            {
                skip_check_disks.insert(disk_name);
                continue;
            }

            bool is_disk_defined = defined_disk_names.contains(disk_name);

            if (!is_disk_defined && disk->existsDirectory(relative_data_path))
            {
                /// There still a chance that underlying disk is defined in storage policy
                const auto & delegate = disk->getDelegateDiskIfExists();
                is_disk_defined = delegate && !delegate->isBroken() && !delegate->isCustomDisk() && delegate->getPath() == disk->getPath()
                    && defined_disk_names.contains(delegate->getName());
            }

            if (!is_disk_defined && disk->existsDirectory(relative_data_path))
            {
                for (const auto it = disk->iterateDirectory(relative_data_path); it->isValid(); it->next())
                {
                    if (!MergeTreePartInfo::tryParsePartName(it->name(), format_version))
                        continue; /// Cannot parse part name, some garbage on disk, just ignore it.
                    /// But we can't ignore valid part name on undefined disk.
                    throw Exception(
                        ErrorCodes::UNKNOWN_DISK,
                        "Part '{}' ({}) was found on disk '{}' which is not defined in the storage policy '{}' or broken"
                        " (defined disks: [{}], skipped disks: [{}])",
                        it->name(), it->path(), disk_name, getStoragePolicy()->getName(),
                        fmt::join(defined_disk_names, ", "), fmt::join(skip_check_disks, ", "));
                }
            }
        }
    }

    std::vector<PartLoadingTree::PartLoadingInfos> parts_to_load_by_disk(disks.size());
    std::vector<PartLoadingTree::PartLoadingInfos> unexpected_parts_to_load_by_disk(disks.size());

    ThreadPoolCallbackRunnerLocal<void> runner(getActivePartsLoadingThreadPool().get(), "ActiveParts");

    bool all_disks_are_readonly = true;
    for (size_t i = 0; i < disks.size(); ++i)
    {
        const auto & disk_ptr = disks[i];
        if (disk_ptr->isBroken())
            continue;
        if (!disk_ptr->isReadOnly())
            all_disks_are_readonly = false;

        auto & disk_parts = parts_to_load_by_disk[i];
        auto & unexpected_disk_parts = unexpected_parts_to_load_by_disk[i];

        runner([&expected_parts, &unexpected_disk_parts, &disk_parts, this, disk_ptr]()
        {
            for (auto it = disk_ptr->iterateDirectory(relative_data_path); it->isValid(); it->next())
            {
                /// Skip temporary directories, file 'format_version.txt' and directory 'detached'.
                if (startsWith(it->name(), "tmp")
                    || it->name() == MergeTreeData::FORMAT_VERSION_FILE_NAME
                    || it->name() == DETACHED_DIR_NAME)
                    continue;

                if (auto part_info = MergeTreePartInfo::tryParsePartName(it->name(), format_version))
                {
                    if (expected_parts && !expected_parts->contains(it->name()))
                        unexpected_disk_parts.emplace_back(*part_info, it->name(), disk_ptr);
                    else
                        disk_parts.emplace_back(*part_info, it->name(), disk_ptr);
                }
            }
        }, Priority{0});
    }

    /// For iteration to be completed
    runner.waitForAllToFinishAndRethrowFirstError();

    PartLoadingTree::PartLoadingInfos parts_to_load;
    for (auto & disk_parts : parts_to_load_by_disk)
        std::move(disk_parts.begin(), disk_parts.end(), std::back_inserter(parts_to_load));
    PartLoadingTree::PartLoadingInfos unexpected_parts_to_load;
    for (auto & disk_parts : unexpected_parts_to_load_by_disk)
        std::move(disk_parts.begin(), disk_parts.end(), std::back_inserter(unexpected_parts_to_load));

    auto loading_tree = PartLoadingTree::build(std::move(parts_to_load));

    size_t num_parts = 0;
    PartLoadingTreeNodes active_parts;

    /// Collect only "the most covering" parts from the top level of the tree.
    loading_tree.traverse(/*recursive=*/ false, [&](const auto & node)
    {
        active_parts.emplace_back(node);
    });

    num_parts += active_parts.size();

    auto part_lock = lockParts();

    MutableDataPartsVector broken_parts_to_detach;
    MutableDataPartsVector duplicate_parts_to_remove;

    size_t suspicious_broken_parts = 0;
    size_t suspicious_broken_parts_bytes = 0;
    size_t suspicious_broken_unexpected_parts = 0;
    size_t suspicious_broken_unexpected_parts_bytes = 0;
    bool have_adaptive_parts = false;
    bool have_non_adaptive_parts = false;
    bool have_lightweight_in_parts = false;
    bool have_parts_with_version_metadata = false;

    bool is_static_storage = isStaticStorage();

    if (num_parts > 0)
    {
        auto loaded_parts = loadDataPartsFromDisk(active_parts);

        for (const auto & res : loaded_parts)
        {
            if (res.is_broken)
            {
                broken_parts_to_detach.push_back(res.part);
                bool unexpected = expected_parts != std::nullopt && !expected_parts->contains(res.part->name);
                if (unexpected)
                {
                    LOG_DEBUG(log, "loadDataParts: Part {} is broken, but it's not expected to be in parts set, "
                              " will not count it as suspicious broken part", res.part->name);
                    ++suspicious_broken_unexpected_parts;
                }
                else
                    ++suspicious_broken_parts;

                if (res.size_of_part)
                {
                    if (unexpected)
                        suspicious_broken_unexpected_parts_bytes += *res.size_of_part;
                    else
                        suspicious_broken_parts_bytes += *res.size_of_part;
                }
            }
            else if (res.part->is_duplicate)
            {
                if (!is_static_storage)
                    res.part->remove();
            }
            else
            {
                bool is_adaptive = res.part->index_granularity_info.mark_type.adaptive;
                have_adaptive_parts |= is_adaptive;
                have_non_adaptive_parts |= !is_adaptive;
                have_lightweight_in_parts |= res.part->hasLightweightDelete();
                have_parts_with_version_metadata |= res.part->wasInvolvedInTransaction();
            }
        }
    }

    if (have_non_adaptive_parts && have_adaptive_parts && !(*settings)[MergeTreeSetting::enable_mixed_granularity_parts])
        throw Exception(ErrorCodes::LOGICAL_ERROR,
                        "Table contains parts with adaptive and non adaptive marks, "
                        "but `setting enable_mixed_granularity_parts` is disabled");

    has_non_adaptive_index_granularity_parts = have_non_adaptive_parts;
    has_lightweight_delete_parts = have_lightweight_in_parts;
    transactions_enabled = have_parts_with_version_metadata;

    if (!skip_sanity_checks)
    {
        if (suspicious_broken_parts > (*settings)[MergeTreeSetting::max_suspicious_broken_parts])
            throw Exception(
                ErrorCodes::TOO_MANY_UNEXPECTED_DATA_PARTS,
                "Suspiciously many ({} parts, {} in total) broken parts "
                "to remove while maximum allowed broken parts count is {}. You can change the maximum value "
                "with merge tree setting 'max_suspicious_broken_parts' in <merge_tree> configuration section or in table settings in .sql file "
                "(don't forget to return setting back to default value)",
                suspicious_broken_parts,
                formatReadableSizeWithBinarySuffix(suspicious_broken_parts_bytes),
                (*settings)[MergeTreeSetting::max_suspicious_broken_parts].value);

        if (suspicious_broken_parts_bytes > (*settings)[MergeTreeSetting::max_suspicious_broken_parts_bytes])
            throw Exception(
                ErrorCodes::TOO_MANY_UNEXPECTED_DATA_PARTS,
                "Suspiciously big size ({} parts, {} in total) of all broken "
                "parts to remove while maximum allowed broken parts size is {}. "
                "You can change the maximum value with merge tree setting 'max_suspicious_broken_parts_bytes' in <merge_tree> configuration "
                "section or in table settings in .sql file (don't forget to return setting back to default value)",
                suspicious_broken_parts,
                formatReadableSizeWithBinarySuffix(suspicious_broken_parts_bytes),
                formatReadableSizeWithBinarySuffix((*settings)[MergeTreeSetting::max_suspicious_broken_parts_bytes]));
    }

    if (suspicious_broken_unexpected_parts != 0)
        LOG_WARNING(log, "Found suspicious broken unexpected parts {} with total rows count {}", suspicious_broken_unexpected_parts, suspicious_broken_unexpected_parts_bytes);

    bool replicated = dynamic_cast<StorageReplicatedMergeTree *>(this) != nullptr;
    if (!is_static_storage)
        for (auto & part : broken_parts_to_detach)
            part->renameToDetached("broken-on-start", /*ignore_error=*/ replicated); /// detached parts must not have '_' in prefixes

    resetObjectColumnsFromActiveParts(part_lock);
    resetSerializationHints(part_lock);
    are_columns_and_secondary_indices_sizes_calculated = false;
    if (!(*settings)[MergeTreeSetting::columns_and_secondary_indices_sizes_lazy_calculation])
        calculateColumnAndSecondaryIndexSizesIfNeeded();

    PartLoadingTreeNodes unloaded_parts;

    std::vector<UnexpectedPartLoadState> unexpected_unloaded_data_parts;
    for (const auto & [info, name, disk] : unexpected_parts_to_load)
    {
        bool uncovered = true;
        for (const auto & part : unexpected_parts_to_load)
        {
            if (name != part.name && part.info.contains(info))
            {
                uncovered = false;
                break;
            }
        }
        unexpected_unloaded_data_parts.push_back({std::make_shared<PartLoadingTree::Node>(info, name, disk), uncovered, /*is_broken*/ false, /*part*/ nullptr});
    }

    if (!unexpected_unloaded_data_parts.empty())
    {
        LOG_DEBUG(log, "Found {} unexpected data parts. They will be loaded asynchronously", unexpected_unloaded_data_parts.size());
        {
            std::lock_guard lock(unexpected_data_parts_mutex);
            unexpected_data_parts = std::move(unexpected_unloaded_data_parts);
            unexpected_data_parts_loading_finished = false;
        }

        unexpected_data_parts_loading_task = getContext()->getSchedulePool().createTask(
            "MergeTreeData::loadUnexpectedDataParts",
            [this] { loadUnexpectedDataParts(); });
    }

    loading_tree.traverse(/*recursive=*/ true, [&](const auto & node)
    {
        if (!node->is_loaded)
            unloaded_parts.push_back(node);
    });

    /// By the way, if all disks are readonly, it does not make sense to load outdated parts (we will not own them).
    if (!unloaded_parts.empty() && !all_disks_are_readonly)
    {
        LOG_DEBUG(log, "Found {} outdated data parts. They will be loaded asynchronously", unloaded_parts.size());

        {
            std::lock_guard lock(outdated_data_parts_mutex);
            outdated_unloaded_data_parts = std::move(unloaded_parts);
            outdated_data_parts_loading_finished = false;
        }

        outdated_data_parts_loading_task = getContext()->getSchedulePool().createTask(
            "MergeTreeData::loadOutdatedDataParts",
            [this] { loadOutdatedDataParts(/*is_async=*/ true); });
    }

    watch.stop();
    LOG_DEBUG(log, "Loaded data parts ({} items) took {} seconds", data_parts_indexes.size(), watch.elapsedSeconds());
    ProfileEvents::increment(ProfileEvents::LoadedDataParts, data_parts_indexes.size());
    ProfileEvents::increment(ProfileEvents::LoadedDataPartsMicroseconds, watch.elapsedMicroseconds());
    data_parts_loading_finished = true;

    auto refresh_parts_interval = (*settings)[MergeTreeSetting::refresh_parts_interval].totalMilliseconds();
    if (all_disks_are_readonly && refresh_parts_interval && !refresh_parts_task)
    {
        refresh_parts_task = getContext()->getSchedulePool().createTask(
            "MergeTreeData::refreshDataParts",
            [this, refresh_parts_interval] { refreshDataParts(refresh_parts_interval); });

        refresh_parts_task->scheduleAfter(refresh_parts_interval);
    }
}

void MergeTreeData::refreshDataParts(UInt64 interval_milliseconds)
{
    for (auto & disk : getStoragePolicy()->getDisks())
        disk->refresh(interval_milliseconds);

    Stopwatch watch;
    LOG_DEBUG(log, "Refreshing data parts");

    auto metadata_snapshot = getInMemoryMetadataPtr();
    const auto settings = getSettings();

    auto disks = getStoragePolicy()->getDisks();
    PartLoadingTree::PartLoadingInfos parts_to_load;

    for (const auto & disk_ptr : disks)
    {
        if (disk_ptr->isBroken())
            continue;
        if (!disk_ptr->isReadOnly())
            throw Exception(ErrorCodes::LOGICAL_ERROR, "MergeTreeData::refreshDataParts should only be called if all disks are readonly");

        for (auto it = disk_ptr->iterateDirectory(relative_data_path); it->isValid(); it->next())
        {
            /// Skip temporary directories, file 'format_version.txt' and directory 'detached'.
            if (startsWith(it->name(), "tmp")
                || it->name() == MergeTreeData::FORMAT_VERSION_FILE_NAME
                || it->name() == DETACHED_DIR_NAME)
                continue;

            if (auto part_info = MergeTreePartInfo::tryParsePartName(it->name(), format_version))
                parts_to_load.emplace_back(*part_info, it->name(), disk_ptr);
        }
    }

    auto loading_tree = PartLoadingTree::build(std::move(parts_to_load));

    PartLoadingTreeNodes parts_to_add;

    {
        auto part_lock = lockParts();

        /// Collect only "the most covering" parts from the top level of the tree.
        loading_tree.traverse(/*recursive=*/ false, [&, this](const auto & node)
        {
            if (auto it = data_parts_by_info.find(node->info); it == data_parts_by_info.end())
                parts_to_add.emplace_back(node);
        });
    }

    bool have_non_adaptive_parts = false;
    bool have_lightweight_in_parts = false;
    bool have_parts_with_version_metadata = false;

    for (const auto & my_part : parts_to_add)
    {
        auto res = loadDataPartWithRetries(
            my_part->info, my_part->name, my_part->disk,
            DataPartState::PreActive, data_parts_mutex, loading_parts_initial_backoff_ms,
            loading_parts_max_backoff_ms, loading_parts_max_tries);

        if (res.is_broken)
        {
            LOG_ERROR(log, "The new data part {} appears broken - skip loading", res.part->name);
        }
        else
        {
            Transaction transaction(*this, nullptr);
            preparePartForCommit(res.part, transaction, false, false);
            transaction.commit();

            bool is_adaptive = res.part->index_granularity_info.mark_type.adaptive;
            have_non_adaptive_parts |= !is_adaptive;
            have_lightweight_in_parts |= res.part->hasLightweightDelete();
            have_parts_with_version_metadata |= res.part->wasInvolvedInTransaction();
        }
    }

    has_non_adaptive_index_granularity_parts = have_non_adaptive_parts;
    has_lightweight_delete_parts = have_lightweight_in_parts;
    transactions_enabled = have_parts_with_version_metadata;

    auto old_parts = grabOldParts(true);

    watch.stop();
    LOG_DEBUG(log, "Refreshing data parts (added {} items, removed {} items) took {} seconds",
        parts_to_add.size(), old_parts.size(), watch.elapsedSeconds());

    ProfileEvents::increment(ProfileEvents::LoadedDataParts, parts_to_add.size());
    ProfileEvents::increment(ProfileEvents::LoadedDataPartsMicroseconds, watch.elapsedMicroseconds());

    refresh_parts_task->scheduleAfter(interval_milliseconds);
}


void MergeTreeData::loadUnexpectedDataParts()
try
{
    {
        std::lock_guard lock(unexpected_data_parts_mutex);
        if (unexpected_data_parts.empty())
        {
            unexpected_data_parts_loading_finished = true;
            unexpected_data_parts_cv.notify_all();
            return;
        }

        LOG_DEBUG(log, "Loading {} unexpected data parts",
            unexpected_data_parts.size());
    }

    ThreadFuzzer::maybeInjectSleep();

    auto blocker = CannotAllocateThreadFaultInjector::blockFaultInjections();

    ThreadPoolCallbackRunnerLocal<void> runner(getUnexpectedPartsLoadingThreadPool().get(), "UnexpectedParts");

    bool replicated = dynamic_cast<StorageReplicatedMergeTree *>(this) != nullptr;
    for (auto & load_state : unexpected_data_parts)
    {
        std::lock_guard lock(unexpected_data_parts_mutex);
        chassert(!load_state.part);
        if (unexpected_data_parts_loading_canceled)
        {
            runner.waitForAllToFinishAndRethrowFirstError();
            return;
        }
        runner([&]()
        {
            loadUnexpectedDataPart(load_state);

            chassert(load_state.part);
            if (load_state.is_broken)
                load_state.part->renameToDetached("broken-on-start", /*ignore_error=*/ replicated); /// detached parts must not have '_' in prefixes
        }, Priority{});
    }
    runner.waitForAllToFinishAndRethrowFirstError();
    LOG_DEBUG(log, "Loaded {} unexpected data parts", unexpected_data_parts.size());

    {
        std::lock_guard lock(unexpected_data_parts_mutex);
        unexpected_data_parts_loading_finished = true;
        unexpected_data_parts_cv.notify_all();
    }
}
catch (...)
{
    LOG_ERROR(log, "Loading of unexpected parts failed. "
        "Will terminate to avoid undefined behaviour due to inconsistent set of parts. "
        "Exception: {}", getCurrentExceptionMessage(true));
    std::terminate();
}

void MergeTreeData::loadOutdatedDataParts(bool is_async)
try
{
    {
        std::lock_guard lock(outdated_data_parts_mutex);
        if (outdated_unloaded_data_parts.empty())
        {
            outdated_data_parts_loading_finished = true;
            outdated_data_parts_cv.notify_all();
            return;
        }

        LOG_DEBUG(log, "Loading {} outdated data parts {}",
            outdated_unloaded_data_parts.size(),
            is_async ? "asynchronously" : "synchronously");
    }

    std::this_thread::sleep_for(std::chrono::milliseconds(static_cast<size_t>((*getSettings())[MergeTreeSetting::sleep_before_loading_outdated_parts_ms])));
    ThreadFuzzer::maybeInjectSleep();

    /// Acquire shared lock because 'relative_data_path' is used while loading parts.
    TableLockHolder shared_lock;
    if (is_async)
        shared_lock = lockForShare(RWLockImpl::NO_QUERY, (*getSettings())[MergeTreeSetting::lock_acquire_timeout_for_background_operations]);

    std::atomic_size_t num_loaded_parts = 0;

    auto blocker = CannotAllocateThreadFaultInjector::blockFaultInjections();

    ThreadPoolCallbackRunnerLocal<void> runner(getOutdatedPartsLoadingThreadPool().get(), "OutdatedParts");

    bool replicated = dynamic_cast<StorageReplicatedMergeTree *>(this) != nullptr;
    while (true)
    {
        ThreadFuzzer::maybeInjectSleep();
        PartLoadingTree::NodePtr part;

        {
            std::lock_guard lock(outdated_data_parts_mutex);

            if (is_async && outdated_data_parts_loading_canceled)
            {
                /// Wait for every scheduled task
                /// In case of any exception it will be re-thrown and server will be terminated.
                runner.waitForAllToFinishAndRethrowFirstError();

                LOG_DEBUG(log,
                    "Stopped loading outdated data parts because task was canceled. "
                    "Loaded {} parts, {} left unloaded", num_loaded_parts.load(), outdated_unloaded_data_parts.size());
                return;
            }

            if (outdated_unloaded_data_parts.empty())
                break;

            part = outdated_unloaded_data_parts.back();
            outdated_unloaded_data_parts.pop_back();
        }

        runner([&, my_part = part]()
        {
            auto blocker_for_runner_thread = CannotAllocateThreadFaultInjector::blockFaultInjections();

            auto res = loadDataPartWithRetries(
            my_part->info, my_part->name, my_part->disk,
            DataPartState::Outdated, data_parts_mutex, loading_parts_initial_backoff_ms,
            loading_parts_max_backoff_ms, loading_parts_max_tries);

            ++num_loaded_parts;
            if (res.is_broken)
            {
                forcefullyRemoveBrokenOutdatedPartFromZooKeeperBeforeDetaching(res.part->name);
                res.part->renameToDetached("broken-on-start", /*ignore_error=*/ replicated); /// detached parts must not have '_' in prefixes
            }
            else if (res.part->is_duplicate)
                res.part->remove();
            else
                preparePartForRemoval(res.part);
        }, Priority{});
    }

    runner.waitForAllToFinishAndRethrowFirstError();

    LOG_DEBUG(log, "Loaded {} outdated data parts {}",
        num_loaded_parts.load(), is_async ? "asynchronously" : "synchronously");

    {
        std::lock_guard lock(outdated_data_parts_mutex);
        outdated_data_parts_loading_finished = true;
        outdated_data_parts_cv.notify_all();
    }
}
catch (...)
{
    LOG_ERROR(log, "Loading of outdated parts failed. "
        "Will terminate to avoid undefined behaviour due to inconsistent set of parts. "
        "Exception: {}", getCurrentExceptionMessage(true));
    std::terminate();
}

/// No TSA because of std::unique_lock and std::condition_variable.
void MergeTreeData::waitForOutdatedPartsToBeLoaded() const TSA_NO_THREAD_SAFETY_ANALYSIS
{
    /// Background tasks are not run if storage is static.
    if (isStaticStorage())
        return;

    /// If waiting is not required, do NOT log and do NOT enable/disable turbo mode to make `waitForOutdatedPartsToBeLoaded` a lightweight check
    {
        std::unique_lock lock(outdated_data_parts_mutex);
        if (outdated_data_parts_loading_canceled)
            throw Exception(ErrorCodes::NOT_INITIALIZED, "Loading of outdated data parts was already canceled");
        if (outdated_data_parts_loading_finished)
            return;
    }

    /// We need to load parts as fast as possible
    getOutdatedPartsLoadingThreadPool().enableTurboMode();
    SCOPE_EXIT({
        /// Let's lower the number of threads e.g. for later ATTACH queries to behave as usual
        getOutdatedPartsLoadingThreadPool().disableTurboMode();
    });

    LOG_TRACE(log, "Will wait for outdated data parts to be loaded");

    std::unique_lock lock(outdated_data_parts_mutex);

    outdated_data_parts_cv.wait(lock, [this]() TSA_NO_THREAD_SAFETY_ANALYSIS
    {
        return outdated_data_parts_loading_finished || outdated_data_parts_loading_canceled;
    });

    if (outdated_data_parts_loading_canceled)
        throw Exception(ErrorCodes::NOT_INITIALIZED, "Loading of outdated data parts was canceled");

    LOG_TRACE(log, "Finished waiting for outdated data parts to be loaded");
}

void MergeTreeData::waitForUnexpectedPartsToBeLoaded() const TSA_NO_THREAD_SAFETY_ANALYSIS
{
    /// Background tasks are not run if storage is static.
    if (isStaticStorage())
        return;

    /// If waiting is not required, do NOT log and do NOT enable/disable turbo mode to make `waitForUnexpectedPartsToBeLoaded` a lightweight check
    {
        std::unique_lock lock(unexpected_data_parts_mutex);
        if (unexpected_data_parts_loading_canceled)
            throw Exception(ErrorCodes::NOT_INITIALIZED, "Loading of unexpected data parts was already canceled");
        if (unexpected_data_parts_loading_finished)
            return;
    }

    /// We need to load parts as fast as possible
    getUnexpectedPartsLoadingThreadPool().enableTurboMode();
    SCOPE_EXIT({
        /// Let's lower the number of threads e.g. for later ATTACH queries to behave as usual
        getUnexpectedPartsLoadingThreadPool().disableTurboMode();
    });

    LOG_TRACE(log, "Will wait for unexpected data parts to be loaded");

    std::unique_lock lock(unexpected_data_parts_mutex);

    unexpected_data_parts_cv.wait(lock, [this]() TSA_NO_THREAD_SAFETY_ANALYSIS
    {
        return unexpected_data_parts_loading_finished || unexpected_data_parts_loading_canceled;
    });

    if (unexpected_data_parts_loading_canceled)
        throw Exception(ErrorCodes::NOT_INITIALIZED, "Loading of unexpected data parts was canceled");

    LOG_TRACE(log, "Finished waiting for unexpected data parts to be loaded");
}

void MergeTreeData::startOutdatedAndUnexpectedDataPartsLoadingTask()
{
    if (outdated_data_parts_loading_task)
        outdated_data_parts_loading_task->activateAndSchedule();
    if (unexpected_data_parts_loading_task)
        unexpected_data_parts_loading_task->activateAndSchedule();
}

void MergeTreeData::stopOutdatedAndUnexpectedDataPartsLoadingTask()
{
    if (outdated_data_parts_loading_task)
    {
        {
            std::lock_guard lock(outdated_data_parts_mutex);
            outdated_data_parts_loading_canceled = true;
        }

        outdated_data_parts_loading_task->deactivate();
        outdated_data_parts_cv.notify_all();
    }

    if (unexpected_data_parts_loading_task)
    {
        {
            std::lock_guard lock(unexpected_data_parts_mutex);
            unexpected_data_parts_loading_canceled = true;
        }

        unexpected_data_parts_loading_task->deactivate();
        unexpected_data_parts_cv.notify_all();
    }
}

PrimaryIndexCachePtr MergeTreeData::getPrimaryIndexCache() const
{
    bool use_primary_key_cache = (*getSettings())[MergeTreeSetting::use_primary_key_cache];
    bool primary_key_lazy_load = (*getSettings())[MergeTreeSetting::primary_key_lazy_load];

    if (!use_primary_key_cache || !primary_key_lazy_load)
        return nullptr;

    return getContext()->getPrimaryIndexCache();
}

PrimaryIndexCachePtr MergeTreeData::getPrimaryIndexCacheToPrewarm(size_t part_uncompressed_bytes) const
{
    if (!(*getSettings())[MergeTreeSetting::prewarm_primary_key_cache])
        return nullptr;

    /// Do not load data to caches for small parts because
    /// they will be likely replaced by merge immediately.
    size_t min_bytes_to_prewarm = (*getSettings())[MergeTreeSetting::min_bytes_to_prewarm_caches];
    if (part_uncompressed_bytes && part_uncompressed_bytes < min_bytes_to_prewarm)
        return nullptr;

    return getPrimaryIndexCache();
}

MarkCachePtr MergeTreeData::getMarkCacheToPrewarm(size_t part_uncompressed_bytes) const
{
    if (!(*getSettings())[MergeTreeSetting::prewarm_mark_cache])
        return nullptr;

    /// Do not load data to caches for small parts because
    /// they will be likely replaced by merge immediately.
    size_t min_bytes_to_prewarm = (*getSettings())[MergeTreeSetting::min_bytes_to_prewarm_caches];
    if (part_uncompressed_bytes && part_uncompressed_bytes < min_bytes_to_prewarm)
        return nullptr;

    return getContext()->getMarkCache();
}

void MergeTreeData::prewarmCaches(ThreadPool & pool, MarkCachePtr mark_cache, PrimaryIndexCachePtr index_cache)
{
    if (!mark_cache && !index_cache)
        return;

    Stopwatch watch;
    LOG_TRACE(log, "Prewarming mark and/or primary index caches");

    auto data_parts = getDataPartsVectorForInternalUsage();

    /// Prewarm caches firstly for the most fresh parts according
    /// to time columns in partition key (if exists) and by modification time.

    auto to_tuple = [](const auto & part)
    {
        return std::make_tuple(part->getMinMaxDate().second, part->getMinMaxTime().second, part->modification_time);
    };

    std::sort(data_parts.begin(), data_parts.end(), [&to_tuple](const auto & lhs, const auto & rhs)
    {
        return to_tuple(lhs) > to_tuple(rhs);
    });

    double marks_ratio_to_prewarm = getContext()->getServerSettings()[ServerSetting::mark_cache_prewarm_ratio];
    double index_ratio_to_prewarm = getContext()->getServerSettings()[ServerSetting::primary_index_cache_prewarm_ratio];

    Names columns_to_prewarm_marks;

    if (mark_cache)
    {
        auto metadata_snaphost = getInMemoryMetadataPtr();
        columns_to_prewarm_marks = getColumnsToPrewarmMarks(*getSettings(), metadata_snaphost->getColumns().getAllPhysical());
    }

    /// Allocate runner on stack after all used local variables to make its destructor
    /// is called first and all tasks stopped before local variables are being destroyed.
    ThreadPoolCallbackRunnerLocal<void> runner(pool, "PrewarmCaches");

    auto enough_space = [&](const auto & cache, double ratio_to_prewarm)
    {
        return cache->sizeInBytes() < cache->maxSizeInBytes() * ratio_to_prewarm;
    };

    for (const auto & part : data_parts)
    {
        bool added_task = false;

        if (index_cache && !part->isIndexLoaded() && enough_space(index_cache, index_ratio_to_prewarm))
        {
            runner([&]
            {
                /// Check again, because another task may have filled the cache while this task was waiting in the queue.
                /// The cache still may be filled slightly more than `index_ratio_to_prewarm`, but it's ok.
                if (enough_space(index_cache, index_ratio_to_prewarm))
                    part->loadIndexToCache(*index_cache);
            });

            added_task = true;
        }

        if (mark_cache && enough_space(mark_cache, marks_ratio_to_prewarm))
        {
            runner([&]
            {
                /// Check again, because another task may have filled the cache while this task was waiting in the queue.
                /// The cache still may be filled slightly more than `marks_ratio_to_prewarm`, but it's ok.
                if (enough_space(mark_cache, marks_ratio_to_prewarm))
                    part->loadMarksToCache(columns_to_prewarm_marks, mark_cache.get());
            });

            added_task = true;
        }

        if (!added_task)
            break;
    }

    runner.waitForAllToFinishAndRethrowFirstError();
    LOG_TRACE(log, "Prewarmed mark and/or primary index caches in {} seconds", watch.elapsedSeconds());
}

/// Is the part directory old.
/// True if its modification time and the modification time of all files inside it is less then threshold.
/// (Only files on the first level of nesting are considered).
static bool isOldPartDirectory(const DiskPtr & disk, const String & directory_path, time_t threshold)
{
    if (!disk->existsDirectory(directory_path) || disk->getLastModified(directory_path).epochTime() > threshold)
        return false;

    for (auto it = disk->iterateDirectory(directory_path); it->isValid(); it->next())
        if (disk->getLastModified(it->path()).epochTime() > threshold)
            return false;

    return true;
}


size_t MergeTreeData::clearOldTemporaryDirectories(size_t custom_directories_lifetime_seconds, const NameSet & valid_prefixes)
{
    size_t cleared_count = 0;

    cleared_count += clearOldTemporaryDirectories(relative_data_path, custom_directories_lifetime_seconds, valid_prefixes);

    if (allowRemoveStaleMovingParts())
    {
        /// Clear _all_ parts from the `moving` directory
        cleared_count += clearOldTemporaryDirectories(fs::path(relative_data_path) / "moving", custom_directories_lifetime_seconds, {""});
    }

    return cleared_count;
}

size_t MergeTreeData::clearOldTemporaryDirectories(const String & root_path, size_t custom_directories_lifetime_seconds, const NameSet & valid_prefixes)
{
    /// If the method is already called from another thread, then we don't need to do anything.
    std::unique_lock lock(clear_old_temporary_directories_mutex, std::defer_lock);
    if (!lock.try_lock())
        return 0;

    const auto settings = getSettings();
    time_t current_time = time(nullptr);
    ssize_t deadline = current_time - custom_directories_lifetime_seconds;

    size_t cleared_count = 0;

    /// Delete temporary directories older than a the specified age.
    for (const auto & disk : getDisks())
    {
        if (disk->isBroken())
            continue;

        if (!disk->existsDirectory(root_path))
            continue;

        for (auto it = disk->iterateDirectory(root_path); it->isValid(); it->next())
        {
            const std::string & basename = it->name();
            bool start_with_valid_prefix = false;
            for (const auto & prefix : valid_prefixes)
            {
                if (startsWith(basename, prefix))
                {
                    start_with_valid_prefix = true;
                    break;
                }
            }

            if (!start_with_valid_prefix)
                continue;

            const std::string & full_path = fullPath(disk, it->path());

            try
            {
                if (isOldPartDirectory(disk, it->path(), deadline))
                {
                    ThreadFuzzer::maybeInjectSleep();

                    if (temporary_parts.contains(basename))
                    {
                        /// Actually we don't rely on temporary_directories_lifetime when removing old temporaries directories,
                        /// it's just an extra level of protection just in case we have a bug.
                        LOG_INFO(LogFrequencyLimiter(log.load(), 10), "{} is in use (by merge/mutation/INSERT) (consider increasing temporary_directories_lifetime setting)", full_path);
                        continue;
                    }
                    if (!disk->existsDirectory(it->path()))
                    {
                        /// We should recheck that the dir exists, otherwise we can get "No such file or directory"
                        /// due to a race condition with "Renaming temporary part" (temporary part holder could be already released, so the check above is not enough)
                        LOG_WARNING(log, "Temporary directory {} suddenly disappeared while iterating, assuming it was concurrently renamed to persistent", it->path());
                        continue;
                    }

                    LOG_WARNING(log, "Removing temporary directory {}", full_path);

                    /// Even if it's a temporary part it could be downloaded with zero copy replication and this function
                    /// is executed as a callback.
                    ///
                    /// We don't control the amount of refs for temporary parts so we cannot decide can we remove blobs
                    /// or not. So we are not doing it
                    bool keep_shared = false;
                    if (disk->supportZeroCopyReplication() && (*settings)[MergeTreeSetting::allow_remote_fs_zero_copy_replication] && supportsReplication())
                    {
                        LOG_WARNING(log, "Since zero-copy replication is enabled we are not going to remove blobs from shared storage for {}", full_path);
                        keep_shared = true;
                    }

                    disk->removeSharedRecursive(it->path(), keep_shared, {});
                    ++cleared_count;
                }
            }
            catch (const fs::filesystem_error & e)
            {
                if (e.code() == std::errc::no_such_file_or_directory)
                {
                    /// If the file is already deleted, do nothing.
                }
                else
                    throw;
            }
        }
    }

    return cleared_count;
}

scope_guard MergeTreeData::getTemporaryPartDirectoryHolder(const String & part_dir_name) const
{
    temporary_parts.add(part_dir_name);
    return [this, part_dir_name]() { temporary_parts.remove(part_dir_name); };
}

MergeTreeData::MutableDataPartPtr MergeTreeData::asMutableDeletingPart(const DataPartPtr & part)
{
    auto state = part->getState();
    if (state != DataPartState::Deleting && state != DataPartState::DeleteOnDestroy)
        throw Exception(ErrorCodes::LOGICAL_ERROR,
            "Cannot remove part {}, because it has state: {}", part->name, magic_enum::enum_name(state));

    return std::const_pointer_cast<IMergeTreeDataPart>(part);
}

MergeTreeData::DataPartsVector MergeTreeData::grabOldParts(bool force)
{
    DataPartsVector res;

    /// If the method is already called from another thread, then we don't need to do anything.
    std::unique_lock lock(grab_old_parts_mutex, std::defer_lock);
    if (!lock.try_lock())
        return res;

    /// Concurrent parts removal is disabled for "zero-copy replication" (a non-production feature),
    /// because parts removal involves hard links and concurrent hard link operations don't work correctly
    /// in the "zero-copy replication" (because it is a non-production feature).
    /// Please don't use "zero-copy replication" (a non-production feature) in production.
    /// It is not ready for production usage. Don't use it.

    bool need_remove_parts_in_order = supportsReplication() && !isSharedStorage() && (*getSettings())[MergeTreeSetting::allow_remote_fs_zero_copy_replication];

    if (need_remove_parts_in_order)
    {
        bool has_zero_copy_disk = false;
        for (const auto & disk : getDisks())
        {
            if (disk->supportZeroCopyReplication())
            {
                has_zero_copy_disk = true;
                break;
            }
        }
        need_remove_parts_in_order = has_zero_copy_disk;
    }

    std::vector<DataPartIteratorByStateAndInfo> parts_to_delete;
    std::vector<MergeTreePartInfo> skipped_parts;

    auto has_skipped_mutation_parent = [&skipped_parts, need_remove_parts_in_order] (const DataPartPtr & part)
    {
        if (!need_remove_parts_in_order)
            return false;

        for (const auto & part_info : skipped_parts)
            if (part->info.isMutationChildOf(part_info))
                return true;

        return false;
    };

    auto time_now = time(nullptr);

    {
        auto removal_limit = (*getSettings())[MergeTreeSetting::simultaneous_parts_removal_limit];
        size_t current_removal_limit = removal_limit == 0 ? std::numeric_limits<size_t>::max() : static_cast<size_t>(removal_limit);

        auto parts_lock = lockParts();

        auto outdated_parts_range = getDataPartsStateRange(DataPartState::Outdated);
        for (auto it = outdated_parts_range.begin(); it != outdated_parts_range.end(); ++it)
        {
            if (parts_to_delete.size() == current_removal_limit)
            {
                LOG_TRACE(log, "Found {} parts to remove and reached the limit for one removal iteration", current_removal_limit);
                break;
            }

            const DataPartPtr & part = *it;

            part->last_removal_attempt_time.store(time_now, std::memory_order_relaxed);

            /// Do not remove outdated part if it may be visible for some transaction
            if (!part->version.canBeRemoved())
            {
                part->removal_state.store(DataPartRemovalState::VISIBLE_TO_TRANSACTIONS, std::memory_order_relaxed);
                skipped_parts.push_back(part->info);
                continue;
            }

            /// Grab only parts that are not used by anyone (SELECTs for example).
            if (!isSharedPtrUnique(part))
            {
                part->removal_state.store(DataPartRemovalState::NON_UNIQUE_OWNERSHIP, std::memory_order_relaxed);
                skipped_parts.push_back(part->info);
                continue;
            }

            /// First remove all covered parts, then remove covering empty part
            /// Avoids resurrection of old parts for MergeTree and issues with unexpected parts for Replicated
            if (part->rows_count == 0 && !getCoveredOutdatedParts(part, parts_lock).empty())
            {
                part->removal_state.store(DataPartRemovalState::EMPTY_PART_COVERS_OTHER_PARTS, std::memory_order_relaxed);
                skipped_parts.push_back(part->info);
                continue;
            }

            auto part_remove_time = part->remove_time.load(std::memory_order_relaxed);
            bool reached_removal_time = part_remove_time <= time_now && time_now - part_remove_time >= (*getSettings())[MergeTreeSetting::old_parts_lifetime].totalSeconds();
            if ((reached_removal_time && !has_skipped_mutation_parent(part))
                || force
                || (part->version.creation_csn == Tx::RolledBackCSN && (*getSettings())[MergeTreeSetting::remove_rolled_back_parts_immediately]))
            {
                if (part->removal_state.load(std::memory_order_relaxed) == DataPartRemovalState::REMOVE_ROLLED_BACK)
                    part->removal_state.store(DataPartRemovalState::REMOVE_RETRY, std::memory_order_relaxed);
                else
                    part->removal_state.store(DataPartRemovalState::REMOVE, std::memory_order_relaxed);
                parts_to_delete.emplace_back(it);
            }
            else
            {
                if (!reached_removal_time)
                    part->removal_state.store(DataPartRemovalState::NOT_REACHED_REMOVAL_TIME, std::memory_order_relaxed);
                else
                    part->removal_state.store(DataPartRemovalState::HAS_SKIPPED_MUTATION_PARENT, std::memory_order_relaxed);
                skipped_parts.push_back(part->info);
                continue;
            }
        }

        res.reserve(parts_to_delete.size());
        for (const auto & it_to_delete : parts_to_delete)
        {
            res.emplace_back(*it_to_delete);
            modifyPartState(it_to_delete, DataPartState::Deleting);
        }
    }

    if (!res.empty())
        LOG_TRACE(log, "Skipped {} old parts, found {} old parts to remove. Parts: [{}]",
                  skipped_parts.size(), res.size(), fmt::join(getPartsNames(res), ", "));

    return res;
}


void MergeTreeData::rollbackDeletingParts(const MergeTreeData::DataPartsVector & parts)
{
    auto lock = lockParts();
    for (const auto & part : parts)
    {
        /// We should modify it under data_parts_mutex
        part->assertState({DataPartState::Deleting});
        modifyPartState(part, DataPartState::Outdated);
        part->removal_state.store(DataPartRemovalState::REMOVE_ROLLED_BACK, std::memory_order_relaxed);
    }
}

void MergeTreeData::removePartsFinally(const MergeTreeData::DataPartsVector & parts, MergeTreeData::DataPartsVector * removed_parts)
{
    if (parts.empty())
        return;

    {
        auto lock = lockParts();

        /// TODO: use data_parts iterators instead of pointers
        for (const auto & part : parts)
        {
            /// Temporary does not present in data_parts_by_info.
            if (part->getState() == DataPartState::Temporary)
                continue;

            auto it = data_parts_by_info.find(part->info);
            if (it == data_parts_by_info.end())
                throw Exception(ErrorCodes::LOGICAL_ERROR, "Deleting data part {} doesn't exist", part->name);

            (*it)->assertState({DataPartState::Deleting});

            LOG_TEST(log, "removePartsFinally: removing {} from data_parts_indexes", (*it)->getNameWithState());
            data_parts_indexes.erase(it);

            if (removed_parts)
                removed_parts->push_back(part);
        }
    }

    LOG_DEBUG(log, "Removing {} parts from memory: Parts: [{}]", parts.size(), fmt::join(parts, ", "));

    /// Data parts is still alive (since DataPartsVector holds shared_ptrs) and contain useful metainformation for logging
    /// NOTE: There is no need to log parts deletion somewhere else, all deleting parts pass through this function and pass away

    auto table_id = getStorageID();
    if (auto part_log = getContext()->getPartLog(table_id.database_name))
    {
        PartLogElement part_log_elem;

        part_log_elem.event_type = PartLogElement::REMOVE_PART;

        const auto time_now = std::chrono::system_clock::now();
        part_log_elem.event_time = timeInSeconds(time_now);
        part_log_elem.event_time_microseconds = timeInMicroseconds(time_now);

        part_log_elem.duration_ms = 0;

        part_log_elem.database_name = table_id.database_name;
        part_log_elem.table_name = table_id.table_name;
        part_log_elem.table_uuid = table_id.uuid;

        for (const auto & part : parts)
        {
            part_log_elem.partition_id = part->info.getPartitionId();
            part_log_elem.partition = part->partition.serializeToString(part->getMetadataSnapshot());
            part_log_elem.part_name = part->name;
            part_log_elem.bytes_compressed_on_disk = part->getBytesOnDisk();
            part_log_elem.bytes_uncompressed = part->getBytesUncompressedOnDisk();
            part_log_elem.rows = part->rows_count;
            part_log_elem.part_type = part->getType();

            part_log->add(part_log_elem);
        }
    }
}


void MergeTreeData::clearPartsFromFilesystemImpl(const DataPartsVector & parts, bool throw_on_error, NameSet * parts_failed_to_delete)
{
    NameSet part_names_succeed;

    auto get_failed_parts = [&part_names_succeed, &parts_failed_to_delete, &parts] ()
    {
        if (part_names_succeed.size() == parts.size())
            return;

        if (parts_failed_to_delete)
        {
            for (const auto & part : parts)
            {
                if (!part_names_succeed.contains(part->name))
                    parts_failed_to_delete->insert(part->name);
            }
        }
    };

    try
    {
        clearPartsFromFilesystemImplMaybeInParallel(parts, &part_names_succeed);
        get_failed_parts();
    }
    catch (...)
    {
        get_failed_parts();

        LOG_DEBUG(log, "Failed to remove all parts, all count {}, removed {}", parts.size(), part_names_succeed.size());

        if (throw_on_error)
            throw;
    }
}

void MergeTreeData::clearPartsFromFilesystemImplMaybeInParallel(const DataPartsVector & parts_to_remove, NameSet * part_names_succeed)
{
    if (parts_to_remove.empty())
        return;

    const auto settings = getSettings();

    auto remove_single_thread = [this, &parts_to_remove, part_names_succeed]()
    {
        LOG_DEBUG(
            log, "Removing {} parts from filesystem (serially): Parts: [{}]", parts_to_remove.size(), fmt::join(parts_to_remove, ", "));
        for (const DataPartPtr & part : parts_to_remove)
        {
            asMutableDeletingPart(part)->remove();
            if (part_names_succeed)
                part_names_succeed->insert(part->name);
        }
    };

    if (parts_to_remove.size() <= (*settings)[MergeTreeSetting::concurrent_part_removal_threshold])
    {
        remove_single_thread();
        return;
    }

    /// Parallel parts removal.
    std::mutex part_names_mutex;

    /// This flag disallow straightforward concurrent parts removal. It's required only in case
    /// when we have parts on zero-copy disk + at least some of them were mutated.
    bool remove_parts_in_order = false;
    if ((*settings)[MergeTreeSetting::allow_remote_fs_zero_copy_replication] && dynamic_cast<StorageReplicatedMergeTree *>(this) != nullptr)
    {
        remove_parts_in_order = std::any_of(
            parts_to_remove.begin(), parts_to_remove.end(),
            [] (const auto & data_part) { return data_part->isStoredOnRemoteDiskWithZeroCopySupport() && data_part->info.getMutationVersion() > 0; }
        );
    }

    if (!remove_parts_in_order)
    {
        /// NOTE: Under heavy system load you may get "Cannot schedule a task" from ThreadPool.
        LOG_DEBUG(
            log, "Removing {} parts from filesystem (concurrently): Parts: [{}]", parts_to_remove.size(), fmt::join(parts_to_remove, ", "));

        ThreadPoolCallbackRunnerLocal<void> runner(getPartsCleaningThreadPool().get(), "PartsCleaning");

        for (const DataPartPtr & part : parts_to_remove)
        {
            runner([&part, &part_names_mutex, part_names_succeed, thread_group = CurrentThread::getGroup()]
            {
                asMutableDeletingPart(part)->remove();
                if (part_names_succeed)
                {
                    std::lock_guard lock(part_names_mutex);
                    part_names_succeed->insert(part->name);
                }
            }, Priority{0});
        }

        runner.waitForAllToFinishAndRethrowFirstError();
        return;
    }

    if (format_version < MERGE_TREE_DATA_MIN_FORMAT_VERSION_WITH_CUSTOM_PARTITIONING)
    {
        remove_single_thread();
        return;
    }

    /// NOTE: Under heavy system load you may get "Cannot schedule a task" from ThreadPool.
    LOG_DEBUG(
        log, "Removing {} parts from filesystem (concurrently): Parts: [{}]", parts_to_remove.size(), fmt::join(parts_to_remove, ", "));

    /// We have "zero copy replication" parts and we are going to remove them in parallel.
    /// The problem is that all parts in a mutation chain must be removed sequentially to avoid "key does not exits" issues.
    /// We remove disjoint subsets of parts in parallel.
    /// The problem is that it's not trivial to divide Outdated parts into disjoint subsets,
    /// because Outdated parts legally can be intersecting (but intersecting parts must be separated by a DROP_RANGE).
    /// So we ignore level and version and use block numbers only (they cannot intersect by block numbers unless we have a bug).

    struct RemovalRanges
    {
        std::vector<MergeTreePartInfo> infos;
        std::vector<DataPartsVector> parts;
        std::vector<UInt64> split_times;
    };

    auto split_into_independent_ranges = [this](const DataPartsVector & parts_to_remove_, size_t split_times) -> RemovalRanges
    {
        if (parts_to_remove_.empty())
            return {};

        ActiveDataPartSet independent_ranges_set(format_version);
        for (const auto & part : parts_to_remove_)
        {
            MergeTreePartInfo range_info = part->info;
            range_info.level = static_cast<UInt32>(range_info.max_block - range_info.min_block);
            range_info.mutation = 0;
            independent_ranges_set.add(range_info, range_info.getPartNameV1());
        }

        RemovalRanges independent_ranges;
        independent_ranges.infos = independent_ranges_set.getPartInfos();
        size_t num_ranges = independent_ranges.infos.size();
        independent_ranges.parts.resize(num_ranges);
        independent_ranges.split_times.resize(num_ranges, split_times);
        size_t avg_range_size = parts_to_remove_.size() / num_ranges;

        size_t sum_of_ranges = 0;
        for (size_t i = 0; i < num_ranges; ++i)
        {
            MergeTreePartInfo & range = independent_ranges.infos[i];
            DataPartsVector & parts_in_range = independent_ranges.parts[i];
            range.level = MergeTreePartInfo::MAX_LEVEL;
            range.mutation = MergeTreePartInfo::MAX_BLOCK_NUMBER;

            parts_in_range.reserve(avg_range_size * 2);
            for (const auto & part : parts_to_remove_)
                if (range.contains(part->info))
                    parts_in_range.push_back(part);
            sum_of_ranges += parts_in_range.size();
        }

        if (parts_to_remove_.size() != sum_of_ranges)
            throw Exception(ErrorCodes::LOGICAL_ERROR, "Number of removed parts is not equal to number of parts in independent ranges "
                                                       "({} != {}), it's a bug", parts_to_remove_.size(), sum_of_ranges);

        return independent_ranges;
    };

    ThreadPoolCallbackRunnerLocal<void> runner(getPartsCleaningThreadPool().get(), "PartsCleaning");

    auto schedule_parts_removal = [this, &runner, &part_names_mutex, part_names_succeed](
        const MergeTreePartInfo & range, DataPartsVector && parts_in_range)
    {
        /// Below, range should be captured by copy to avoid use-after-scope on exception from pool
        runner(
            [this, range, &part_names_mutex, part_names_succeed, batch = std::move(parts_in_range)]
        {
            LOG_TRACE(log, "Removing {} parts in blocks range {}", batch.size(), range.getPartNameForLogs());

            for (const auto & part : batch)
            {
                asMutableDeletingPart(part)->remove();
                if (part_names_succeed)
                {
                    std::lock_guard lock(part_names_mutex);
                    part_names_succeed->insert(part->name);
                }
            }
        }, Priority{0});
    };

    RemovalRanges independent_ranges = split_into_independent_ranges(parts_to_remove, /* split_times */ 0);
    DataPartsVector excluded_parts;
    size_t num_ranges = independent_ranges.infos.size();
    size_t sum_of_ranges = 0;
    for (size_t i = 0; i < num_ranges; ++i)
    {
        MergeTreePartInfo & range = independent_ranges.infos[i];
        DataPartsVector & parts_in_range = independent_ranges.parts[i];
        UInt64 split_times = independent_ranges.split_times[i];

        /// It may happen that we have a huge part covering thousands small parts.
        /// In this case, we will get a huge range that will be process by only one thread causing really long tail latency.
        /// Let's try to exclude such parts in order to get smaller tasks for thread pool and more uniform distribution.
        if ((*settings)[MergeTreeSetting::concurrent_part_removal_threshold] < parts_in_range.size() &&
            split_times < (*settings)[MergeTreeSetting::zero_copy_concurrent_part_removal_max_split_times])
        {
            auto smaller_parts_pred = [&range](const DataPartPtr & part)
            {
                return !(part->info.min_block == range.min_block && part->info.max_block == range.max_block);
            };

            size_t covered_parts_count = std::count_if(parts_in_range.begin(), parts_in_range.end(), smaller_parts_pred);
            size_t top_level_count = parts_in_range.size() - covered_parts_count;
            chassert(top_level_count);
            Float32 parts_to_exclude_ratio = static_cast<Float32>(top_level_count) / parts_in_range.size();
            if ((*settings)[MergeTreeSetting::zero_copy_concurrent_part_removal_max_postpone_ratio] < parts_to_exclude_ratio)
            {
                /// Most likely we have a long mutations chain here
                LOG_DEBUG(log, "Block range {} contains {} parts including {} top-level parts, will not try to split it",
                          range.getPartNameForLogs(), parts_in_range.size(), top_level_count);
            }
            else
            {
                auto new_end_it = std::partition(parts_in_range.begin(), parts_in_range.end(), smaller_parts_pred);
                std::move(new_end_it, parts_in_range.end(), std::back_inserter(excluded_parts));
                parts_in_range.erase(new_end_it, parts_in_range.end());

                RemovalRanges subranges = split_into_independent_ranges(parts_in_range, split_times + 1);

                LOG_DEBUG(log, "Block range {} contained {} parts, it was split into {} independent subranges after excluding {} top-level parts",
                          range.getPartNameForLogs(), parts_in_range.size() + top_level_count, subranges.infos.size(), top_level_count);

                std::move(subranges.infos.begin(), subranges.infos.end(), std::back_inserter(independent_ranges.infos));
                std::move(subranges.parts.begin(), subranges.parts.end(), std::back_inserter(independent_ranges.parts));
                std::move(subranges.split_times.begin(), subranges.split_times.end(), std::back_inserter(independent_ranges.split_times));
                num_ranges += subranges.infos.size();
                continue;
            }
        }

        sum_of_ranges += parts_in_range.size();

        schedule_parts_removal(range, std::move(parts_in_range));
    }

    /// Remove excluded parts as well. They were reordered, so sort them again
    std::sort(excluded_parts.begin(), excluded_parts.end(), [](const auto & x, const auto & y) { return x->info < y->info; });
    LOG_TRACE(log, "Will remove {} big parts separately: {}", excluded_parts.size(), fmt::join(excluded_parts, ", "));

    independent_ranges = split_into_independent_ranges(excluded_parts, /* split_times */ 0);

    runner.waitForAllToFinishAndRethrowFirstError();

    for (size_t i = 0; i < independent_ranges.infos.size(); ++i)
    {
        MergeTreePartInfo & range = independent_ranges.infos[i];
        DataPartsVector & parts_in_range = independent_ranges.parts[i];
        schedule_parts_removal(range, std::move(parts_in_range));
    }

    runner.waitForAllToFinishAndRethrowFirstError();

    if (parts_to_remove.size() != sum_of_ranges + excluded_parts.size())
        throw Exception(ErrorCodes::LOGICAL_ERROR,
                        "Number of parts to remove was not equal to number of parts in independent ranges and excluded parts"
                        "({} != {} + {}), it's a bug", parts_to_remove.size(), sum_of_ranges, excluded_parts.size());
}

size_t MergeTreeData::clearPartsFromFilesystemAndRollbackIfError(const DataPartsVector & parts_to_delete, const String & parts_type)
{
    NameSet parts_failed_to_delete;
    clearPartsFromFilesystemImpl(parts_to_delete, false, &parts_failed_to_delete);

    DataPartsVector finally_remove_parts;
    if (!parts_failed_to_delete.empty())
    {
        DataPartsVector rollback_parts;
        for (const auto & part : parts_to_delete)
        {
            if (!parts_failed_to_delete.contains(part->name))
                finally_remove_parts.push_back(part);
            else
                rollback_parts.push_back(part);
        }

        if (!rollback_parts.empty())
            rollbackDeletingParts(rollback_parts);
    }
    else  /// all parts were successfully removed
    {
        finally_remove_parts = parts_to_delete;
    }

    try
    {
        if (!finally_remove_parts.empty())
        {
            removePartsFinally(finally_remove_parts);
            LOG_DEBUG(log, "Removed {} {} parts", finally_remove_parts.size(), parts_type);
        }
    }
    catch (...)
    {
        tryLogCurrentException(log, "Failed to remove some parts from memory, or write info about them into part log");
    }

    return finally_remove_parts.size();
}

size_t MergeTreeData::clearEmptyParts()
{
    if (!(*getSettings())[MergeTreeSetting::remove_empty_parts])
        return 0;

    std::vector<std::string> parts_names_to_drop;

    {
        /// Need to destroy parts vector before clearing them from filesystem.
        auto parts = getDataPartsVectorForInternalUsage();
        for (const auto & part : parts)
        {
            if (part->rows_count != 0)
                continue;

            /// Do not try to drop uncommitted parts. If the newest tx doesn't see it then it probably hasn't been committed yet
            if (!part->version.getCreationTID().isPrehistoric() && !part->version.isVisible(TransactionLog::instance().getLatestSnapshot()))
                continue;

            parts_names_to_drop.emplace_back(part->name);
        }
    }

    for (auto & name : parts_names_to_drop)
    {
        LOG_INFO(log, "Will drop empty part {}", name);
        dropPartNoWaitNoThrow(name);
    }

    return parts_names_to_drop.size();
}

size_t MergeTreeData::clearUnusedPatchParts()
{
    if (!(*getSettings())[MergeTreeSetting::remove_unused_patch_parts])
        return 0;

    auto patch_parts = getPatchPartsVectorForInternalUsage();
    auto regular_parts = getDataPartsVectorForInternalUsage();

    std::unordered_map<std::string_view, UInt64> min_data_version_by_partition;

    for (const auto & part : regular_parts)
    {
        UInt64 data_version = part->info.getDataVersion();
        auto [it, inserted] = min_data_version_by_partition.emplace(part->info.getPartitionId(), data_version);

        if (!inserted)
            it->second = std::min(it->second, data_version);
    }

    Names patch_names_to_drop;

    for (const auto & patch : patch_parts)
    {
        auto partition_id = patch->info.getOriginalPartitionId();
        UInt64 max_data_version = patch->getSourcePartsSet().getMaxDataVersion();

        auto it = min_data_version_by_partition.find(partition_id);
        if (it == min_data_version_by_partition.end() || max_data_version <= it->second)
            patch_names_to_drop.push_back(patch->name);
    }

    for (const auto & name : patch_names_to_drop)
    {
        LOG_INFO(log, "Will drop unused patch part {}", name);
        dropPartNoWaitNoThrow(name);
    }

    return patch_names_to_drop.size();
}

void MergeTreeData::rename(const String & new_table_path, const StorageID & new_table_id)
{
    LOG_INFO(log, "Renaming table to path {} with ID {}", new_table_path, new_table_id.getFullTableName());

    auto disks = getStoragePolicy()->getDisks();

    for (const auto & disk : disks)
    {
        if (disk->existsDirectory(new_table_path))
            throw Exception(ErrorCodes::DIRECTORY_ALREADY_EXISTS, "Target path already exists: {}", fullPath(disk, new_table_path));
    }

    for (const auto & disk : disks)
    {
        auto new_table_path_parent = parentPath(new_table_path);
        disk->createDirectories(new_table_path_parent);
        disk->moveDirectory(relative_data_path, new_table_path);
    }

    if (!getStorageID().hasUUID())
        getContext()->clearCaches();

    /// TODO: remove const_cast
    for (const auto & part : data_parts_by_info)
    {
        auto & part_mutable = const_cast<IMergeTreeDataPart &>(*part);
        part_mutable.getDataPartStorage().changeRootPath(relative_data_path, new_table_path);
    }

    relative_data_path = new_table_path;
    renameInMemory(new_table_id);
}

void MergeTreeData::renameInMemory(const StorageID & new_table_id)
{
    IStorage::renameInMemory(new_table_id);
    log.store(new_table_id.getNameForLogs());
}

void MergeTreeData::dropAllData()
{
    /// In case there is read-only/write-once disk we cannot allow to call dropAllData(), but dropping tables is allowed.
    ///
    /// Note, that one may think that drop on write-once disk should be
    /// supported, since it is pretty trivial to implement
    /// MetadataStorageFromPlainObjectStorageTransaction::removeDirectory(),
    /// however removing part requires moveDirectory() as well.
    if (isStaticStorage())
    {
        LOG_INFO(log, "dropAllData: Skip cleanup due to all disks are either read-only or write-once");
        return;
    }

    LOG_TRACE(log, "dropAllData: waiting for locks.");
    auto settings_ptr = getSettings();

    auto lock = lockParts();

    size_t skipped_parts = 0;
    DataPartsVector all_parts;
    for (auto it = data_parts_by_info.begin(); it != data_parts_by_info.end(); ++it)
    {
        /// NOTE: this includes write-once disks as well, but this should be
        /// OK, since removing parts requires hardlinks, plus there is a check
        /// that assumes the same at the beginning - isStaticStorage()
        if ((*it)->isStoredOnReadonlyDisk())
        {
            LOG_TRACE(log, "dropAllData: Skip removing part {}, it is located on read-only disk", (*it)->name);
            ++skipped_parts;
            continue;
        }
        modifyPartState(it, DataPartState::Deleting);
        all_parts.push_back(*it);
    }
    if (skipped_parts > 0)
        LOG_WARNING(log, "dropAllData: {} parts had been skipped", skipped_parts);

    /// Tables in atomic databases have UUID and stored in persistent locations.
    /// No need to clear caches (that are keyed by filesystem path) because collision is not possible.
    if (!getStorageID().hasUUID())
        getContext()->clearCaches();

    /// Removing of each data part before recursive removal of directory is to speed-up removal, because there will be less number of syscalls.
    NameSet part_names_failed;
    try
    {
        LOG_TRACE(log, "dropAllData: removing data parts (count {}) from filesystem.", all_parts.size());
        clearPartsFromFilesystemImpl(all_parts, true, &part_names_failed);

        LOG_TRACE(log, "dropAllData: removing all data parts from memory.");
        data_parts_indexes.clear();
        all_data_dropped = true;
    }
    catch (...)
    {
        /// Removing from memory only successfully removed parts from disk
        /// Parts removal process can be important and on the next try it's better to try to remove
        /// them instead of remove recursive call.
        LOG_WARNING(log, "dropAllData: got exception removing parts from disk, removing successfully removed parts from memory.");
        for (const auto & part : all_parts)
        {
            if (!part_names_failed.contains(part->name))
                data_parts_indexes.erase(part->info);
        }

        throw;
    }

    LOG_INFO(log, "dropAllData: clearing temporary directories");
    clearOldTemporaryDirectories(0, {"tmp_", "delete_tmp_", "tmp-fetch_"});

    resetColumnSizes();

    auto detached_parts = getDetachedParts();
    for (const auto & part : detached_parts)
    {
        bool is_zero_copy = supportsReplication() && part.disk->supportZeroCopyReplication()
            && (*settings_ptr)[MergeTreeSetting::allow_remote_fs_zero_copy_replication];
        try
        {
            bool keep_shared = removeDetachedPart(part.disk, fs::path(relative_data_path) / DETACHED_DIR_NAME / part.dir_name / "", part.dir_name);
            LOG_DEBUG(log, "dropAllData: Dropped detached part {}, keep shared data: {}", part.dir_name, keep_shared);
        }
        catch (...)
        {
            /// Without zero-copy-replication we will simply remove it recursively, but with zero-copy it will leave garbage on s3
            if (is_zero_copy && isRetryableException(std::current_exception()))
                throw;
            tryLogCurrentException(log);
        }
    }

    for (const auto & disk : getDisks())
    {
        if (disk->isBroken())
        {
            LOG_TRACE(log, "dropAllData: Skip cleanup on broken disk {}", disk->getName());
            continue;
        }
        if (disk->isReadOnly())
        {
            LOG_TRACE(log, "dropAllData: Skip cleanup on read-only disk {}", disk->getName());
            continue;
        }

        /// It can naturally happen if we cannot drop table from the first time
        /// i.e. get exceptions after remove recursive
        if (!disk->existsDirectory(relative_data_path))
        {
            LOG_INFO(log, "dropAllData: path {} is already removed from disk {}", relative_data_path, disk->getName());
            continue;
        }

        LOG_INFO(log, "dropAllData: remove format_version.txt, detached, moving and write ahead logs");
        disk->removeFileIfExists(fs::path(relative_data_path) / FORMAT_VERSION_FILE_NAME);

        if (disk->existsDirectory(fs::path(relative_data_path) / DETACHED_DIR_NAME))
            disk->removeSharedRecursive(fs::path(relative_data_path) / DETACHED_DIR_NAME, /*keep_all_shared_data*/ true, {});

        if (disk->existsDirectory(fs::path(relative_data_path) / MOVING_DIR_NAME))
            disk->removeRecursive(fs::path(relative_data_path) / MOVING_DIR_NAME);

        try
        {
            if (!isSharedStorage() && !disk->isDirectoryEmpty(relative_data_path) &&
                supportsReplication() && disk->supportZeroCopyReplication()
                && (*settings_ptr)[MergeTreeSetting::allow_remote_fs_zero_copy_replication])
            {
                std::vector<std::string> files_left;
                disk->listFiles(relative_data_path, files_left);

                throw Exception(
                                ErrorCodes::ZERO_COPY_REPLICATION_ERROR,
                                "Directory {} with table {} not empty (files [{}]) after drop. Will not drop.",
                                relative_data_path, getStorageID().getNameForLogs(), fmt::join(files_left, ", "));
            }

            LOG_INFO(log, "dropAllData: removing table directory recursive to cleanup garbage");
            disk->removeRecursive(relative_data_path);
        }
        catch (const fs::filesystem_error & e)
        {
            if (e.code() == std::errc::no_such_file_or_directory)
            {
                /// If the file is already deleted, log the error message and do nothing.
                tryLogCurrentException(__PRETTY_FUNCTION__);
            }
            else
                throw;
        }
    }

    setDataVolume(0, 0, 0);

    LOG_TRACE(log, "dropAllData: done.");
}

void MergeTreeData::dropIfEmpty()
{
    auto lock = lockParts();

    if (!data_parts_by_info.empty())
        return;

    try
    {
        for (const auto & disk : getDisks())
        {
            if (disk->isBroken())
                continue;
            /// Non recursive, exception is thrown if there are more files.
            disk->removeFileIfExists(fs::path(relative_data_path) / FORMAT_VERSION_FILE_NAME);
            disk->removeDirectory(fs::path(relative_data_path) / DETACHED_DIR_NAME);
            disk->removeDirectory(relative_data_path);
        }
    }
    catch (...)
    {
        // On unsuccessful creation of ReplicatedMergeTree table with multidisk configuration some files may not exist.
        tryLogCurrentException(__PRETTY_FUNCTION__);
    }
}

namespace
{

/// Conversion that is allowed for serializable key (primary key, sorting key).
/// Key should be serialized in the same way after conversion.
/// NOTE: The list is not complete.
bool isSafeForKeyConversion(const IDataType * from, const IDataType * to)
{
    if (from->getName() == to->getName())
        return true;

    /// Enums are serialized in partition key as numbers - so conversion from Enum to number is Ok.
    /// But only for types of identical width because they are serialized as binary in minmax index.
    /// But not from number to Enum because Enum does not necessarily represents all numbers.

    if (const auto * from_enum8 = typeid_cast<const DataTypeEnum8 *>(from))
    {
        if (const auto * to_enum8 = typeid_cast<const DataTypeEnum8 *>(to))
            return to_enum8->contains(*from_enum8);
        if (typeid_cast<const DataTypeInt8 *>(to))
            return true;    // NOLINT
        return false;
    }

    if (const auto * from_enum16 = typeid_cast<const DataTypeEnum16 *>(from))
    {
        if (const auto * to_enum16 = typeid_cast<const DataTypeEnum16 *>(to))
            return to_enum16->contains(*from_enum16);
        if (typeid_cast<const DataTypeInt16 *>(to))
            return true;    // NOLINT
        return false;
    }

    if (const auto * from_lc = typeid_cast<const DataTypeLowCardinality *>(from))
        return from_lc->getDictionaryType()->equals(*to);

    if (const auto * to_lc = typeid_cast<const DataTypeLowCardinality *>(to))
        return to_lc->getDictionaryType()->equals(*from);

    return false;
}

/// Special check for alters of VersionedCollapsingMergeTree version column
void checkVersionColumnTypesConversion(const IDataType * old_type, const IDataType * new_type, const String column_name)
{
    /// Check new type can be used as version
    if (!new_type->canBeUsedAsVersion())
        throw Exception(ErrorCodes::ALTER_OF_COLUMN_IS_FORBIDDEN,
                        "Cannot alter version column {} to type {} because version column must be "
                        "of an integer type or of type Date or DateTime" , backQuoteIfNeed(column_name),
                        new_type->getName());

    auto which_new_type = WhichDataType(new_type);
    auto which_old_type = WhichDataType(old_type);

    /// Check alter to different sign or float -> int and so on
    if ((which_old_type.isInt() && !which_new_type.isInt())
        || (which_old_type.isUInt() && !which_new_type.isUInt())
        || (which_old_type.isDate() && !which_new_type.isDate())
        || (which_old_type.isDate32() && !which_new_type.isDate32())
        || (which_old_type.isDateTime() && !which_new_type.isDateTime())
        || (which_old_type.isFloat() && !which_new_type.isFloat()))
    {
        throw Exception(ErrorCodes::ALTER_OF_COLUMN_IS_FORBIDDEN, "Cannot alter version column {} from type {} to type {} "
                        "because new type will change sort order of version column. "
                        "The only possible conversion is expansion of the number of bytes of the current type.",
                        backQuoteIfNeed(column_name), old_type->getName(), new_type->getName());
    }

    /// Check alter to smaller size: UInt64 -> UInt32 and so on
    if (new_type->getSizeOfValueInMemory() < old_type->getSizeOfValueInMemory())
    {
        throw Exception(ErrorCodes::ALTER_OF_COLUMN_IS_FORBIDDEN, "Cannot alter version column {} from type {} to type {} "
                        "because new type is smaller than current in the number of bytes. "
                        "The only possible conversion is expansion of the number of bytes of the current type.",
                        backQuoteIfNeed(column_name), old_type->getName(), new_type->getName());
    }
}

}

void MergeTreeData::checkAlterIsPossible(const AlterCommands & commands, ContextPtr local_context) const
{
    /// Check that needed transformations can be applied to the list of columns without considering type conversions.
    StorageInMemoryMetadata new_metadata = getInMemoryMetadata();
    StorageInMemoryMetadata old_metadata = getInMemoryMetadata();

    const auto & settings = local_context->getSettingsRef();
    const auto & settings_from_storage = getSettings();

    if (!settings[Setting::allow_non_metadata_alters])
    {
        auto mutation_commands = commands.getMutationCommands(new_metadata, settings[Setting::materialize_ttl_after_modify], local_context);

        if (!mutation_commands.empty())
            throw Exception(ErrorCodes::ALTER_OF_COLUMN_IS_FORBIDDEN,
                            "The following alter commands: '{}' will modify data on disk, "
                            "but setting `allow_non_metadata_alters` is disabled",
                            mutation_commands.ast()->formatForErrorMessage());
    }

    /// Block the case of alter table add projection for special merge trees.
    if (std::any_of(commands.begin(), commands.end(), [](const AlterCommand & c) { return c.type == AlterCommand::ADD_PROJECTION; }))
    {
        if (merging_params.mode != MergingParams::Mode::Ordinary
            && (*settings_from_storage)[MergeTreeSetting::deduplicate_merge_projection_mode] == DeduplicateMergeProjectionMode::THROW)
            throw Exception(ErrorCodes::SUPPORT_IS_DISABLED,
                "Projection is fully supported in {} with deduplicate_merge_projection_mode = throw. "
                "Use 'drop' or 'rebuild' option of deduplicate_merge_projection_mode.",
                getName());
    }

    commands.apply(new_metadata, local_context);

    if (AlterCommands::hasTextIndex(new_metadata) && !settings[Setting::allow_experimental_full_text_index])
        throw Exception(ErrorCodes::SUPPORT_IS_DISABLED,
                "Experimental text index feature is not enabled (turn on setting 'allow_experimental_full_text_index')");

    if (AlterCommands::hasVectorSimilarityIndex(new_metadata) && !settings[Setting::allow_experimental_vector_similarity_index])
        throw Exception(ErrorCodes::SUPPORT_IS_DISABLED,
            "Vector similarity index is disabled (turn on setting 'enable_vector_similarity_index')");

    /// If adaptive index granularity is disabled, certain vector search queries with PREWHERE run into LOGICAL_ERRORs.
    ///     SET enable_vector_similarity_index = 1;
    ///     CREATE TABLE tab (`id` Int32, `vec` Array(Float32), INDEX idx vec TYPE  vector_similarity('hnsw', 'L2Distance') GRANULARITY 100000000) ENGINE = MergeTree ORDER BY id SETTINGS index_granularity_bytes = 0;
    ///     INSERT INTO tab SELECT number, [toFloat32(number), 0.] FROM numbers(10000);
    ///     WITH [1., 0.] AS reference_vec SELECT id, L2Distance(vec, reference_vec) FROM tab PREWHERE toLowCardinality(10) ORDER BY L2Distance(vec, reference_vec) ASC LIMIT 100;
    /// As a workaround, force enabled adaptive index granularity for now (it is the default anyways).
    if (AlterCommands::hasVectorSimilarityIndex(new_metadata) && (*getSettings())[MergeTreeSetting::index_granularity_bytes] == 0)
        throw Exception(ErrorCodes::INVALID_SETTING_VALUE,
            "Vector similarity index can only be used with MergeTree setting 'index_granularity_bytes' != 0");

    for (const auto & disk : getDisks())
        if (!disk->supportsHardLinks() && !commands.isSettingsAlter() && !commands.isCommentAlter())
            throw Exception(
                ErrorCodes::SUPPORT_IS_DISABLED,
                "ALTER TABLE commands are not supported on immutable disk '{}', except for setting and comment alteration",
                disk->getName());

    /// Set of columns that shouldn't be altered.
    NameSet columns_alter_type_forbidden;

    /// Primary key columns can be ALTERed only if they are used in the key as-is
    /// (and not as a part of some expression) and if the ALTER only affects column metadata.
    NameSet columns_alter_type_metadata_only;

    /// Columns to check that the type change is safe for partition key.
    NameSet columns_alter_type_check_safe_for_partition;

    if (old_metadata.hasPartitionKey())
    {
        /// Forbid altering columns inside partition key expressions because it can change partition ID format.
        auto partition_key_expr = old_metadata.getPartitionKey().expression;
        for (const auto & action : partition_key_expr->getActions())
        {
            for (const auto * child : action.node->children)
                columns_alter_type_forbidden.insert(child->result_name);
        }

        /// But allow to alter columns without expressions under certain condition.
        for (const String & col : partition_key_expr->getRequiredColumns())
            columns_alter_type_check_safe_for_partition.insert(col);
    }

    if (old_metadata.hasSortingKey())
    {
        auto sorting_key_expr = old_metadata.getSortingKey().expression;
        for (const auto & action : sorting_key_expr->getActions())
        {
            for (const auto * child : action.node->children)
                columns_alter_type_forbidden.insert(child->result_name);
        }
        for (const String & col : sorting_key_expr->getRequiredColumns())
            columns_alter_type_metadata_only.insert(col);

        /// We don't process sample_by_ast separately because it must be among the primary key columns
        /// and we don't process primary_key_expr separately because it is a prefix of sorting_key_expr.
    }
    if (!merging_params.sign_column.empty())
        columns_alter_type_forbidden.insert(merging_params.sign_column);

    /// All of the above.
    NameSet columns_in_keys;
    columns_in_keys.insert(columns_alter_type_forbidden.begin(), columns_alter_type_forbidden.end());
    columns_in_keys.insert(columns_alter_type_metadata_only.begin(), columns_alter_type_metadata_only.end());
    columns_in_keys.insert(columns_alter_type_check_safe_for_partition.begin(), columns_alter_type_check_safe_for_partition.end());

    std::unordered_map<String, String> columns_in_indices;
    for (const auto & index : old_metadata.getSecondaryIndices())
    {
        for (const String & col : index.expression->getRequiredColumns())
            columns_in_indices.emplace(col, index.name);
    }

    std::unordered_map<String, String> columns_in_projections;
    for (const auto & projection : old_metadata.getProjections())
    {
        for (const String & col : projection.getRequiredColumns())
            columns_in_projections.emplace(col, projection.name);
    }

    NameSet dropped_columns;

    std::map<String, const IDataType *> old_types;
    for (const auto & column : old_metadata.getColumns().getAllPhysical())
        old_types.emplace(column.name, column.type.get());

    NamesAndTypesList columns_to_check_conversion;

    auto unfinished_mutations = getUnfinishedMutationCommands();
    std::optional<NameDependencies> name_deps{};
    for (const AlterCommand & command : commands)
    {
        checkDropOrRenameCommandDoesntAffectInProgressMutations(command, unfinished_mutations, local_context);
        /// Just validate partition expression
        if (command.partition)
        {
            getPartitionIDFromQuery(command.partition, local_context);
        }

        if (command.type == AlterCommand::MODIFY_SETTING || command.type == AlterCommand::RESET_SETTING)
        {
            if (old_metadata.settings_changes == nullptr)
                throw Exception(ErrorCodes::BAD_ARGUMENTS, "Cannot alter settings, because table engine doesn't support settings changes");
        }

        if (command.column_name == merging_params.version_column)
        {
            /// Some type changes for version column is allowed despite it's a part of sorting key
            if (command.type == AlterCommand::MODIFY_COLUMN)
            {
                const IDataType * new_type = command.data_type.get();
                const IDataType * old_type = old_types[command.column_name];

                if (new_type)
                    checkVersionColumnTypesConversion(old_type, new_type, command.column_name);

                /// No other checks required
                continue;
            }
            checkSpecialColumn("version", command);
        }
        else if (command.column_name == merging_params.is_deleted_column)
        {
            checkSpecialColumnWithDataType<DataTypeUInt8>("is_deleted", command);
        }
        else if (command.column_name == merging_params.sign_column)
        {
            checkSpecialColumnWithDataType<DataTypeUInt8>("sign", command);
        }
        else if (merging_params.columns_to_sum.end() != std::find(merging_params.columns_to_sum.begin(), merging_params.columns_to_sum.end(), command.column_name))
        {
            checkSpecialColumn("columns to sum", command);
        }

        if (command.type == AlterCommand::MODIFY_QUERY)
            throw Exception(ErrorCodes::NOT_IMPLEMENTED,
                            "ALTER MODIFY QUERY is not supported by MergeTree engines family");
        if (command.type == AlterCommand::MODIFY_REFRESH)
            throw Exception(ErrorCodes::NOT_IMPLEMENTED,
                            "ALTER MODIFY REFRESH is not supported by MergeTree engines family");

        if (command.type == AlterCommand::MODIFY_SQL_SECURITY)
            throw Exception(ErrorCodes::NOT_IMPLEMENTED,
                            "ALTER MODIFY SQL SECURITY is not supported by MergeTree engines family");

        if (command.type == AlterCommand::MODIFY_ORDER_BY && !is_custom_partitioned)
        {
            throw Exception(ErrorCodes::BAD_ARGUMENTS,
                            "ALTER MODIFY ORDER BY is not supported for default-partitioned tables created with the old syntax");
        }
        if (command.type == AlterCommand::MODIFY_TTL && !is_custom_partitioned)
        {
            throw Exception(ErrorCodes::BAD_ARGUMENTS,
                            "ALTER MODIFY TTL is not supported for default-partitioned tables created with the old syntax");
        }
        if (command.type == AlterCommand::MODIFY_SAMPLE_BY)
        {
            if (!is_custom_partitioned)
                throw Exception(ErrorCodes::BAD_ARGUMENTS,
                                "ALTER MODIFY SAMPLE BY is not supported for default-partitioned tables created with the old syntax");

            checkSampleExpression(new_metadata, (*getSettings())[MergeTreeSetting::compatibility_allow_sampling_expression_not_in_primary_key],
                                  (*getSettings())[MergeTreeSetting::check_sample_column_is_correct]);
        }
        if (command.type == AlterCommand::ADD_INDEX && !is_custom_partitioned)
        {
            throw Exception(ErrorCodes::BAD_ARGUMENTS, "ALTER ADD INDEX is not supported for tables with the old syntax");
        }
        if (command.type == AlterCommand::ADD_PROJECTION)
        {
            if (!is_custom_partitioned)
                throw Exception(ErrorCodes::BAD_ARGUMENTS, "ALTER ADD PROJECTION is not supported for tables with the old syntax");
        }
        if (command.type == AlterCommand::RENAME_COLUMN)
        {
            if (columns_in_keys.contains(command.column_name))
            {
                throw Exception(ErrorCodes::ALTER_OF_COLUMN_IS_FORBIDDEN,
                                "Trying to ALTER RENAME key {} column which is a part of key expression",
                                backQuoteIfNeed(command.column_name));
            }

            /// Don't check columns in indices here. RENAME works fine with index columns.

            if (auto it = columns_in_projections.find(command.column_name); it != columns_in_projections.end())
            {
                throw Exception(
                    ErrorCodes::ALTER_OF_COLUMN_IS_FORBIDDEN,
                    "Trying to ALTER RENAME {} column which is a part of projection {}",
                    backQuoteIfNeed(command.column_name),
                    it->second);
            }
        }
        else if (command.type == AlterCommand::DROP_COLUMN)
        {
            if (columns_in_keys.contains(command.column_name))
            {
                throw Exception(ErrorCodes::ALTER_OF_COLUMN_IS_FORBIDDEN,
                    "Trying to ALTER DROP key {} column which is a part of key expression", backQuoteIfNeed(command.column_name));
            }

            /// Don't check columns in indices or projections here. If required columns of indices
            /// or projections get dropped, it will be checked later in AlterCommands::apply. This
            /// allows projections with * to drop columns. One example can be found in
            /// 02691_drop_column_with_projections_replicated.sql.

            if (!command.clear)
            {
                if (!name_deps)
                    name_deps = getDependentViewsByColumn(local_context);
                const auto & deps_mv = name_deps.value()[command.column_name];
                if (!deps_mv.empty())
                {
                    throw Exception(ErrorCodes::ALTER_OF_COLUMN_IS_FORBIDDEN,
                        "Trying to ALTER DROP column {} which is referenced by materialized view {}",
                        backQuoteIfNeed(command.column_name), toString(deps_mv));
                }
            }

            if (old_metadata.columns.has(command.column_name))
            {
                dropped_columns.emplace(command.column_name);
            }
            else
            {
                const auto & nested = old_metadata.columns.getNested(command.column_name);
                for (const auto & nested_column : nested)
                    dropped_columns.emplace(nested_column.name);
            }

        }
        else if (command.type == AlterCommand::RESET_SETTING)
        {
            for (const auto & reset_setting : command.settings_resets)
            {
                if (!settings_from_storage->has(reset_setting))
                    throw Exception(ErrorCodes::BAD_ARGUMENTS,
                                    "Cannot reset setting '{}' because it doesn't exist for MergeTree engines family",
                                    reset_setting);
            }
        }
        else if (command.isRequireMutationStage(getInMemoryMetadata()))
        {
            /// This alter will override data on disk. Let's check that it doesn't
            /// modify immutable column.
            if (columns_alter_type_forbidden.contains(command.column_name))
                throw Exception(ErrorCodes::ALTER_OF_COLUMN_IS_FORBIDDEN, "ALTER of key column {} is forbidden",
                    backQuoteIfNeed(command.column_name));

            if (auto it = columns_in_indices.find(command.column_name); it != columns_in_indices.end())
            {
                throw Exception(
                    ErrorCodes::ALTER_OF_COLUMN_IS_FORBIDDEN,
                    "Trying to ALTER {} column which is a part of index {}",
                    backQuoteIfNeed(command.column_name),
                    it->second);
            }

            /// Don't check columns in projections here. If required columns of projections get
            /// modified, it will be checked later in AlterCommands::apply.

            if (command.type == AlterCommand::MODIFY_COLUMN)
            {
                if (columns_alter_type_check_safe_for_partition.contains(command.column_name))
                {
                    auto it = old_types.find(command.column_name);

                    assert(it != old_types.end());
                    if (!isSafeForKeyConversion(it->second, command.data_type.get()))
                        throw Exception(ErrorCodes::ALTER_OF_COLUMN_IS_FORBIDDEN,
                                        "ALTER of partition key column {} from type {} "
                                        "to type {} is not safe because it can change the representation "
                                        "of partition key", backQuoteIfNeed(command.column_name),
                                        it->second->getName(), command.data_type->getName());
                }

                if (columns_alter_type_metadata_only.contains(command.column_name))
                {
                    auto it = old_types.find(command.column_name);
                    assert(it != old_types.end());
                    if (!isSafeForKeyConversion(it->second, command.data_type.get()))
                        throw Exception(ErrorCodes::ALTER_OF_COLUMN_IS_FORBIDDEN,
                                        "ALTER of key column {} from type {} "
                                        "to type {} is not safe because it can change the representation "
                                        "of primary key", backQuoteIfNeed(command.column_name),
                                        it->second->getName(), command.data_type->getName());
                }

                if (old_metadata.getColumns().has(command.column_name))
                {
                    columns_to_check_conversion.push_back(
                        new_metadata.getColumns().getPhysical(command.column_name));

                    const auto & old_column = old_metadata.getColumns().get(command.column_name);
                    if (!old_column.statistics.empty())
                    {
                        const auto & new_column = new_metadata.getColumns().get(command.column_name);
                        if (!old_column.type->equals(*new_column.type))
                            throw Exception(ErrorCodes::ALTER_OF_COLUMN_IS_FORBIDDEN,
                                            "ALTER types of column {} with statistics is not safe "
                                            "because it can change the representation of statistics",
                                            backQuoteIfNeed(command.column_name));
                    }
                }
            }
        }
    }

    checkColumnFilenamesForCollision(new_metadata, /*throw_on_error=*/ true);
    checkProperties(new_metadata, old_metadata, false, false, allow_reverse_key, allow_nullable_key, local_context);
    checkTTLExpressions(new_metadata, old_metadata);

    if (!columns_to_check_conversion.empty())
    {
        auto old_header = old_metadata.getSampleBlock();
        performRequiredConversions(old_header, columns_to_check_conversion, local_context);
    }

    if (old_metadata.hasSettingsChanges())
    {
        const auto current_changes = old_metadata.getSettingsChanges()->as<const ASTSetQuery &>().changes;
        const auto & new_changes = new_metadata.settings_changes->as<const ASTSetQuery &>().changes;
        local_context->checkMergeTreeSettingsConstraints(*settings_from_storage, new_changes);

        bool found_disk_setting = false;
        bool found_storage_policy_setting = false;

        for (const auto & changed_setting : new_changes)
        {
            const auto & setting_name = changed_setting.name;
            const auto & new_value = changed_setting.value;
            MergeTreeSettings::checkCanSet(setting_name, new_value);
            const Field * current_value = current_changes.tryGet(setting_name);

            if ((!current_value || *current_value != new_value)
                && MergeTreeSettings::isReadonlySetting(setting_name))
            {
                throw Exception(ErrorCodes::READONLY_SETTING, "Setting '{}' is readonly for storage '{}'", setting_name, getName());
            }

            if (!current_value && MergeTreeSettings::isPartFormatSetting(setting_name))
            {
                MergeTreeSettings copy = *getSettings();
                copy.applyChange(changed_setting);
                String reason;
                if (!canUsePolymorphicParts(copy, reason) && !reason.empty())
                    throw Exception(ErrorCodes::NOT_IMPLEMENTED, "Can't change settings. Reason: {}", reason);
            }

            if (setting_name == "storage_policy")
            {
                checkStoragePolicy(local_context->getStoragePolicy(new_value.safeGet<String>()));
                found_storage_policy_setting = true;
            }
            else if (setting_name == "disk")
            {
                checkStoragePolicy(local_context->getStoragePolicyFromDisk(new_value.safeGet<String>()));
                found_disk_setting = true;
            }
        }

        if (found_storage_policy_setting && found_disk_setting)
            throw Exception(
                ErrorCodes::BAD_ARGUMENTS,
                "MergeTree settings `storage_policy` and `disk` cannot be specified at the same time");

        /// Check if it is safe to reset the settings
        for (const auto & current_setting : current_changes)
        {
            const auto & setting_name = current_setting.name;
            const Field * new_value = new_changes.tryGet(setting_name);
            /// Prevent unsetting readonly setting
            if (MergeTreeSettings::isReadonlySetting(setting_name) && !new_value)
            {
                throw Exception(ErrorCodes::READONLY_SETTING, "Setting '{}' is readonly for storage '{}'", setting_name, getName());
            }

            if (MergeTreeSettings::isPartFormatSetting(setting_name) && !new_value)
            {
                /// Use default settings + new and check if doesn't affect part format settings
                auto copy = getDefaultSettings();
                copy->applyChanges(new_changes);
                String reason;
                if (!canUsePolymorphicParts(*copy, reason) && !reason.empty())
                    throw Exception(ErrorCodes::NOT_IMPLEMENTED, "Can't change settings. Reason: {}", reason);
            }

        }
    }

    for (const auto & part : getDataPartsVectorForInternalUsage())
    {
        bool at_least_one_column_rest = false;
        for (const auto & column : part->getColumns())
        {
            if (!dropped_columns.contains(column.name))
            {
                at_least_one_column_rest = true;
                break;
            }
        }
        if (!at_least_one_column_rest)
        {
            std::string postfix;
            if (dropped_columns.size() > 1)
                postfix = "s";
            throw Exception(ErrorCodes::BAD_ARGUMENTS,
                            "Cannot drop or clear column{} '{}', because all columns "
                            "in part '{}' will be removed from disk. Empty parts are not allowed",
                            postfix, boost::algorithm::join(dropped_columns, ", "), part->name);
        }
    }
}


void MergeTreeData::checkMutationIsPossible(const MutationCommands & /*commands*/, const Settings & /*settings*/) const
{
    for (const auto & disk : getDisks())
        if (!disk->supportsHardLinks())
            throw Exception(ErrorCodes::SUPPORT_IS_DISABLED, "Mutations are not supported for immutable disk '{}'", disk->getName());
}

MergeTreeDataPartFormat MergeTreeData::choosePartFormat(size_t bytes_uncompressed, size_t rows_count) const
{
    using PartType = MergeTreeDataPartType;
    using PartStorageType = MergeTreeDataPartStorageType;

    String out_reason;
    const auto settings = getSettings();
    if (!canUsePolymorphicParts(*settings, out_reason))
        return {PartType::Wide, PartStorageType::Full};

    auto satisfies = [&](const auto & min_bytes_for, const auto & min_rows_for)
    {
        return bytes_uncompressed < min_bytes_for || rows_count < min_rows_for;
    };

    auto part_type = PartType::Wide;
    if (satisfies((*settings)[MergeTreeSetting::min_bytes_for_wide_part], (*settings)[MergeTreeSetting::min_rows_for_wide_part]))
        part_type = PartType::Compact;

    return {part_type, PartStorageType::Full};
}

MergeTreeDataPartBuilder MergeTreeData::getDataPartBuilder(
    const String & name, const VolumePtr & volume, const String & part_dir, const ReadSettings & read_settings_) const
{
    return MergeTreeDataPartBuilder(*this, name, volume, relative_data_path, part_dir, read_settings_);
}

void MergeTreeData::changeSettings(
        const ASTPtr & new_settings,
        AlterLockHolder & /* table_lock_holder */)
{
    if (new_settings)
    {
        bool has_storage_policy_changed = false;

        const auto & new_changes = new_settings->as<const ASTSetQuery &>().changes;
        StoragePolicyPtr new_storage_policy = nullptr;

        for (const auto & change : new_changes)
        {
            if (change.name == "disk" || change.name == "storage_policy")
            {
                if (change.name == "disk")
                    new_storage_policy = getContext()->getStoragePolicyFromDisk(change.value.safeGet<String>());
                else
                    new_storage_policy = getContext()->getStoragePolicy(change.value.safeGet<String>());
                StoragePolicyPtr old_storage_policy = getStoragePolicy();

                /// StoragePolicy of different version or name is guaranteed to have different pointer
                if (new_storage_policy != old_storage_policy)
                {
                    checkStoragePolicy(new_storage_policy);

                    std::unordered_set<String> all_diff_disk_names;
                    for (const auto & disk : new_storage_policy->getDisks())
                        all_diff_disk_names.insert(disk->getName());
                    for (const auto & disk : old_storage_policy->getDisks())
                        all_diff_disk_names.erase(disk->getName());

                    for (const String & disk_name : all_diff_disk_names)
                    {
                        auto disk = new_storage_policy->getDiskByName(disk_name);
                        if (disk->existsDirectory(relative_data_path))
                            throw Exception(ErrorCodes::LOGICAL_ERROR, "New storage policy contain disks which already contain data of a table with the same name");
                    }

                    for (const String & disk_name : all_diff_disk_names)
                    {
                        auto disk = new_storage_policy->getDiskByName(disk_name);
                        disk->createDirectories(relative_data_path);
                        disk->createDirectories(fs::path(relative_data_path) / DETACHED_DIR_NAME);
                    }
                    /// FIXME how would that be done while reloading configuration???

                    has_storage_policy_changed = true;
                }
            }
        }

        /// Reset to default settings before applying existing.
        auto copy = getDefaultSettings();
        copy->applyChanges(new_changes);
        const auto & ac = getContext()->getAccessControl();
        bool allow_experimental = ac.getAllowExperimentalTierSettings();
        bool allow_beta = ac.getAllowBetaTierSettings();
        copy->sanityCheck(getContext()->getMergeMutateExecutor()->getMaxTasksCount(), allow_experimental, allow_beta);

        storage_settings.set(std::move(copy));
        StorageInMemoryMetadata new_metadata = getInMemoryMetadata();
        new_metadata.setSettingsChanges(new_settings);
        setInMemoryMetadata(new_metadata);

        if (has_storage_policy_changed)
            startBackgroundMovesIfNeeded();
    }
}

void MergeTreeData::PartsTemporaryRename::addPart(const String & old_name, const String & new_name, const DiskPtr & disk)
{
    old_and_new_names.push_back({old_name, new_name, disk});
}

void MergeTreeData::PartsTemporaryRename::tryRenameAll()
{
    renamed = true;
    for (size_t i = 0; i < old_and_new_names.size(); ++i)
    {
        try
        {
            const auto & [old_name, new_name, disk] = old_and_new_names[i];
            if (old_name.empty() || new_name.empty())
                throw DB::Exception(ErrorCodes::LOGICAL_ERROR, "Empty part name. Most likely it's a bug.");
            const auto full_path = fs::path(storage.relative_data_path) / source_dir;
            disk->moveFile(fs::path(full_path) / old_name, fs::path(full_path) / new_name);
        }
        catch (...)
        {
            old_and_new_names.resize(i);
            LOG_WARNING(storage.log, "Cannot rename parts to perform operation on them: {}", getCurrentExceptionMessage(false));
            throw;
        }
    }
}

void MergeTreeData::PartsTemporaryRename::rollBackAll()
{
    // TODO what if server had crashed before this destructor was called?
    if (!renamed)
        return;

    std::exception_ptr first_exception;

    for (const auto & [old_name, new_name, disk] : old_and_new_names)
    {
        if (old_name.empty())
            continue;

        try
        {
            const String full_path = fs::path(storage.relative_data_path) / source_dir;
            disk->moveFile(fs::path(full_path) / new_name, fs::path(full_path) / old_name);
        }
        catch (...)
        {
            tryLogCurrentException(__PRETTY_FUNCTION__);

            if (!first_exception)
                first_exception = std::current_exception();
        }
    }

    old_and_new_names.clear();
    renamed = false;

    if (first_exception)
        std::rethrow_exception(first_exception);
}

MergeTreeData::PartsTemporaryRename::~PartsTemporaryRename()
{
    try
    {
        rollBackAll();
    }
    catch (...)
    {
        tryLogCurrentException(__PRETTY_FUNCTION__);
    }
}

MergeTreeData::PartHierarchy MergeTreeData::getPartHierarchy(
    const MergeTreePartInfo & part_info,
    DataPartState state,
    DataPartsLock & /* data_parts_lock */) const
{
    PartHierarchy result;

    /// Parts contained in the part are consecutive in data_parts, intersecting the insertion place for the part itself.
    auto it_middle = data_parts_by_state_and_info.lower_bound(DataPartStateAndInfo{state, part_info});
    auto committed_parts_range = getDataPartsStateRange(state, part_info.getKind());

    /// Go to the left.
    DataPartIteratorByStateAndInfo begin = it_middle;
    while (begin != committed_parts_range.begin())
    {
        auto prev = std::prev(begin);

        if (!part_info.contains((*prev)->info))
        {
            if ((*prev)->info.contains(part_info))
            {
                result.covering_parts.push_back(*prev);
            }
            else if (!part_info.isDisjoint((*prev)->info))
            {
                result.intersected_parts.push_back(*prev);
            }

            break;
        }

        begin = prev;
    }

    std::reverse(result.covering_parts.begin(), result.covering_parts.end());

    /// Go to the right.
    DataPartIteratorByStateAndInfo end = it_middle;
    while (end != committed_parts_range.end())
    {
        if ((*end)->info == part_info)
        {
            result.duplicate_part = *end;
        }

        if (!part_info.contains((*end)->info))
        {
            if ((*end)->info.contains(part_info))
            {
                result.covering_parts.push_back(*end);
            }
            else if (!part_info.isDisjoint((*end)->info))
            {
                result.intersected_parts.push_back(*end);
            }

            break;
        }

        ++end;
    }

    if (begin != committed_parts_range.end() && (*begin)->info == part_info)
        ++begin;

    result.covered_parts.insert(result.covered_parts.end(), begin, end);

    return result;
}

MergeTreeData::DataPartsVector MergeTreeData::getCoveredOutdatedParts(
    const DataPartPtr & part,
    DataPartsLock & data_parts_lock) const
{
    part->assertState({DataPartState::Active, DataPartState::PreActive, DataPartState::Outdated});
    bool is_outdated_part = part->getState() == DataPartState::Outdated;
    PartHierarchy hierarchy = getPartHierarchy(part->info, DataPartState::Outdated, data_parts_lock);

    if (hierarchy.duplicate_part && !is_outdated_part)
        throw Exception(ErrorCodes::LOGICAL_ERROR, "Unexpected duplicate part {}. It is a bug.", hierarchy.duplicate_part->getNameWithState());

    return hierarchy.covered_parts;
}

MergeTreeData::DataPartsVector MergeTreeData::getActivePartsToReplace(
    const MergeTreePartInfo & new_part_info,
    const String & new_part_name,
    DataPartPtr & out_covering_part,
    DataPartsLock & data_parts_lock) const
{
    PartHierarchy hierarchy = getPartHierarchy(new_part_info, DataPartState::Active, data_parts_lock);

    if (!hierarchy.intersected_parts.empty())
        throw Exception(ErrorCodes::LOGICAL_ERROR, "Part {} intersects part {}. It is a bug.",
                        new_part_name, hierarchy.intersected_parts.back()->getNameWithState());

    if (hierarchy.duplicate_part)
        throw Exception(ErrorCodes::LOGICAL_ERROR, "Unexpected duplicate part {}. It is a bug.", hierarchy.duplicate_part->getNameWithState());

    if (!hierarchy.covering_parts.empty())
        out_covering_part = std::move(hierarchy.covering_parts.back());

    return std::move(hierarchy.covered_parts);
}

void MergeTreeData::checkPartPartition(MutableDataPartPtr & part, DataPartsLock & lock) const
{
    if (DataPartPtr existing_part_in_partition = getAnyPartInPartition(part->info.getPartitionId(), lock))
    {
        if (part->partition.value != existing_part_in_partition->partition.value)
            throw Exception(ErrorCodes::CORRUPTED_DATA, "Partition value mismatch between two parts with the same partition ID. "
                "Existing part: {}, newly added part: {}", existing_part_in_partition->name, part->name);
    }
}

void MergeTreeData::checkPartDuplicate(MutableDataPartPtr & part, Transaction & transaction, DataPartsLock & /*lock*/) const
{
    auto it_duplicate = data_parts_by_info.find(part->info);

    if (it_duplicate != data_parts_by_info.end())
    {
        if ((*it_duplicate)->checkState({DataPartState::Outdated, DataPartState::Deleting}))
            throw Exception(ErrorCodes::PART_IS_TEMPORARILY_LOCKED, "Part {} already exists, but it will be deleted soon",
                            (*it_duplicate)->getNameWithState());

        if (transaction.txn)
            throw Exception(ErrorCodes::SERIALIZATION_ERROR, "Part {} already exists", (*it_duplicate)->getNameWithState());

        throw Exception(ErrorCodes::DUPLICATE_DATA_PART, "Part {} already exists", (*it_duplicate)->getNameWithState());
    }
}

void MergeTreeData::checkPartDynamicColumns(MutableDataPartPtr & part, DataPartsLock & /*lock*/) const
{
    auto metadata_snapshot = getInMemoryMetadataPtr();
    const auto & columns = metadata_snapshot->getColumns();
    auto virtuals = getVirtualsPtr();

    if (!hasDynamicSubcolumnsDeprecated(columns))
        return;

    const auto & part_columns = part->getColumns();
    for (const auto & part_column : part_columns)
    {
        if (virtuals->has(part_column.name))
            continue;

        auto storage_column = columns.getPhysical(part_column.name);
        if (!storage_column.type->hasDynamicSubcolumnsDeprecated())
            continue;

        auto concrete_storage_column = object_columns.getPhysical(part_column.name);

        /// It will throw if types are incompatible.
        getLeastCommonTypeForDynamicColumns(storage_column.type, {concrete_storage_column.type, part_column.type}, true);
    }
}

void MergeTreeData::preparePartForCommit(MutableDataPartPtr & part, Transaction & out_transaction, bool need_rename, bool rename_in_transaction)
{
    part->is_temp = false;
    part->setState(DataPartState::PreActive);

    assert([&]()
           {
               String dir_name = fs::path(part->getDataPartStorage().getRelativePath()).filename();
               bool may_be_cleaned_up = dir_name.starts_with("tmp_") || dir_name.starts_with("tmp-fetch_");
               return !may_be_cleaned_up || temporary_parts.contains(dir_name);
           }());
    assert(!(!need_rename && rename_in_transaction));

    if (need_rename && !rename_in_transaction)
        part->renameTo(part->name, true);

    LOG_TEST(log, "preparePartForCommit: inserting {} into data_parts_indexes", part->getNameWithState());
    data_parts_indexes.insert(part);
    if (rename_in_transaction)
        out_transaction.addPart(part, need_rename);
    else
        out_transaction.addPart(part, /* need_rename= */ false);
}

bool MergeTreeData::addTempPart(
    MutableDataPartPtr & part,
    Transaction & out_transaction,
    DataPartsLock & lock,
    DataPartsVector * out_covered_parts)
{
    LOG_TRACE(log, "Adding temporary part from directory {} with name {}.", part->getDataPartStorage().getPartDirectory(), part->name);
    if (&out_transaction.data != this)
        throw Exception(ErrorCodes::LOGICAL_ERROR, "MergeTreeData::Transaction for one table cannot be used with another. It is a bug.");

    if (part->hasLightweightDelete())
        has_lightweight_delete_parts.store(true);

    checkPartPartition(part, lock);
    checkPartDuplicate(part, out_transaction, lock);
    checkPartDynamicColumns(part, lock);

    DataPartPtr covering_part;
    DataPartsVector covered_parts = getActivePartsToReplace(part->info, part->name, covering_part, lock);

    if (covering_part)
    {
        LOG_WARNING(log, "Tried to add obsolete part {} covered by {}", part->name, covering_part->getNameWithState());
        return false;
    }

    /// All checks are passed. Now we can rename the part on disk.
    /// So, we maintain invariant: if a non-temporary part in filesystem then it is in data_parts
    preparePartForCommit(part, out_transaction, /* need_rename = */false);

    if (out_covered_parts)
    {
        out_covered_parts->reserve(covered_parts.size());

        for (DataPartPtr & covered_part : covered_parts)
            out_covered_parts->emplace_back(std::move(covered_part));
    }

    return true;
}


bool MergeTreeData::renameTempPartAndReplaceImpl(
    MutableDataPartPtr & part,
    Transaction & out_transaction,
    DataPartsLock & lock,
    DataPartsVector * out_covered_parts,
    bool rename_in_transaction)
{
    LOG_TRACE(log, "Renaming temporary part {} to {} with tid {}.", part->getDataPartStorage().getPartDirectory(), part->name, out_transaction.getTID());

    if (&out_transaction.data != this)
        throw Exception(ErrorCodes::LOGICAL_ERROR, "MergeTreeData::Transaction for one table cannot be used with another. It is a bug.");

    part->assertState({DataPartState::Temporary});
    checkPartPartition(part, lock);
    checkPartDuplicate(part, out_transaction, lock);
    checkPartDynamicColumns(part, lock);

    PartHierarchy hierarchy = getPartHierarchy(part->info, DataPartState::Active, lock);

    if (!hierarchy.intersected_parts.empty())
    {
        // Drop part|partition operation inside some transactions sees some stale snapshot from the time when transactions has been started.
        // So such operation may attempt to delete already outdated part. In this case, this outdated part is most likely covered by the other part and intersection may occur.
        // Part mayght be outdated due to merge|mutation|update|optimization operations.
        if (part->isEmpty() || (hierarchy.intersected_parts.size() == 1 && hierarchy.intersected_parts.back()->isEmpty()))
        {
            throw Exception(ErrorCodes::SERIALIZATION_ERROR, "Part {} intersects part {}. One of them is empty part. "
                            "That is a race between drop operation under transaction and a merge/mutation.",
                            part->name, hierarchy.intersected_parts.back()->getNameWithState());
        }

        throw Exception(ErrorCodes::LOGICAL_ERROR, "Part {} intersects part {}. There are {} intersected parts. It is a bug.",
                        part->name, hierarchy.intersected_parts.back()->getNameWithState(), hierarchy.intersected_parts.size());
    }

    if (hierarchy.duplicate_part)
        throw Exception(ErrorCodes::LOGICAL_ERROR, "Unexpected duplicate part {}. It is a bug.", hierarchy.duplicate_part->getNameWithState());


    if (part->hasLightweightDelete())
        has_lightweight_delete_parts.store(true);

    /// All checks are passed. Now we can rename the part on disk.
    /// So, we maintain invariant: if a non-temporary part in filesystem then it is in data_parts
    preparePartForCommit(part, out_transaction, /* need_rename= */ true, rename_in_transaction);

    if (out_covered_parts)
    {
        out_covered_parts->reserve(out_covered_parts->size() + hierarchy.covered_parts.size());
        std::move(hierarchy.covered_parts.begin(), hierarchy.covered_parts.end(), std::back_inserter(*out_covered_parts));
    }

    return true;
}

bool MergeTreeData::renameTempPartAndReplaceUnlocked(
    MutableDataPartPtr & part,
    Transaction & out_transaction,
    DataPartsLock & lock,
    bool rename_in_transaction)
{
    return renameTempPartAndReplaceImpl(part, out_transaction, lock, /*out_covered_parts=*/ nullptr, rename_in_transaction);
}

MergeTreeData::DataPartsVector MergeTreeData::renameTempPartAndReplace(
    MutableDataPartPtr & part,
    Transaction & out_transaction,
    bool rename_in_transaction)
{
    auto part_lock = lockParts();
    DataPartsVector covered_parts;
    renameTempPartAndReplaceImpl(part, out_transaction, part_lock, &covered_parts, rename_in_transaction);
    return covered_parts;
}

bool MergeTreeData::renameTempPartAndAdd(
    MutableDataPartPtr & part,
    Transaction & out_transaction,
    DataPartsLock & lock,
    bool rename_in_transaction)
{
    DataPartsVector covered_parts;

    if (!renameTempPartAndReplaceImpl(part, out_transaction, lock, &covered_parts, rename_in_transaction))
        return false;

    if (!covered_parts.empty())
        throw Exception(ErrorCodes::LOGICAL_ERROR, "Added part {} covers {} existing part(s) (including {})",
            part->name, covered_parts.size(), covered_parts[0]->name);

    return true;
}

void MergeTreeData::removePartsFromWorkingSet(MergeTreeTransaction * txn, const MergeTreeData::DataPartsVector & remove, bool clear_without_timeout, DataPartsLock & acquired_lock)
{
    if (txn)
        transactions_enabled.store(true);

    auto remove_time = clear_without_timeout ? 0 : time(nullptr);
    bool removed_active_part = false;

    for (const DataPartPtr & part : remove)
    {
        if (part->version.creation_csn != Tx::RolledBackCSN)
            MergeTreeTransaction::removeOldPart(shared_from_this(), part, txn);

        if (part->getState() == MergeTreeDataPartState::Active)
        {
            removePartContributionToColumnAndSecondaryIndexSizes(part);
            removePartContributionToDataVolume(part);
            removed_active_part = true;
        }

        if (part->getState() == MergeTreeDataPartState::Active || clear_without_timeout)
            part->remove_time.store(remove_time, std::memory_order_relaxed);

        if (part->getState() != MergeTreeDataPartState::Outdated)
            modifyPartState(part, MergeTreeDataPartState::Outdated);
    }

    if (removed_active_part)
        resetObjectColumnsFromActiveParts(acquired_lock);
}

void MergeTreeData::removePartsFromWorkingSetImmediatelyAndSetTemporaryState(const DataPartsVector & remove, DataPartsLock * acquired_lock)
{
    auto lock = (acquired_lock) ? DataPartsLock() : lockParts();

    for (const auto & part : remove)
    {
        auto it_part = data_parts_by_info.find(part->info);
        if (it_part == data_parts_by_info.end())
            throw Exception(ErrorCodes::LOGICAL_ERROR, "Part {} not found in data_parts", part->getNameWithState());

        assert(part->getState() == MergeTreeDataPartState::PreActive);

        modifyPartState(part, MergeTreeDataPartState::Temporary);
        /// Erase immediately
        LOG_TEST(log, "removePartsFromWorkingSetImmediatelyAndSetTemporaryState: removing {} from data_parts_indexes", part->getNameWithState());
        data_parts_indexes.erase(it_part);
    }
}

void MergeTreeData::removePartsFromWorkingSet(
        MergeTreeTransaction * txn, const DataPartsVector & remove, bool clear_without_timeout, DataPartsLock * acquired_lock)
{
    auto lock = (acquired_lock) ? DataPartsLock() : lockParts();

    for (const auto & part : remove)
    {
        if (!data_parts_by_info.count(part->info))
            throw Exception(ErrorCodes::LOGICAL_ERROR, "Part {} not found in data_parts", part->getNameWithState());

        part->assertState({DataPartState::PreActive, DataPartState::Active, DataPartState::Outdated});
    }

    removePartsFromWorkingSet(txn, remove, clear_without_timeout, lock);
}


void MergeTreeData::removePartsInRangeFromWorkingSet(MergeTreeTransaction * txn, const MergeTreePartInfo & drop_range, DataPartsLock & lock)
{
    removePartsInRangeFromWorkingSetAndGetPartsToRemoveFromZooKeeper(txn, drop_range, lock, /*create_empty_part*/ false);
}

DataPartsVector MergeTreeData::grabActivePartsToRemoveForDropRange(
    MergeTreeTransaction * txn, const MergeTreePartInfo & drop_range, DataPartsLock & lock)
{
    DataPartsVector parts_to_remove;

    if (drop_range.min_block > drop_range.max_block)
        throw Exception(ErrorCodes::LOGICAL_ERROR, "Invalid drop range: {}", drop_range.getPartNameForLogs());

    auto partition_range = getVisibleDataPartsVectorInPartition(txn, drop_range.getPartitionId(), &lock);

    for (const DataPartPtr & part : partition_range)
    {
        if (part->info.getPartitionId() != drop_range.getPartitionId())
            throw Exception(ErrorCodes::LOGICAL_ERROR, "Unexpected partition_id of part {}. This is a bug.", part->name);

        /// It's a DROP PART and it's already executed by fetching some covering part
        bool is_drop_part = !drop_range.isFakeDropRangePart() && drop_range.min_block;

        if (is_drop_part && (part->info.min_block != drop_range.min_block || part->info.max_block != drop_range.max_block))
        {
            /// Why we check only min and max blocks here without checking merge
            /// level or mutation? It's a tricky situation which can happen on a stale
            /// replica. For example, we have parts all_1_1_0, all_2_2_0 and
            /// all_3_3_0. Fast replica assign some merges (OPTIMIZE FINAL or
            /// TTL) all_2_2_0 -> all_2_2_1 -> all_2_2_2. So it has set of parts
            /// all_1_1_0, all_2_2_2 and all_3_3_0. After that it decides to
            /// drop part all_2_2_2. Now set of parts is all_1_1_0 and
            /// all_3_3_0. Now fast replica assign merge all_1_1_0 + all_3_3_0
            /// to all_1_3_1 and finishes it. Slow replica pulls the queue and
            /// have two contradictory tasks -- drop all_2_2_2 and merge/fetch
            /// all_1_3_1. If this replica will fetch all_1_3_1 first and then tries
            /// to drop all_2_2_2 after that it will receive the LOGICAL ERROR.
            /// So here we just check that all_1_3_1 covers blocks from drop
            /// all_2_2_2. The same situation can occur if the all_2_2_0
            /// part mutates several times, after which it will be deleted, for
            /// example if it becomes empty.
            ///
            bool is_covered_by_min_max_block = part->info.min_block <= drop_range.min_block && part->info.max_block >= drop_range.max_block;
            if (is_covered_by_min_max_block)
            {
                LOG_TRACE(LogFrequencyLimiter(log.load(), 1), "Skipping drop range for part {} because covering part {} already exists", drop_range.getPartNameForLogs(), part->name);
                return {};
            }
        }

        if (part->info.min_block < drop_range.min_block)
        {
            if (drop_range.min_block <= part->info.max_block)
            {
                /// Intersect left border
                throw Exception(ErrorCodes::LOGICAL_ERROR, "Unexpected merged part {} intersecting drop range {}",
                                part->name, drop_range.getPartNameForLogs());
            }

            continue;
        }

        /// Stop on new parts
        if (part->info.min_block > drop_range.max_block)
            break;

        if (part->info.min_block <= drop_range.max_block && drop_range.max_block < part->info.max_block)
        {
            /// Intersect right border
            throw Exception(ErrorCodes::LOGICAL_ERROR, "Unexpected merged part {} intersecting drop range {}",
                            part->name, drop_range.getPartNameForLogs());
        }

        parts_to_remove.emplace_back(part);
    }
    return parts_to_remove;
}

MergeTreeData::PartsToRemoveFromZooKeeper MergeTreeData::removePartsInRangeFromWorkingSetAndGetPartsToRemoveFromZooKeeper(
        MergeTreeTransaction * txn, const MergeTreePartInfo & drop_range, DataPartsLock & lock, bool create_empty_part)
{
#ifndef NDEBUG
    {
        /// All parts (including outdated) must be loaded at this moment.
        std::lock_guard outdated_parts_lock(outdated_data_parts_mutex);
        assert(outdated_unloaded_data_parts.empty());
    }
#endif

    auto parts_to_remove = grabActivePartsToRemoveForDropRange(txn, drop_range, lock);

    bool clear_without_timeout = true;
    /// We a going to remove active parts covered by drop_range without timeout.
    /// Let's also reset timeout for inactive parts
    /// and add these parts to list of parts to remove from ZooKeeper
    auto inactive_parts_to_remove_immediately = getDataPartsVectorInPartitionForInternalUsage(
        {DataPartState::Outdated, DataPartState::Deleting}, drop_range.getPartitionId(), &lock);

    /// FIXME refactor removePartsFromWorkingSet(...), do not remove parts twice
    removePartsFromWorkingSet(txn, parts_to_remove, clear_without_timeout, lock);

    /// We can only create a covering part for a blocks range that starts with 0 (otherwise we may get "intersecting parts"
    /// if we remove a range from the middle when dropping a part).
    /// Maybe we could do it by incrementing mutation version to get a name for the empty covering part,
    /// but it's okay to simply avoid creating it for DROP PART (for a part in the middle).
    /// NOTE: Block numbers in ReplicatedMergeTree start from 0. For MergeTree, is_new_syntax is always false.
    assert(!create_empty_part || supportsReplication());
    bool range_in_the_middle = drop_range.min_block;
    bool is_new_syntax = format_version >= MERGE_TREE_DATA_MIN_FORMAT_VERSION_WITH_CUSTOM_PARTITIONING;
    if (create_empty_part && !parts_to_remove.empty() && is_new_syntax && !range_in_the_middle)
    {
        /// We are going to remove a lot of parts from zookeeper just after returning from this function.
        /// And we will remove parts from disk later (because some queries may use them).
        /// But if the server restarts in-between, then it will notice a lot of unexpected parts,
        /// so it may refuse to start. Let's create an empty part that covers them.
        /// We don't need to commit it to zk, and don't even need to activate it.

        MergeTreePartInfo empty_info = drop_range;
        empty_info.level = empty_info.mutation = 0;
        empty_info.min_block = MergeTreePartInfo::MAX_BLOCK_NUMBER;
        for (const auto & part : parts_to_remove)
        {
            /// We still have to take min_block into account to avoid creating multiple covering ranges
            /// that intersect each other
            empty_info.min_block = std::min(empty_info.min_block, part->info.min_block);
            empty_info.level = std::max(empty_info.level, part->info.level);
            empty_info.mutation = std::max(empty_info.mutation, part->info.mutation);
        }
        empty_info.level += 1;

        const auto & partition = parts_to_remove.front()->partition;
        String empty_part_name = empty_info.getPartNameAndCheckFormat(format_version);
        auto [new_data_part, tmp_dir_holder] = createEmptyPart(empty_info, partition, empty_part_name, NO_TRANSACTION_PTR);

        MergeTreeData::Transaction transaction(*this, NO_TRANSACTION_RAW);
        renameTempPartAndAdd(new_data_part, transaction, lock, /*rename_in_transaction=*/ false);     /// All covered parts must be already removed

        /// It will add the empty part to the set of Outdated parts without making it Active (exactly what we need)
        transaction.rollback(&lock);
        new_data_part->remove_time.store(0, std::memory_order_relaxed);
        /// Such parts are always local, they don't participate in replication, they don't have shared blobs.
        /// So we don't have locks for shared data in zk for them, and can just remove blobs (this avoids leaving garbage in S3)
        new_data_part->remove_tmp_policy = IMergeTreeDataPart::BlobsRemovalPolicyForTemporaryParts::REMOVE_BLOBS_OF_NOT_TEMPORARY;
    }

    /// Since we can return parts in Deleting state, we have to use a wrapper that restricts access to such parts.
    PartsToRemoveFromZooKeeper parts_to_remove_from_zookeeper;
    for (auto & part : parts_to_remove)
        parts_to_remove_from_zookeeper.emplace_back(std::move(part));

    for (auto & part : inactive_parts_to_remove_immediately)
    {
        if (!drop_range.contains(part->info))
            continue;
        part->remove_time.store(0, std::memory_order_relaxed);
        parts_to_remove_from_zookeeper.emplace_back(std::move(part), /* was_active */ false);
    }

    return parts_to_remove_from_zookeeper;
}

void MergeTreeData::restoreAndActivatePart(const DataPartPtr & part, DataPartsLock * acquired_lock)
{
    auto lock = (acquired_lock) ? DataPartsLock() : lockParts();
    if (part->getState() == DataPartState::Active)
        return;
    addPartContributionToColumnAndSecondaryIndexSizes(part);
    addPartContributionToDataVolume(part);
    modifyPartState(part, DataPartState::Active);
}


void MergeTreeData::outdateUnexpectedPartAndCloneToDetached(const DataPartPtr & part_to_detach)
{
    LOG_INFO(log, "Cloning part {} to unexpected_{} and making it obsolete.", part_to_detach->getDataPartStorage().getPartDirectory(), part_to_detach->name);
    part_to_detach->makeCloneInDetached("unexpected", getInMemoryMetadataPtr(), /*disk_transaction*/ {});

    DataPartsLock lock = lockParts();
    part_to_detach->is_unexpected_local_part = true;
    if (part_to_detach->getState() == DataPartState::Active)
        removePartsFromWorkingSet(NO_TRANSACTION_RAW, {part_to_detach}, true, &lock);
}

void MergeTreeData::forcefullyMovePartToDetachedAndRemoveFromMemory(const MergeTreeData::DataPartPtr & part_to_detach, const String & prefix)
{
    if (prefix.empty())
        LOG_INFO(log, "Renaming {} to {} and forgetting it.", part_to_detach->getDataPartStorage().getPartDirectory(), part_to_detach->name);
    else
        LOG_INFO(log, "Renaming {} to {}_{} and forgetting it.", part_to_detach->getDataPartStorage().getPartDirectory(), prefix, part_to_detach->name);

    auto lock = lockParts();
    bool removed_active_part = false;
    bool restored_active_part = false;
    bool replicated = dynamic_cast<StorageReplicatedMergeTree *>(this) != nullptr;

    auto it_part = data_parts_by_info.find(part_to_detach->info);
    if (it_part == data_parts_by_info.end())
        throw Exception(ErrorCodes::NO_SUCH_DATA_PART, "No such data part {}", part_to_detach->getNameWithState());

    /// What if part_to_detach is a reference to *it_part? Make a new owner just in case.
    /// Important to own part pointer here (not const reference), because it will be removed from data_parts_indexes
    /// few lines below.
    DataPartPtr part = *it_part; // NOLINT

    if (part->getState() == DataPartState::Active)
    {
        removePartContributionToDataVolume(part);
        removePartContributionToColumnAndSecondaryIndexSizes(part);
        removed_active_part = true;
    }

    modifyPartState(it_part, DataPartState::Deleting);
    asMutableDeletingPart(part)->renameToDetached(prefix, /*ignore_error=*/ replicated);
    LOG_TEST(log, "forcefullyMovePartToDetachedAndRemoveFromMemory: removing {} from data_parts_indexes", part->getNameWithState());
    data_parts_indexes.erase(it_part);

    if (removed_active_part || restored_active_part)
        resetObjectColumnsFromActiveParts(lock);
}


bool MergeTreeData::tryRemovePartImmediately(DataPartPtr && part)
{
    DataPartPtr part_to_delete;
    {
        auto lock = lockParts();

        auto part_name_with_state = part->getNameWithState();
        LOG_TRACE(log, "Trying to immediately remove part {}", part_name_with_state);

        if (part->getState() != DataPartState::Temporary)
        {
            auto it = data_parts_by_info.find(part->info);
            if (it == data_parts_by_info.end() || (*it).get() != part.get())
                throw Exception(ErrorCodes::LOGICAL_ERROR, "Part {} doesn't exist", part->name);

            part.reset();

            if (!((*it)->getState() == DataPartState::Outdated && isSharedPtrUnique(*it)))
            {
                if ((*it)->getState() != DataPartState::Outdated)
                    LOG_WARNING(log, "Cannot immediately remove part {} because it's not in Outdated state "
                             "usage counter {}", part_name_with_state, it->use_count());

                if (!isSharedPtrUnique(*it))
                    LOG_WARNING(log, "Cannot immediately remove part {} because someone using it right now "
                             "usage counter {}", part_name_with_state, it->use_count());
                return false;
            }

            modifyPartState(it, DataPartState::Deleting);

            part_to_delete = *it;
        }
        else
        {
            part_to_delete = std::move(part);
        }
    }

    try
    {
        asMutableDeletingPart(part_to_delete)->remove();
    }
    catch (...)
    {
        rollbackDeletingParts({part_to_delete});
        throw;
    }

    removePartsFinally({part_to_delete});
    LOG_TRACE(log, "Removed part {}", part_to_delete->name);
    return true;
}


size_t MergeTreeData::getTotalActiveSizeInBytes() const
{
    return total_active_size_bytes.load();
}


size_t MergeTreeData::getTotalActiveSizeInRows() const
{
    return total_active_size_rows.load();
}


size_t MergeTreeData::getActivePartsCount() const
{
    return total_active_size_parts.load();
}


size_t MergeTreeData::getOutdatedPartsCount() const
{
    return total_outdated_parts_count.load();
}

size_t MergeTreeData::getNumberOfOutdatedPartsWithExpiredRemovalTime() const
{
    size_t res = 0;

    auto time_now = time(nullptr);

    auto parts_lock = lockParts();
    auto outdated_parts_range = getDataPartsStateRange(DataPartState::Outdated);
    for (const auto & part : outdated_parts_range)
    {
        auto part_remove_time = part->remove_time.load(std::memory_order_relaxed);
        if (part_remove_time <= time_now && time_now - part_remove_time >= (*getSettings())[MergeTreeSetting::old_parts_lifetime].totalSeconds() && isSharedPtrUnique(part))
            ++res;
    }

    return res;
}

std::pair<size_t, size_t> MergeTreeData::getMaxPartsCountAndSizeForPartitionWithState(DataPartState state) const
{
    auto lock = lockParts();

    size_t cur_parts_count = 0;
    size_t cur_parts_size = 0;
    size_t max_parts_count = 0;
    size_t argmax_parts_size = 0;

    const String * cur_partition_id = nullptr;

    for (const auto & part : getDataPartsStateRange(state))
    {
        if (!cur_partition_id || part->info.getPartitionId() != *cur_partition_id)
        {
            cur_partition_id = &part->info.getPartitionId();
            cur_parts_count = 0;
            cur_parts_size = 0;
        }

        ++cur_parts_count;
        cur_parts_size += part->getBytesOnDisk();

        if (cur_parts_count > max_parts_count)
        {
            max_parts_count = cur_parts_count;
            argmax_parts_size = cur_parts_size;
        }
    }

    return {max_parts_count, argmax_parts_size};
}


std::pair<size_t, size_t> MergeTreeData::getMaxPartsCountAndSizeForPartition() const
{
    return getMaxPartsCountAndSizeForPartitionWithState(DataPartState::Active);
}


size_t MergeTreeData::getMaxOutdatedPartsCountForPartition() const
{
    return getMaxPartsCountAndSizeForPartitionWithState(DataPartState::Outdated).first;
}


std::optional<Int64> MergeTreeData::getMinPartDataVersion() const
{
    auto lock = lockParts();

    std::optional<Int64> result;
    for (const auto & part : getDataPartsStateRange(DataPartState::Active))
    {
        if (!result || *result > part->info.getDataVersion())
            result = part->info.getDataVersion();
    }

    return result;
}


void MergeTreeData::delayInsertOrThrowIfNeeded(Poco::Event * until, const ContextPtr & query_context, bool allow_throw) const
{
    const auto settings = getSettings();
    const auto & query_settings = query_context->getSettingsRef();
    const size_t parts_count_in_total = getActivePartsCount();

    /// Check if we have too many parts in total
    if (allow_throw && parts_count_in_total >= (*settings)[MergeTreeSetting::max_parts_in_total])
    {
        ProfileEvents::increment(ProfileEvents::RejectedInserts);
        throw Exception(
            ErrorCodes::TOO_MANY_PARTS,
            "Too many parts ({}) in all partitions in total in table '{}'. This indicates wrong choice of partition key. The threshold can be modified "
            "with 'max_parts_in_total' setting in <merge_tree> element in config.xml or with per-table setting.",
            parts_count_in_total, getLogName());
    }

    size_t outdated_parts_over_threshold = 0;
    {
        size_t outdated_parts_count_in_partition = 0;
        if ((*settings)[MergeTreeSetting::inactive_parts_to_throw_insert] > 0 || (*settings)[MergeTreeSetting::inactive_parts_to_delay_insert] > 0)
            outdated_parts_count_in_partition = getMaxOutdatedPartsCountForPartition();

        if (allow_throw && (*settings)[MergeTreeSetting::inactive_parts_to_throw_insert] > 0 && outdated_parts_count_in_partition >= (*settings)[MergeTreeSetting::inactive_parts_to_throw_insert])
        {
            ProfileEvents::increment(ProfileEvents::RejectedInserts);
            throw Exception(
                ErrorCodes::TOO_MANY_PARTS,
                "Too many inactive parts ({}) in table '{}'. Parts cleaning are processing significantly slower than inserts",
                outdated_parts_count_in_partition, getLogName());
        }
        if ((*settings)[MergeTreeSetting::inactive_parts_to_delay_insert] > 0 && outdated_parts_count_in_partition >= (*settings)[MergeTreeSetting::inactive_parts_to_delay_insert])
            outdated_parts_over_threshold = outdated_parts_count_in_partition - (*settings)[MergeTreeSetting::inactive_parts_to_delay_insert] + 1;
    }

    auto [parts_count_in_partition, size_of_partition] = getMaxPartsCountAndSizeForPartition();
    size_t average_part_size = parts_count_in_partition ? size_of_partition / parts_count_in_partition : 0;
    const auto active_parts_to_delay_insert
        = query_settings[Setting::parts_to_delay_insert] ? query_settings[Setting::parts_to_delay_insert] : (*settings)[MergeTreeSetting::parts_to_delay_insert];
    const auto active_parts_to_throw_insert
        = query_settings[Setting::parts_to_throw_insert] ? query_settings[Setting::parts_to_throw_insert] : (*settings)[MergeTreeSetting::parts_to_throw_insert];
    size_t active_parts_over_threshold = 0;

    {
        bool parts_are_large_enough_in_average
            = (*settings)[MergeTreeSetting::max_avg_part_size_for_too_many_parts] && average_part_size > (*settings)[MergeTreeSetting::max_avg_part_size_for_too_many_parts];

        if (allow_throw && parts_count_in_partition >= active_parts_to_throw_insert && !parts_are_large_enough_in_average)
        {
            ProfileEvents::increment(ProfileEvents::RejectedInserts);
            throw Exception(
                ErrorCodes::TOO_MANY_PARTS,
                "Too many parts ({} with average size of {}) in table '{}'. Merges are processing significantly slower than inserts",
                parts_count_in_partition,
                ReadableSize(average_part_size),
                getLogName());
        }
        if (active_parts_to_delay_insert > 0 && parts_count_in_partition >= active_parts_to_delay_insert
            && !parts_are_large_enough_in_average)
            /// if parts_count == parts_to_delay_insert -> we're 1 part over threshold
            active_parts_over_threshold = parts_count_in_partition - active_parts_to_delay_insert + 1;
    }

    /// no need for delay
    if (!active_parts_over_threshold && !outdated_parts_over_threshold)
        return;

    UInt64 delay_milliseconds = 0;
    {
        size_t parts_over_threshold = 0;
        size_t allowed_parts_over_threshold = 1;
        const bool use_active_parts_threshold = (active_parts_over_threshold >= outdated_parts_over_threshold);
        if (use_active_parts_threshold)
        {
            parts_over_threshold = active_parts_over_threshold;
            allowed_parts_over_threshold = active_parts_to_throw_insert - active_parts_to_delay_insert;
        }
        else
        {
            parts_over_threshold = outdated_parts_over_threshold;
            allowed_parts_over_threshold = outdated_parts_over_threshold; /// if throw threshold is not set, will use max delay
            if ((*settings)[MergeTreeSetting::inactive_parts_to_throw_insert] > 0)
                allowed_parts_over_threshold = (*settings)[MergeTreeSetting::inactive_parts_to_throw_insert] - (*settings)[MergeTreeSetting::inactive_parts_to_delay_insert];
        }

        const UInt64 max_delay_milliseconds = ((*settings)[MergeTreeSetting::max_delay_to_insert] > 0 ? (*settings)[MergeTreeSetting::max_delay_to_insert] * 1000 : 1000);
        if (allowed_parts_over_threshold == 0 || parts_over_threshold > allowed_parts_over_threshold)
        {
            delay_milliseconds = max_delay_milliseconds;
        }
        else
        {
            double delay_factor = static_cast<double>(parts_over_threshold) / allowed_parts_over_threshold;
            const UInt64 min_delay_milliseconds = (*settings)[MergeTreeSetting::min_delay_to_insert_ms];
            delay_milliseconds = std::max(min_delay_milliseconds, static_cast<UInt64>(max_delay_milliseconds * delay_factor));
        }
    }

    ProfileEvents::increment(ProfileEvents::DelayedInserts);
    ProfileEvents::increment(ProfileEvents::DelayedInsertsMilliseconds, delay_milliseconds);

    CurrentMetrics::Increment metric_increment(CurrentMetrics::DelayedInserts);

    LOG_INFO(log, "Delaying inserting block by {} ms. because there are {} parts and their average size is {}",
        delay_milliseconds, parts_count_in_partition, ReadableSize(average_part_size));

    if (until)
        until->tryWait(delay_milliseconds);
    else
        std::this_thread::sleep_for(std::chrono::milliseconds(static_cast<size_t>(delay_milliseconds)));
}

void MergeTreeData::delayMutationOrThrowIfNeeded(Poco::Event * until, const ContextPtr & query_context) const
{
    const auto settings = getSettings();
    const auto & query_settings = query_context->getSettingsRef();

    size_t num_mutations_to_delay = query_settings[Setting::number_of_mutations_to_delay] ? query_settings[Setting::number_of_mutations_to_delay]
                                                                                 : (*settings)[MergeTreeSetting::number_of_mutations_to_delay];

    size_t num_mutations_to_throw = query_settings[Setting::number_of_mutations_to_throw] ? query_settings[Setting::number_of_mutations_to_throw]
                                                                                 : (*settings)[MergeTreeSetting::number_of_mutations_to_throw];

    if (!num_mutations_to_delay && !num_mutations_to_throw)
        return;

    size_t num_unfinished_mutations = getUnfinishedMutationCommands().size();
    if (num_mutations_to_throw && num_unfinished_mutations >= num_mutations_to_throw)
    {
        ProfileEvents::increment(ProfileEvents::RejectedMutations);
        throw Exception(ErrorCodes::TOO_MANY_MUTATIONS,
            "Too many unfinished mutations ({}) in table {}",
            num_unfinished_mutations, getLogName());
    }

    if (num_mutations_to_delay && num_unfinished_mutations >= num_mutations_to_delay)
    {
        if (!num_mutations_to_throw)
            num_mutations_to_throw = num_mutations_to_delay * 2;

        size_t mutations_over_threshold = num_unfinished_mutations - num_mutations_to_delay;
        size_t allowed_mutations_over_threshold = num_mutations_to_throw - num_mutations_to_delay;

        double delay_factor = std::min(static_cast<double>(mutations_over_threshold) / allowed_mutations_over_threshold, 1.0);
        size_t delay_milliseconds = static_cast<size_t>(interpolateLinear((*settings)[MergeTreeSetting::min_delay_to_mutate_ms], (*settings)[MergeTreeSetting::max_delay_to_mutate_ms], delay_factor));

        ProfileEvents::increment(ProfileEvents::DelayedMutations);
        ProfileEvents::increment(ProfileEvents::DelayedMutationsMilliseconds, delay_milliseconds);

        if (until)
            until->tryWait(delay_milliseconds);
        else
            std::this_thread::sleep_for(std::chrono::milliseconds(delay_milliseconds));
    }
}

MergeTreeData::DataPartPtr MergeTreeData::getActiveContainingPart(
    const MergeTreePartInfo & part_info, MergeTreeData::DataPartState state, DataPartsLock & /*lock*/) const
{
    auto current_state_parts_range = getDataPartsStateRange(state);

    /// The part can be covered only by the previous or the next one in data_parts.
    auto it = data_parts_by_state_and_info.lower_bound(DataPartStateAndInfo{state, part_info});

    if (it != current_state_parts_range.end())
    {
        if ((*it)->info == part_info)
            return *it;
        if ((*it)->info.contains(part_info))
            return *it;
    }

    if (it != current_state_parts_range.begin())
    {
        --it;
        if ((*it)->info.contains(part_info))
            return *it;
    }

    return nullptr;
}


void MergeTreeData::swapActivePart(MergeTreeData::DataPartPtr part_copy, DataPartsLock &)
{
    for (auto original_active_part : getDataPartsStateRange(DataPartState::Active)) // NOLINT (copy is intended)
    {
        if (part_copy->name == original_active_part->name)
        {
            auto active_part_it = data_parts_by_info.find(original_active_part->info);
            if (active_part_it == data_parts_by_info.end())
                throw Exception(ErrorCodes::NO_SUCH_DATA_PART, "Cannot swap part '{}', no such active part.", part_copy->name);

            /// We do not check allow_remote_fs_zero_copy_replication here because data may be shared
            /// when allow_remote_fs_zero_copy_replication turned on and off again
            original_active_part->force_keep_shared_data = false;

            if (original_active_part->getDataPartStorage().supportZeroCopyReplication() &&
                part_copy->getDataPartStorage().supportZeroCopyReplication() &&
                original_active_part->getDataPartStorage().getUniqueId() == part_copy->getDataPartStorage().getUniqueId())
            {
                /// May be when several volumes use the same S3/HDFS storage
                original_active_part->force_keep_shared_data = true;
            }

            modifyPartState(original_active_part, DataPartState::DeleteOnDestroy);
            LOG_TEST(log, "swapActivePart: removing {} from data_parts_indexes", (*active_part_it)->getNameWithState());
            data_parts_indexes.erase(active_part_it);

            LOG_TEST(log, "swapActivePart: inserting {} into data_parts_indexes", part_copy->getNameWithState());
            auto part_it = data_parts_indexes.insert(part_copy).first;
            modifyPartState(part_it, DataPartState::Active);

            ssize_t diff_bytes = part_copy->getBytesOnDisk() - original_active_part->getBytesOnDisk();
            ssize_t diff_rows = part_copy->rows_count - original_active_part->rows_count;
            increaseDataVolume(diff_bytes, diff_rows, /* parts= */ 0);

            /// Move parts are non replicated operations, so we take lock here.
            /// All other locks are taken in StorageReplicatedMergeTree
            lockSharedData(*part_copy, /* replace_existing_lock */ true);

            return;
        }
    }
    throw Exception(ErrorCodes::NO_SUCH_DATA_PART, "Cannot swap part '{}', no such active part.", part_copy->name);
}


MergeTreeData::DataPartPtr MergeTreeData::getActiveContainingPart(const MergeTreePartInfo & part_info) const
{
    auto lock = lockParts();
    return getActiveContainingPart(part_info, DataPartState::Active, lock);
}

MergeTreeData::DataPartPtr MergeTreeData::getActiveContainingPart(const String & part_name) const
{
    auto part_info = MergeTreePartInfo::fromPartName(part_name, format_version);
    return getActiveContainingPart(part_info);
}

MergeTreeData::DataPartPtr MergeTreeData::getActiveContainingPart(const String & part_name, DataPartsLock & lock) const
{
    auto part_info = MergeTreePartInfo::fromPartName(part_name, format_version);
    return getActiveContainingPart(part_info, DataPartState::Active, lock);
}

MergeTreeData::DataPartsVector MergeTreeData::getVisibleDataPartsVectorInPartition(ContextPtr local_context, const String & partition_id) const
{
    return getVisibleDataPartsVectorInPartition(local_context->getCurrentTransaction().get(), partition_id);
}

MergeTreeData::DataPartsVector MergeTreeData::getVisibleDataPartsVectorInPartition(
    ContextPtr local_context, const String & partition_id, DataPartsLock & lock) const
{
    return getVisibleDataPartsVectorInPartition(local_context->getCurrentTransaction().get(), partition_id, &lock);
}

MergeTreeData::DataPartsVector MergeTreeData::getVisibleDataPartsVectorInPartition(MergeTreeTransaction * txn, const String & partition_id, DataPartsLock * acquired_lock) const
{
    if (txn)
    {
        DataPartStateAndPartitionID active_parts{MergeTreeDataPartState::Active, partition_id};
        DataPartStateAndPartitionID outdated_parts{MergeTreeDataPartState::Outdated, partition_id};
        DataPartsVector res;
        {
            auto lock = (acquired_lock) ? DataPartsLock() : lockParts();
            res.insert(res.end(), data_parts_by_state_and_info.lower_bound(active_parts), data_parts_by_state_and_info.upper_bound(active_parts));
            res.insert(res.end(), data_parts_by_state_and_info.lower_bound(outdated_parts), data_parts_by_state_and_info.upper_bound(outdated_parts));
        }
        filterVisibleDataParts(res, txn->getSnapshot(), txn->tid);
        return res;
    }

    return getDataPartsVectorInPartitionForInternalUsage(MergeTreeDataPartState::Active, partition_id, acquired_lock);
}

MergeTreeData::DataPartsVector MergeTreeData::getDataPartsVectorInPartitionForInternalUsage(const DataPartStates & affordable_states, const String & partition_id, DataPartsLock * acquired_lock) const
{
    auto lock = (acquired_lock) ? DataPartsLock() : lockParts();
    DataPartsVector res;
    for (const auto & state : affordable_states)
    {
        DataPartStateAndPartitionID state_with_partition{state, partition_id};
        res.insert(res.end(), data_parts_by_state_and_info.lower_bound(state_with_partition), data_parts_by_state_and_info.upper_bound(state_with_partition));
    }
    return res;
}

MergeTreeData::DataPartsVector MergeTreeData::getDataPartsVectorInPartitionForInternalUsage(const MergeTreeData::DataPartState & state, const String & partition_id, DataPartsLock * acquired_lock) const
{
    DataPartStateAndPartitionID state_with_partition{state, partition_id};

    auto lock = (acquired_lock) ? DataPartsLock() : lockParts();
    return DataPartsVector(
        data_parts_by_state_and_info.lower_bound(state_with_partition),
        data_parts_by_state_and_info.upper_bound(state_with_partition));
}

MergeTreeData::DataPartsVector MergeTreeData::getVisibleDataPartsVectorInPartitions(ContextPtr local_context, const std::unordered_set<String> & partition_ids) const
{
    auto txn = local_context->getCurrentTransaction();
    DataPartsVector res;
    {
        auto lock = lockParts();
        for (const auto & partition_id : partition_ids)
        {
            DataPartStateAndPartitionID active_parts{MergeTreeDataPartState::Active, partition_id};
            insertAtEnd(
                res,
                DataPartsVector(
                    data_parts_by_state_and_info.lower_bound(active_parts),
                    data_parts_by_state_and_info.upper_bound(active_parts)));

            if (txn)
            {
                DataPartStateAndPartitionID outdated_parts{MergeTreeDataPartState::Active, partition_id};

                insertAtEnd(
                    res,
                    DataPartsVector(
                        data_parts_by_state_and_info.lower_bound(outdated_parts),
                        data_parts_by_state_and_info.upper_bound(outdated_parts)));
            }
        }
    }

    if (txn)
        filterVisibleDataParts(res, txn->getSnapshot(), txn->tid);

    return res;
}

MergeTreeData::DataPartPtr MergeTreeData::getPartIfExists(const MergeTreePartInfo & part_info, const MergeTreeData::DataPartStates & valid_states) const
{
    auto lock = lockParts();
    return getPartIfExistsUnlocked(part_info, valid_states, lock);
}

MergeTreeData::DataPartPtr MergeTreeData::getPartIfExists(const String & part_name, const MergeTreeData::DataPartStates & valid_states) const
{
    auto lock = lockParts();
    return getPartIfExistsUnlocked(part_name, valid_states, lock);
}

MergeTreeData::DataPartPtr MergeTreeData::getPartIfExistsUnlocked(const String & part_name, const DataPartStates & valid_states, DataPartsLock & acquired_lock) const
{
    return getPartIfExistsUnlocked(MergeTreePartInfo::fromPartName(part_name, format_version), valid_states, acquired_lock);
}

MergeTreeData::DataPartPtr MergeTreeData::getPartIfExistsUnlocked(const MergeTreePartInfo & part_info, const DataPartStates & valid_states, DataPartsLock & /* acquired_lock */) const
{
    auto it = data_parts_by_info.find(part_info);
    if (it == data_parts_by_info.end())
        return nullptr;

    for (auto state : valid_states)
        if ((*it)->getState() == state)
            return *it;

    return nullptr;
}

void MergeTreeData::loadPartAndFixMetadataImpl(MergeTreeData::MutableDataPartPtr part, ContextPtr local_context) const
{
    /// Remove metadata version file and take it from table.
    /// Currently we cannot attach parts with different schema, so
    /// we can assume that it's equal to table's current schema.
    part->writeMetadataVersion(local_context, getInMemoryMetadataPtr()->getMetadataVersion(), (*getSettings())[MergeTreeSetting::fsync_after_insert]);

    part->loadColumnsChecksumsIndexes(false, true);
    part->modification_time = part->getDataPartStorage().getLastModified().epochTime();
    part->removeDeleteOnDestroyMarker();
    part->removeVersionMetadata();
}

void MergeTreeData::calculateColumnAndSecondaryIndexSizesIfNeeded() const
{
    std::unique_lock lock(columns_and_secondary_indices_sizes_mutex);
    if (are_columns_and_secondary_indices_sizes_calculated)
        return;

    column_sizes.clear();

    /// Take into account only committed parts
    auto committed_parts_range = getDataPartsStateRange(DataPartState::Active);
    for (const auto & part : committed_parts_range)
        addPartContributionToColumnAndSecondaryIndexSizesUnlocked(part);

    are_columns_and_secondary_indices_sizes_calculated = true;
}

void MergeTreeData::addPartContributionToColumnAndSecondaryIndexSizes(const DataPartPtr & part) const
{
    /// If sizes are calculated lazily, don't add part contribution. All sizes from all active parts will be calculated later.
    std::unique_lock lock(columns_and_secondary_indices_sizes_mutex);
    if (!are_columns_and_secondary_indices_sizes_calculated)
        return;

    addPartContributionToColumnAndSecondaryIndexSizesUnlocked(part);
}

void MergeTreeData::addPartContributionToColumnAndSecondaryIndexSizesUnlocked(const DataPartPtr & part) const
{
    for (const auto & column : part->getColumns())
    {
        ColumnSize & total_column_size = column_sizes[column.name];
        ColumnSize part_column_size = part->getColumnSize(column.name);
        total_column_size.add(part_column_size);
    }

    const auto metadata_snapshot = getInMemoryMetadataPtr();
    auto indexes_descriptions = metadata_snapshot->secondary_indices;
    for (const auto & index : indexes_descriptions)
    {
        IndexSize & total_secondary_index_size = secondary_index_sizes[index.name];
        IndexSize part_index_size = part->getSecondaryIndexSize(index.name);
        total_secondary_index_size.add(part_index_size);
    }
}

void MergeTreeData::removePartContributionToColumnAndSecondaryIndexSizes(const DataPartPtr & part) const
{
    /// If sizes are calculated lazily, don't remove part contribution. All sizes from all active parts will be calculated later.
    std::unique_lock lock(columns_and_secondary_indices_sizes_mutex);
    if (!are_columns_and_secondary_indices_sizes_calculated)
        return;

    for (const auto & column : part->getColumns())
    {
        ColumnSize & total_column_size = column_sizes[column.name];
        ColumnSize part_column_size = part->getColumnSize(column.name);

        auto log_subtract = [&](size_t & from, size_t value, const char * field)
        {
            if (value > from)
                LOG_ERROR(log, "Possibly incorrect column size subtraction: {} - {} = {}, column: {}, field: {}",
                    from, value, from - value, column.name, field);

            from -= value;
        };

        log_subtract(total_column_size.data_compressed, part_column_size.data_compressed, ".data_compressed");
        log_subtract(total_column_size.data_uncompressed, part_column_size.data_uncompressed, ".data_uncompressed");
        log_subtract(total_column_size.marks, part_column_size.marks, ".marks");
    }

    for (auto & [secondary_index_name, total_secondary_index_size] : secondary_index_sizes)
    {
        if (!part->hasSecondaryIndex(secondary_index_name))
            continue;

        IndexSize part_secondary_index_size = part->getSecondaryIndexSize(secondary_index_name);

        auto log_subtract = [&](size_t & from, size_t value, const char * field)
        {
            if (value > from)
                LOG_ERROR(log, "Possibly incorrect index size subtraction: {} - {} = {}, index: {}, field: {}",
                    from, value, from - value, secondary_index_name, field);

            from -= value;
        };

        log_subtract(total_secondary_index_size.data_compressed, part_secondary_index_size.data_compressed, ".data_compressed");
        log_subtract(total_secondary_index_size.data_uncompressed, part_secondary_index_size.data_uncompressed, ".data_uncompressed");
        log_subtract(total_secondary_index_size.marks, part_secondary_index_size.marks, ".marks");
    }
}

void MergeTreeData::checkAlterPartitionIsPossible(
    const PartitionCommands & commands, const StorageMetadataPtr & /*metadata_snapshot*/, const Settings & settings, ContextPtr local_context) const
{
    const auto disks = getDisks();
    for (const auto & command : commands)
    {
        if (command.type == PartitionCommand::DROP_DETACHED_PARTITION && !settings[Setting::allow_drop_detached])
            throw DB::Exception(ErrorCodes::SUPPORT_IS_DISABLED,
                                "Cannot execute query: DROP DETACHED PART "
                                "is disabled (see allow_drop_detached setting)");

        auto disk_without_partition_command_support_it = std::find_if(
            disks.begin(), disks.end(), [&command](const auto & disk_ptr) { return !disk_ptr->supportsPartitionCommand(command); });
        if (disk_without_partition_command_support_it != disks.end())
            throw Exception(
                ErrorCodes::SUPPORT_IS_DISABLED,
                "Partition operation ALTER TABLE {} is not supported for disk '{}'",
                command.typeToString(),
                (*disk_without_partition_command_support_it)->getName());

        if (command.partition && command.type != PartitionCommand::DROP_DETACHED_PARTITION)
        {
            if (command.part)
            {
                auto part_name = command.partition->as<ASTLiteral &>().value.safeGet<String>();
                /// We are able to parse it
                MergeTreePartInfo::fromPartName(part_name, format_version);
            }
            else
            {
                /// We are able to parse it
                const auto * partition_ast = command.partition->as<ASTPartition>();
                if (partition_ast && partition_ast->all)
                {
                    if (command.type != PartitionCommand::DROP_PARTITION && command.type != PartitionCommand::ATTACH_PARTITION && !(command.type == PartitionCommand::REPLACE_PARTITION && !command.replace))
                        throw DB::Exception(ErrorCodes::SUPPORT_IS_DISABLED, "Only support DROP/DETACH/ATTACH PARTITION ALL currently");
                }
                else
                {
                    String partition_id = getPartitionIDFromQuery(command.partition, local_context);
                    if (command.type == PartitionCommand::FORGET_PARTITION)
                    {
                        DataPartsLock lock = lockParts();
                        auto parts_in_partition = getDataPartsPartitionRange(partition_id);
                        if (!parts_in_partition.empty())
                            throw Exception(ErrorCodes::CANNOT_FORGET_PARTITION, "Partition {} is not empty", partition_id);
                    }
                }
            }
        }
    }
}

void MergeTreeData::checkPartitionCanBeDropped(const ASTPtr & partition, ContextPtr local_context)
{
    if (!supportsReplication() && isStaticStorage())
        return;

    DataPartsVector parts_to_remove;
    const auto * partition_ast = partition->as<ASTPartition>();
    if (partition_ast && partition_ast->all)
        parts_to_remove = getVisibleDataPartsVector(local_context);
    else
    {
        const String partition_id = getPartitionIDFromQuery(partition, local_context);
        parts_to_remove = getVisibleDataPartsVectorInPartition(local_context, partition_id);
    }
    UInt64 partition_size = 0;

    for (const auto & part : parts_to_remove)
        partition_size += part->getBytesOnDisk();

    auto table_id = getStorageID();

    const auto & query_settings = local_context->getSettingsRef();
    if (query_settings[Setting::max_partition_size_to_drop].changed)
    {
        getContext()->checkPartitionCanBeDropped(
            table_id.database_name, table_id.table_name, partition_size, query_settings[Setting::max_partition_size_to_drop]);
        return;
    }

    getContext()->checkPartitionCanBeDropped(table_id.database_name, table_id.table_name, partition_size);
}

void MergeTreeData::checkPartCanBeDropped(const String & part_name, ContextPtr local_context)
{
    if (!supportsReplication() && isStaticStorage())
        return;

    auto part = getPartIfExists(part_name, {MergeTreeDataPartState::Active});
    if (!part)
        throw Exception(ErrorCodes::NO_SUCH_DATA_PART, "No part {} in committed state", part_name);

    auto table_id = getStorageID();

    const auto & query_settings = local_context->getSettingsRef();
    if (query_settings[Setting::max_partition_size_to_drop].changed)
    {
        getContext()->checkPartitionCanBeDropped(
            table_id.database_name, table_id.table_name, part->getBytesOnDisk(), query_settings[Setting::max_partition_size_to_drop]);
        return;
    }

    getContext()->checkPartitionCanBeDropped(table_id.database_name, table_id.table_name, part->getBytesOnDisk());
}

void MergeTreeData::movePartitionToDisk(const ASTPtr & partition, const String & name, bool moving_part, ContextPtr local_context)
{
    String partition_id;

    if (moving_part)
        partition_id = partition->as<ASTLiteral &>().value.safeGet<String>();
    else
        partition_id = getPartitionIDFromQuery(partition, local_context);

    DataPartsVector parts;
    if (moving_part)
    {
        auto part_info = MergeTreePartInfo::fromPartName(partition_id, format_version);
        parts.push_back(getActiveContainingPart(part_info));
        if (!parts.back() || parts.back()->name != part_info.getPartNameAndCheckFormat(format_version))
            throw Exception(ErrorCodes::NO_SUCH_DATA_PART, "Part {} is not exists or not active", partition_id);
    }
    else
        parts = getVisibleDataPartsVectorInPartition(local_context, partition_id);

    auto disk = getStoragePolicy()->getDiskByName(name);
    std::erase_if(parts, [&](auto part_ptr)
        {
            return part_ptr->getDataPartStorage().getDiskName() == disk->getName();
        });

    if (parts.empty())
    {
        if (moving_part)
            throw Exception(ErrorCodes::UNKNOWN_DISK, "Part '{}' is already on disk '{}'", partition_id, disk->getName());

        throw Exception(ErrorCodes::UNKNOWN_DISK, "All parts of partition '{}' are already on disk '{}'", partition_id, disk->getName());
    }

    if (parts_mover.moves_blocker.isCancelled())
        throw Exception(ErrorCodes::ABORTED, "Cannot move parts because moves are manually disabled");

    auto moving_tagger = checkPartsForMove(parts, std::static_pointer_cast<Space>(disk));
    if (moving_tagger->parts_to_move.empty())
        throw Exception(ErrorCodes::NO_SUCH_DATA_PART, "No parts to move are found in partition {}", partition_id);

    const auto & query_settings = local_context->getSettingsRef();
    std::future<MovePartsOutcome> moves_future = movePartsToSpace(
        moving_tagger,
        local_context->getReadSettings(),
        local_context->getWriteSettings(),
        query_settings[Setting::alter_move_to_space_execute_async]);

    if (query_settings[Setting::alter_move_to_space_execute_async] && moves_future.wait_for(std::chrono::seconds(0)) != std::future_status::ready)
    {
        return;
    }

    auto moves_outcome = moves_future.get();
    switch (moves_outcome)
    {
        case MovePartsOutcome::MovesAreCancelled:
            throw Exception(ErrorCodes::ABORTED, "Cannot move parts because moves are manually disabled");
        case MovePartsOutcome::NothingToMove:
            throw Exception(ErrorCodes::NO_SUCH_DATA_PART, "No parts to move are found in partition {}", partition_id);
        case MovePartsOutcome::MoveWasPostponedBecauseOfZeroCopy:
            throw Exception(ErrorCodes::PART_IS_TEMPORARILY_LOCKED, "Move was not finished, because zero copy mode is enabled and someone other is moving the same parts right now");
        case MovePartsOutcome::CannotScheduleMove:
            throw Exception(ErrorCodes::CANNOT_SCHEDULE_TASK, "Cannot schedule move, no free threads, try to wait until all in-progress move finish or increase <background_move_pool_size>");
        case MovePartsOutcome::PartsMoved:
            break;
    }
}


void MergeTreeData::movePartitionToVolume(const ASTPtr & partition, const String & name, bool moving_part, ContextPtr local_context)
{
    String partition_id;

    if (moving_part)
        partition_id = partition->as<ASTLiteral &>().value.safeGet<String>();
    else
        partition_id = getPartitionIDFromQuery(partition, local_context);

    DataPartsVector parts;
    if (moving_part)
    {
        auto part_info = MergeTreePartInfo::fromPartName(partition_id, format_version);
        parts.emplace_back(getActiveContainingPart(part_info));
        if (!parts.back() || parts.back()->name != part_info.getPartNameAndCheckFormat(format_version))
            throw Exception(ErrorCodes::NO_SUCH_DATA_PART, "Part {} is not exists or not active", partition_id);
    }
    else
        parts = getVisibleDataPartsVectorInPartition(local_context, partition_id);

    auto volume = getStoragePolicy()->getVolumeByName(name);
    if (!volume)
        throw Exception(ErrorCodes::UNKNOWN_DISK, "Volume {} does not exist on policy {}", name, getStoragePolicy()->getName());

    if (parts.empty())
        throw Exception(ErrorCodes::NO_SUCH_DATA_PART, "Nothing to move (check that the partition exists).");

    std::erase_if(parts, [&](auto part_ptr)
        {
            for (const auto & disk : volume->getDisks())
            {
                if (part_ptr->getDataPartStorage().getDiskName() == disk->getName())
                {
                    return true;
                }
            }
            return false;
        });

    if (parts.empty())
    {
        if (moving_part)
            throw Exception(ErrorCodes::UNKNOWN_DISK, "Part '{}' is already on volume '{}'", partition_id, volume->getName());

        throw Exception(ErrorCodes::UNKNOWN_DISK, "All parts of partition '{}' are already on volume '{}'", partition_id, volume->getName());
    }

    if (parts_mover.moves_blocker.isCancelled())
        throw Exception(ErrorCodes::ABORTED, "Cannot move parts because moves are manually disabled");

    auto moving_tagger = checkPartsForMove(parts, std::static_pointer_cast<Space>(volume));
    if (moving_tagger->parts_to_move.empty())
        throw Exception(ErrorCodes::NO_SUCH_DATA_PART, "No parts to move are found in partition {}", partition_id);

    const auto & query_settings = local_context->getSettingsRef();
    std::future<MovePartsOutcome> moves_future = movePartsToSpace(
        moving_tagger,
        local_context->getReadSettings(),
        local_context->getWriteSettings(),
        query_settings[Setting::alter_move_to_space_execute_async]);

    if (query_settings[Setting::alter_move_to_space_execute_async] && moves_future.wait_for(std::chrono::seconds(0)) != std::future_status::ready)
    {
        return;
    }

    auto moves_outcome = moves_future.get();
    switch (moves_outcome)
    {
        case MovePartsOutcome::MovesAreCancelled:
            throw Exception(ErrorCodes::ABORTED, "Cannot move parts because moves are manually disabled");
        case MovePartsOutcome::NothingToMove:
            throw Exception(ErrorCodes::NO_SUCH_DATA_PART, "No parts to move are found in partition {}", partition_id);
        case MovePartsOutcome::MoveWasPostponedBecauseOfZeroCopy:
            throw Exception(ErrorCodes::PART_IS_TEMPORARILY_LOCKED, "Move was not finished, because zero copy mode is enabled and someone other is moving the same parts right now");
        case MovePartsOutcome::CannotScheduleMove:
            throw Exception(ErrorCodes::CANNOT_SCHEDULE_TASK, "Cannot schedule move, no free threads, try to wait until all in-progress move finish or increase <background_move_pool_size>");
        case MovePartsOutcome::PartsMoved:
            break;
    }
}

void MergeTreeData::movePartitionToTable(const PartitionCommand & command, ContextPtr query_context)
{
    String dest_database = query_context->resolveDatabase(command.to_database);
    auto dest_storage = DatabaseCatalog::instance().getTable({dest_database, command.to_table}, query_context);

    /// The target table and the source table are the same.
    if (dest_storage->getStorageID() == this->getStorageID())
        return;

    auto * dest_storage_merge_tree = dynamic_cast<MergeTreeData *>(dest_storage.get());
    if (!dest_storage_merge_tree)
        throw Exception(ErrorCodes::NOT_IMPLEMENTED,
            "Cannot move partition from table {} to table {} with storage {}",
            getStorageID().getNameForLogs(), dest_storage->getStorageID().getNameForLogs(), dest_storage->getName());

    dest_storage_merge_tree->waitForOutdatedPartsToBeLoaded();
    movePartitionToTable(dest_storage, command.partition, query_context);
}

void MergeTreeData::movePartitionToShard(const ASTPtr & /*partition*/, bool /*move_part*/, const String & /*to*/, ContextPtr /*query_context*/)
{
    throw Exception(ErrorCodes::NOT_IMPLEMENTED, "MOVE PARTITION TO SHARD is not supported by storage {}", getName());
}

void MergeTreeData::fetchPartition(
    const ASTPtr & /*partition*/,
    const StorageMetadataPtr & /*metadata_snapshot*/,
    const String & /*from*/,
    bool /*fetch_part*/,
    ContextPtr /*query_context*/)
{
    throw Exception(ErrorCodes::NOT_IMPLEMENTED, "FETCH PARTITION is not supported by storage {}", getName());
}

void MergeTreeData::forgetPartition(const ASTPtr & /*partition*/, ContextPtr /*query_context*/)
{
    throw Exception(ErrorCodes::NOT_IMPLEMENTED, "FORGET PARTITION is not supported by storage {}", getName());
}

Pipe MergeTreeData::alterPartition(
    const StorageMetadataPtr & metadata_snapshot,
    const PartitionCommands & commands,
    ContextPtr query_context)
{
    /// Wait for loading of outdated parts
    /// because partition commands (DROP, MOVE, etc.)
    /// must be applied to all parts on disk.
    waitForOutdatedPartsToBeLoaded();

    PartitionCommandsResultInfo result;
    for (const PartitionCommand & command : commands)
    {
        PartitionCommandsResultInfo current_command_results;
        switch (command.type)
        {
            case PartitionCommand::DROP_PARTITION:
            {
                if (command.part)
                {
                    auto part_name = command.partition->as<ASTLiteral &>().value.safeGet<String>();
                    checkPartCanBeDropped(part_name, query_context);
                    dropPart(part_name, command.detach, query_context);
                }
                else
                {
                    checkPartitionCanBeDropped(command.partition, query_context);
                    dropPartition(command.partition, command.detach, query_context);
                }
            }
            break;

            case PartitionCommand::DROP_DETACHED_PARTITION:
                dropDetached(command.partition, command.part, query_context);
                break;

            case PartitionCommand::FORGET_PARTITION:
                forgetPartition(command.partition, query_context);
                break;

            case PartitionCommand::ATTACH_PARTITION:
                current_command_results = attachPartition(command.partition, metadata_snapshot, command.part, query_context);
                break;
            case PartitionCommand::MOVE_PARTITION:
            {
                switch (*command.move_destination_type)
                {
                    case PartitionCommand::MoveDestinationType::DISK:
                        movePartitionToDisk(command.partition, command.move_destination_name, command.part, query_context);
                        break;

                    case PartitionCommand::MoveDestinationType::VOLUME:
                        movePartitionToVolume(command.partition, command.move_destination_name, command.part, query_context);
                        break;

                    case PartitionCommand::MoveDestinationType::TABLE:
                        movePartitionToTable(command, query_context);
                        break;

                    case PartitionCommand::MoveDestinationType::SHARD:
                    {
                        if (!(*getSettings())[MergeTreeSetting::part_moves_between_shards_enable])
                            throw Exception(ErrorCodes::SUPPORT_IS_DISABLED,
                                            "Moving parts between shards is experimental and work in progress"
                                            ", see part_moves_between_shards_enable setting");
                        movePartitionToShard(command.partition, command.part, command.move_destination_name, query_context);
                    }
                    break;
                }
            }
            break;

            case PartitionCommand::REPLACE_PARTITION:
            {
                if (command.replace)
                    checkPartitionCanBeDropped(command.partition, query_context);

                auto resolved = query_context->resolveStorageID({command.from_database, command.from_table});
                auto from_storage = DatabaseCatalog::instance().getTable(resolved, query_context);

                auto * from_storage_merge_tree = dynamic_cast<MergeTreeData *>(from_storage.get());
                if (!from_storage_merge_tree)
                    throw Exception(ErrorCodes::NOT_IMPLEMENTED,
                        "Cannot replace partition from table {} with storage {} to table {}",
                        from_storage->getStorageID().getNameForLogs(), from_storage->getName(), getStorageID().getNameForLogs());

                from_storage_merge_tree->waitForOutdatedPartsToBeLoaded();
                replacePartitionFrom(from_storage, command.partition, command.replace, query_context);
            }
            break;

            case PartitionCommand::FETCH_PARTITION:
                fetchPartition(command.partition, metadata_snapshot, command.from_zookeeper_path, command.part, query_context);
                break;

            case PartitionCommand::FREEZE_PARTITION:
            {
                auto lock = lockForShare(query_context->getCurrentQueryId(), query_context->getSettingsRef()[Setting::lock_acquire_timeout]);
                current_command_results = freezePartition(command.partition, command.with_name, query_context, lock);
            }
            break;

            case PartitionCommand::FREEZE_ALL_PARTITIONS:
            {
                auto lock = lockForShare(query_context->getCurrentQueryId(), query_context->getSettingsRef()[Setting::lock_acquire_timeout]);
                current_command_results = freezeAll(command.with_name, query_context, lock);
            }
            break;

            case PartitionCommand::UNFREEZE_PARTITION:
            {
                auto lock = lockForShare(query_context->getCurrentQueryId(), query_context->getSettingsRef()[Setting::lock_acquire_timeout]);
                current_command_results = unfreezePartition(command.partition, command.with_name, query_context, lock);
            }
            break;

            case PartitionCommand::UNFREEZE_ALL_PARTITIONS:
            {
                auto lock = lockForShare(query_context->getCurrentQueryId(), query_context->getSettingsRef()[Setting::lock_acquire_timeout]);
                current_command_results = unfreezeAll(command.with_name, query_context, lock);
            }

            break;

            default:
                throw Exception(ErrorCodes::LOGICAL_ERROR, "Uninitialized partition command");
        }
        for (auto & command_result : current_command_results)
            command_result.command_type = command.typeToString();
        result.insert(result.end(), current_command_results.begin(), current_command_results.end());
    }

    if (query_context->getSettingsRef()[Setting::alter_partition_verbose_result])
        return convertCommandsResultToSource(result);

    return {};
}

MergeTreeData::PartsBackupEntries MergeTreeData::backupParts(
    const DataPartsVector & data_parts,
    const String & data_path_in_backup,
    const BackupSettings & backup_settings,
    const ContextPtr & local_context)
{
    MergeTreeData::PartsBackupEntries res;
    std::map<DiskPtr, std::shared_ptr<TemporaryFileOnDisk>> temp_dirs;
    TableLockHolder table_lock;

    for (const auto & part : data_parts)
    {
        /// Hard links is the default way to ensure that we'll be keeping access to the files of parts.
        bool make_temporary_hard_links = true;
        bool hold_storage_and_part_ptrs = false;
        bool hold_table_lock = false;

        if (getStorageID().hasUUID())
        {
            /// Tables in atomic databases have UUIDs. When using atomic database we don't have to create hard links to make a backup,
            /// we can just hold smart pointers to a storage and to data parts instead. That's enough to protect those files from deleting
            /// until the backup is done (see the calls `part.unique()` in grabOldParts() and table.unique() in DatabaseCatalog).
            make_temporary_hard_links = false;
            hold_storage_and_part_ptrs = true;
        }
        else if (supportsReplication() && part->getDataPartStorage().supportZeroCopyReplication() && (*getSettings())[MergeTreeSetting::allow_remote_fs_zero_copy_replication])
        {
            /// Hard links don't work correctly with zero copy replication.
            make_temporary_hard_links = false;
            hold_storage_and_part_ptrs = true;
            hold_table_lock = true;
        }

        if (hold_table_lock && !table_lock)
            table_lock = lockForShare(local_context->getCurrentQueryId(), local_context->getSettingsRef()[Setting::lock_acquire_timeout]);

        if (backup_settings.check_projection_parts)
            part->checkConsistencyWithProjections(/* require_part_metadata= */ true);

        BackupEntries backup_entries_from_part;
        part->getDataPartStorage().backup(
            part->checksums,
            part->getFileNamesWithoutChecksums(),
            data_path_in_backup,
            backup_settings,
            make_temporary_hard_links,
            backup_entries_from_part,
            &temp_dirs,
            false, false);

        auto backup_projection = [&](IDataPartStorage & storage, IMergeTreeDataPart & projection_part)
        {
            storage.backup(
                projection_part.checksums,
                projection_part.getFileNamesWithoutChecksums(),
                fs::path{data_path_in_backup} / part->name,
                backup_settings,
                make_temporary_hard_links,
                backup_entries_from_part,
                &temp_dirs,
                projection_part.is_broken,
                backup_settings.allow_backup_broken_projections);
        };

        auto projection_parts = part->getProjectionParts();
        std::string proj_suffix = ".proj";
        std::unordered_set<String> defined_projections;

        for (const auto & [projection_name, projection_part] : projection_parts)
        {
            defined_projections.emplace(projection_name);
            backup_projection(projection_part->getDataPartStorage(), *projection_part);
        }

        /// It is possible that the part has a written but not loaded projection,
        /// e.g. it is written to parent part's checksums.txt and exists on disk,
        /// but does not exist in table's projections definition.
        /// Such a part can appear server was restarted after DROP PROJECTION but before old part was removed.
        /// In this case, the old part will load only projections from metadata.
        /// See 031145_non_loaded_projection_backup.sh.
        for (const auto & [name, _] : part->checksums.files)
        {
            auto projection_name = fs::path(name).stem().string();
            if (endsWith(name, proj_suffix) && !defined_projections.contains(projection_name))
            {
                auto projection_storage = part->getDataPartStorage().getProjection(projection_name + proj_suffix);
                if (projection_storage->existsFile("checksums.txt"))
                {
                    auto projection_part = const_cast<IMergeTreeDataPart &>(*part).getProjectionPartBuilder(
                        projection_name, /* is_temp_projection */false).withPartFormatFromDisk().build();
                    backup_projection(projection_part->getDataPartStorage(), *projection_part);
                }
            }
        }

        if (hold_storage_and_part_ptrs)
        {
            /// Wrap backup entries with smart pointers to data parts and to the storage itself
            /// (we'll be holding those smart pointers for as long as we'll be using the backup entries).
            auto storage_and_part = std::make_pair(shared_from_this(), part);
            if (hold_table_lock)
                wrapBackupEntriesWith(backup_entries_from_part, std::make_pair(storage_and_part, table_lock));
            else
                wrapBackupEntriesWith(backup_entries_from_part, storage_and_part);
        }

        auto & part_backup_entries = res.emplace_back();
        part_backup_entries.part_name = part->name;
        part_backup_entries.part_checksum = part->checksums.getTotalChecksumUInt128();
        part_backup_entries.backup_entries = std::move(backup_entries_from_part);
    }

    return res;
}

void MergeTreeData::restoreDataFromBackup(RestorerFromBackup & restorer, const String & data_path_in_backup, const std::optional<ASTs> & partitions)
{
    auto backup = restorer.getBackup();
    if (!backup->hasFiles(data_path_in_backup))
        return;

    if (!restorer.isNonEmptyTableAllowed() && getTotalActiveSizeInBytes() && backup->hasFiles(data_path_in_backup))
        RestorerFromBackup::throwTableIsNotEmpty(getStorageID());

    restorePartsFromBackup(restorer, data_path_in_backup, partitions);
}

class MergeTreeData::RestoredPartsHolder
{
public:
    RestoredPartsHolder(const std::shared_ptr<MergeTreeData> & storage_, const BackupPtr & backup_)
        : storage(storage_), backup(backup_)
    {
    }

    BackupPtr getBackup() const { return backup; }

    void setNumParts(size_t num_parts_)
    {
        std::lock_guard lock{mutex};
        num_parts = num_parts_;
        attachIfAllPartsRestored();
    }

    void increaseNumBrokenParts()
    {
        std::lock_guard lock{mutex};
        ++num_broken_parts;
        attachIfAllPartsRestored();
    }

    void addPart(MutableDataPartPtr part)
    {
        std::lock_guard lock{mutex};
        parts.emplace_back(part);
        attachIfAllPartsRestored();
    }

    String getTemporaryDirectory(const DiskPtr & disk, const String & part_name)
    {
        std::lock_guard lock{mutex};
        auto it = temp_part_dirs.find(part_name);
        if (it == temp_part_dirs.end())
        {
            auto temp_dir_deleter = std::make_unique<TemporaryFileOnDisk>(disk, fs::path{storage->getRelativeDataPath()} / ("tmp_restore_" + part_name + "-"));
            auto temp_part_dir = fs::path{temp_dir_deleter->getRelativePath()}.filename();
            /// Attaching parts will rename them so it's expected for a temporary part directory not to exist anymore in the end.
            temp_dir_deleter->setShowWarningIfRemoved(false);
            /// The following holder is needed to prevent clearOldTemporaryDirectories() from clearing `temp_part_dir` before we attach the part.
            auto temp_dir_holder = storage->getTemporaryPartDirectoryHolder(temp_part_dir);
            it = temp_part_dirs.emplace(part_name,
                                        std::make_pair(std::move(temp_dir_deleter), std::move(temp_dir_holder))).first;
        }
        return it->second.first->getRelativePath();
    }

private:
    void attachIfAllPartsRestored()
    {
        if (!num_parts || (parts.size() + num_broken_parts < num_parts))
            return;

        /// Sort parts by min_block (because we need to preserve the order of parts).
        std::sort(
            parts.begin(),
            parts.end(),
            [](const MutableDataPartPtr & lhs, const MutableDataPartPtr & rhs) { return lhs->info.min_block < rhs->info.min_block; });

        storage->attachRestoredParts(std::move(parts));
        parts.clear();
        temp_part_dirs.clear();
        num_parts = 0;
    }

    const std::shared_ptr<MergeTreeData> storage;
    const BackupPtr backup;
    size_t num_parts = 0;
    size_t num_broken_parts = 0;
    MutableDataPartsVector parts;
    std::map<String /* part_name*/, std::pair<std::unique_ptr<TemporaryFileOnDisk>, scope_guard>> temp_part_dirs;
    mutable std::mutex mutex;
};

void MergeTreeData::restorePartsFromBackup(RestorerFromBackup & restorer, const String & data_path_in_backup, const std::optional<ASTs> & partitions)
{
    std::optional<std::unordered_set<String>> partition_ids;
    if (partitions)
        partition_ids = getPartitionIDsFromQuery(*partitions, restorer.getContext());

    auto backup = restorer.getBackup();
    Strings part_names = backup->listFiles(data_path_in_backup, /*recursive*/ false);
    std::erase(part_names, "mutations");

    bool restore_broken_parts_as_detached = restorer.getRestoreSettings().restore_broken_parts_as_detached;

    auto restored_parts_holder = std::make_shared<RestoredPartsHolder>(std::static_pointer_cast<MergeTreeData>(shared_from_this()), backup);

    fs::path data_path_in_backup_fs = data_path_in_backup;
    size_t num_parts = 0;

    for (const String & part_name : part_names)
    {
        const auto part_info = MergeTreePartInfo::tryParsePartName(part_name, format_version);
        if (!part_info)
        {
            throw Exception(ErrorCodes::CANNOT_RESTORE_TABLE, "File name {} is not a part's name",
                            String{data_path_in_backup_fs / part_name});
        }

        if (partition_ids && !partition_ids->contains(part_info->getPartitionId()))
            continue;

        restorer.addDataRestoreTask(
            [storage = std::static_pointer_cast<MergeTreeData>(shared_from_this()),
             backup,
             part_path_in_backup = data_path_in_backup_fs / part_name,
             my_part_info = *part_info,
             restore_broken_parts_as_detached,
             restored_parts_holder]
            { storage->restorePartFromBackup(restored_parts_holder, my_part_info, part_path_in_backup, restore_broken_parts_as_detached); });

        ++num_parts;
    }

    restored_parts_holder->setNumParts(num_parts);
}

void MergeTreeData::restorePartFromBackup(std::shared_ptr<RestoredPartsHolder> restored_parts_holder, const MergeTreePartInfo & part_info, const String & part_path_in_backup, bool detach_if_broken) const
{
    String part_name = part_info.getPartNameAndCheckFormat(format_version);
    auto backup = restored_parts_holder->getBackup();

    /// Find all files of this part in the backup.
    Strings filenames = backup->listFiles(part_path_in_backup, /* recursive= */ true);

    /// Calculate the total size of the part.
    UInt64 total_size_of_part = 0;
    fs::path part_path_in_backup_fs = part_path_in_backup;
    for (const String & filename : filenames)
        total_size_of_part += backup->getFileSize(part_path_in_backup_fs / filename);

    std::shared_ptr<IReservation> reservation = getStoragePolicy()->reserveAndCheck(total_size_of_part);

    /// Calculate paths, for example:
    /// part_name = 0_1_1_0
    /// part_path_in_backup = /data/test/table/0_1_1_0
    /// temp_part_dir = /var/lib/clickhouse/data/test/table/tmp_restore_all_0_1_1_0-XXXXXXXX
    auto disk = reservation->getDisk();
    fs::path temp_part_dir = restored_parts_holder->getTemporaryDirectory(disk, part_name);

    /// Subdirectories in the part's directory. It's used to restore projections.
    std::unordered_set<String> subdirs;

    /// Copy files from the backup to the directory `tmp_part_dir`.
    disk->createDirectories(temp_part_dir);

    for (const String & filename : filenames)
    {
        /// Needs to create subdirectories before copying the files. Subdirectories are used to represent projections.
        auto separator_pos = filename.rfind('/');
        if (separator_pos != String::npos)
        {
            String subdir = filename.substr(0, separator_pos);
            if (subdirs.emplace(subdir).second)
                disk->createDirectories(temp_part_dir / subdir);
        }

        /// TODO Transactions: Decide what to do with version metadata (if any). Let's just skip it for now.
        if (filename.ends_with(IMergeTreeDataPart::TXN_VERSION_METADATA_FILE_NAME) ||
            filename.ends_with(IMergeTreeDataPart::METADATA_VERSION_FILE_NAME))
        {
            ProfileEvents::increment(ProfileEvents::RestorePartsSkippedFiles);
            ProfileEvents::increment(ProfileEvents::RestorePartsSkippedBytes, backup->getFileSize(part_path_in_backup_fs / filename));
            continue;
        }

        size_t file_size = backup->copyFileToDisk(part_path_in_backup_fs / filename, disk, temp_part_dir / filename, WriteMode::Rewrite);
        reservation->update(reservation->getSize() - file_size);
    }

    if (auto part = loadPartRestoredFromBackup(part_name, disk, temp_part_dir, detach_if_broken))
        restored_parts_holder->addPart(part);
    else
        restored_parts_holder->increaseNumBrokenParts();
}

MergeTreeData::MutableDataPartPtr MergeTreeData::loadPartRestoredFromBackup(const String & part_name, const DiskPtr & disk, const String & temp_part_dir, bool detach_if_broken) const
{
    MutableDataPartPtr part;

    auto single_disk_volume = std::make_shared<SingleDiskVolume>(disk->getName(), disk, 0);
    fs::path full_part_dir{temp_part_dir};
    String parent_part_dir = full_part_dir.parent_path();
    String part_dir_name = full_part_dir.filename();

    /// Load this part from the directory `temp_part_dir`.
    auto load_part = [&]
    {
        MergeTreeDataPartBuilder builder(*this, part_name, single_disk_volume, parent_part_dir, part_dir_name, getReadSettings());
        builder.withPartFormatFromDisk();
        part = std::move(builder).build();
        part->version.setCreationTID(Tx::PrehistoricTID, nullptr);
        part->loadColumnsChecksumsIndexes(/* require_columns_checksums= */ false, /* check_consistency= */ true);
    };

    /// Broken parts can appear in a backup sometimes.
    auto mark_broken = [&](const std::exception_ptr error)
    {
        tryLogException(error, log,
                        fmt::format("Part {} will be restored as detached because it's broken. You need to resolve this manually", part_name));
        if (!part)
        {
            /// Make a fake data part only to copy its files to /detached/.
            part = MergeTreeDataPartBuilder{*this, part_name, single_disk_volume, parent_part_dir, part_dir_name, getReadSettings()}
                       .withPartStorageType(MergeTreeDataPartStorageType::Full)
                       .withPartType(MergeTreeDataPartType::Wide)
                       .build();
        }
        /// Errors should not be ignored in RESTORE, since you should not restore to broken disks.
        part->renameToDetached("broken-from-backup");
    };

    /// Try to load this part multiple times.
    auto backoff_ms = loading_parts_initial_backoff_ms;
    for (size_t try_no = 0; try_no < loading_parts_max_tries; ++try_no)
    {
        std::exception_ptr error;
        bool retryable = false;
        try
        {
            load_part();
        }
        catch (const Poco::Net::NetException &)
        {
            error = std::current_exception();
            retryable = true;
        }
        catch (const Poco::TimeoutException &)
        {
            error = std::current_exception();
            retryable = true;
        }
        catch (...)
        {
            error = std::current_exception();
            retryable = isRetryableException(std::current_exception());
        }

        if (!error)
            return part;

        if (!retryable && detach_if_broken)
        {
            mark_broken(error);
            return nullptr;
        }

        if (!retryable)
        {
            LOG_ERROR(log,
                      "Failed to restore part {} because it's broken. You can skip broken parts while restoring by setting "
                      "'restore_broken_parts_as_detached = true'",
                      part_name);
        }

        if (!retryable || (try_no + 1 == loading_parts_max_tries))
        {
            try
            {
                std::rethrow_exception(error);
            }
            catch (...)
            {
                if (Exception * e = current_exception_cast<Exception *>())
                    e->addMessage("while restoring part {} of table {}", part_name, getStorageID());
                throw;
            }
        }

        tryLogException(error, log,
                        fmt::format("Failed to load part {} at try {} with a retryable error. Will retry in {} ms", part_name, try_no, backoff_ms));

        std::this_thread::sleep_for(std::chrono::milliseconds(backoff_ms));
        backoff_ms = std::min(backoff_ms * 2, loading_parts_max_backoff_ms);
    }

    UNREACHABLE();
}

String MergeTreeData::getPartitionIDFromQuery(const ASTPtr & ast, ContextPtr local_context, DataPartsLock * acquired_lock) const
{
    const auto & partition_ast = ast->as<ASTPartition &>();

    if (partition_ast.all)
        throw Exception(ErrorCodes::SUPPORT_IS_DISABLED, "Only Support DROP/DETACH/ATTACH PARTITION ALL currently");

    if (!partition_ast.value)
    {
        MergeTreePartInfo::validatePartitionID(partition_ast.id->clone(), format_version);
        return partition_ast.id->as<ASTLiteral>()->value.safeGet<String>();
    }
    size_t partition_ast_fields_count = 0;
    ASTPtr partition_value_ast = partition_ast.value->clone();
    if (!partition_ast.fields_count.has_value())
    {
        if (partition_value_ast->as<ASTLiteral>())
        {
            partition_ast_fields_count = 1;
        }
        else if (const auto * tuple_ast = partition_value_ast->as<ASTFunction>())
        {
            if (tuple_ast->name != "tuple")
            {
                if (isFunctionCast(tuple_ast))
                {
                    if (tuple_ast->arguments->as<ASTExpressionList>()->children.empty())
                    {
                        throw Exception(
                            ErrorCodes::INVALID_PARTITION_VALUE, "Expected tuple for complex partition key, got {}", tuple_ast->name);
                    }
                    auto first_arg = tuple_ast->arguments->as<ASTExpressionList>()->children.at(0);
                    if (const auto * inner_tuple = first_arg->as<ASTFunction>(); inner_tuple && inner_tuple->name == "tuple")
                    {
                        const auto * arguments_ast = tuple_ast->arguments->as<ASTExpressionList>();
                        if (arguments_ast)
                            partition_ast_fields_count = arguments_ast->children.size();
                        else
                            partition_ast_fields_count = 0;
                    }
                    else if (const auto * inner_literal_tuple = first_arg->as<ASTLiteral>(); inner_literal_tuple)
                    {
                        if (inner_literal_tuple->value.getType() == Field::Types::Tuple)
                            partition_ast_fields_count = inner_literal_tuple->value.safeGet<Tuple>().size();
                        else
                            partition_ast_fields_count = 1;
                    }
                    else
                    {
                        throw Exception(
                            ErrorCodes::INVALID_PARTITION_VALUE, "Expected tuple for complex partition key, got {}", tuple_ast->name);
                    }
                }
                else
                    throw Exception(ErrorCodes::INVALID_PARTITION_VALUE, "Expected tuple for complex partition key, got {}", tuple_ast->name);
            }
            else
            {
                const auto * arguments_ast = tuple_ast->arguments->as<ASTExpressionList>();
                if (arguments_ast)
                    partition_ast_fields_count = arguments_ast->children.size();
                else
                    partition_ast_fields_count = 0;
            }
        }
        else
        {
            throw Exception(
                ErrorCodes::INVALID_PARTITION_VALUE, "Expected literal or tuple for partition key, got {}", partition_value_ast->getID());
        }
    }
    else
    {
        partition_ast_fields_count = *partition_ast.fields_count;
    }

    if (format_version < MERGE_TREE_DATA_MIN_FORMAT_VERSION_WITH_CUSTOM_PARTITIONING)
    {
        /// Month-partitioning specific - partition ID can be passed in the partition value.
        const auto * partition_lit = partition_ast.value->as<ASTLiteral>();
        if (partition_lit && partition_lit->value.getType() == Field::Types::String)
        {
            MergeTreePartInfo::validatePartitionID(partition_ast.value->clone(), format_version);
            return partition_lit->value.safeGet<String>();
        }
    }

    /// Re-parse partition key fields using the information about expected field types.
    auto metadata_snapshot = getInMemoryMetadataPtr();
    const Block & key_sample_block = metadata_snapshot->getPartitionKey().sample_block;
    size_t fields_count = key_sample_block.columns();
    if (partition_ast_fields_count != fields_count)
        throw Exception(ErrorCodes::INVALID_PARTITION_VALUE,
                        "Wrong number of fields in the partition expression: {}, must be: {}",
                        partition_ast_fields_count, fields_count);

    Row partition_row(fields_count);
    if (fields_count == 0)
    {
        /// Function tuple(...) requires at least one argument, so empty key is a special case
        assert(!partition_ast_fields_count);
        assert(typeid_cast<ASTFunction *>(partition_value_ast.get()));
        assert(partition_value_ast->as<ASTFunction>()->name == "tuple");
        assert(partition_value_ast->as<ASTFunction>()->arguments);
        auto args = partition_value_ast->as<ASTFunction>()->arguments;
        if (!args)
            throw Exception(ErrorCodes::BAD_ARGUMENTS, "Expected at least one argument in partition AST");
        bool empty_tuple = partition_value_ast->as<ASTFunction>()->arguments->children.empty();
        if (!empty_tuple)
            throw Exception(ErrorCodes::INVALID_PARTITION_VALUE, "Partition key is empty, expected 'tuple()' as partition key");
    }
    else if (fields_count == 1)
    {
        if (auto * tuple = partition_value_ast->as<ASTFunction>(); tuple)
        {
            if (tuple->name == "tuple")
            {
                assert(tuple->arguments);
                assert(tuple->arguments->children.size() == 1);
                partition_value_ast = tuple->arguments->children[0];
            }
            else if (isFunctionCast(tuple))
            {
                assert(tuple->arguments);
                assert(tuple->arguments->children.size() == 2);
            }
            else
            {
                throw Exception(
                    ErrorCodes::INVALID_PARTITION_VALUE,
                    "Expected literal or tuple for partition key, got {}",
                    partition_value_ast->getID());
            }
        }
        /// Simple partition key, need to evaluate and cast
        Field partition_key_value = evaluateConstantExpression(partition_value_ast, local_context).first;
        partition_row[0] = convertFieldToTypeOrThrow(partition_key_value, *key_sample_block.getByPosition(0).type);
    }
    else
    {
        /// Complex key, need to evaluate, untuple and cast
        Field partition_key_value = evaluateConstantExpression(partition_value_ast, local_context).first;
        if (partition_key_value.getType() != Field::Types::Tuple)
            throw Exception(ErrorCodes::INVALID_PARTITION_VALUE,
                            "Expected tuple for complex partition key, got {}", partition_key_value.getTypeName());

        const Tuple & tuple = partition_key_value.safeGet<Tuple>();
        if (tuple.size() != fields_count)
            throw Exception(ErrorCodes::LOGICAL_ERROR,
                            "Wrong number of fields in the partition expression: {}, must be: {}", tuple.size(), fields_count);

        for (size_t i = 0; i < fields_count; ++i)
            partition_row[i] = convertFieldToTypeOrThrow(tuple[i], *key_sample_block.getByPosition(i).type);
    }

    MergeTreePartition partition(std::move(partition_row));
    String partition_id = partition.getID(*this);

    {
        auto data_parts_lock = (acquired_lock) ? DataPartsLock() : lockParts();
        DataPartPtr existing_part_in_partition = getAnyPartInPartition(partition_id, data_parts_lock);
        if (existing_part_in_partition && existing_part_in_partition->partition.value != partition.value)
        {
            auto partition_str = partition.serializeToString(existing_part_in_partition->getMetadataSnapshot());
            throw Exception(ErrorCodes::LOGICAL_ERROR, "Parsed partition value: {} "
                            "doesn't match partition value for an existing part with the same partition ID: {}",
                            partition_str, existing_part_in_partition->name);
        }
    }

    return partition_id;
}

DataPartsVector MergeTreeData::getVisibleDataPartsVector(ContextPtr local_context) const
{
    return getVisibleDataPartsVector(local_context->getCurrentTransaction());
}

DataPartsVector MergeTreeData::getVisibleDataPartsVectorUnlocked(ContextPtr local_context, const DataPartsLock & lock) const
{
    DataPartsVector res;
    if (const auto * txn = local_context->getCurrentTransaction().get())
    {
        res = getDataPartsVectorForInternalUsage({DataPartState::Active, DataPartState::Outdated}, lock);
        filterVisibleDataParts(res, txn->getSnapshot(), txn->tid);
    }
    else
    {
        res = getDataPartsVectorForInternalUsage({DataPartState::Active}, lock);
    }
    return res;
}

MergeTreeData::DataPartsVector MergeTreeData::getVisibleDataPartsVector(const MergeTreeTransactionPtr & txn) const
{
    DataPartsVector res;
    if (txn)
    {
        res = getDataPartsVectorForInternalUsage({DataPartState::Active, DataPartState::Outdated});
        filterVisibleDataParts(res, txn->getSnapshot(), txn->tid);
    }
    else
    {
        res = getDataPartsVectorForInternalUsage();
    }
    return res;
}

MergeTreeData::DataPartsVector MergeTreeData::getVisibleDataPartsVector(CSN snapshot_version, TransactionID current_tid) const
{
    auto res = getDataPartsVectorForInternalUsage({DataPartState::Active, DataPartState::Outdated});
    filterVisibleDataParts(res, snapshot_version, current_tid);
    return res;
}

void MergeTreeData::filterVisibleDataParts(DataPartsVector & maybe_visible_parts, CSN snapshot_version, TransactionID current_tid) const
{
    [[maybe_unused]] size_t total_size = maybe_visible_parts.size();

    auto need_remove_pred = [snapshot_version, &current_tid] (const DataPartPtr & part) -> bool
    {
        return !part->version.isVisible(snapshot_version, current_tid);
    };

    std::erase_if(maybe_visible_parts, need_remove_pred);
    [[maybe_unused]] size_t visible_size = maybe_visible_parts.size();

    LOG_TEST(log, "Got {} parts (of {}) visible in snapshot {} (TID {}): {}",
             visible_size, total_size, snapshot_version, current_tid, fmt::join(getPartsNames(maybe_visible_parts), ", "));
}

std::unordered_set<String> MergeTreeData::getPartitionIDsFromQuery(const ASTs & asts, ContextPtr local_context) const
{
    std::unordered_set<String> partition_ids;
    for (const auto & ast : asts)
        partition_ids.emplace(getPartitionIDFromQuery(ast, local_context));
    return partition_ids;
}

std::set<String> MergeTreeData::getPartitionIdsAffectedByCommands(
    const MutationCommands & commands, ContextPtr query_context) const
{
    std::set<String> affected_partition_ids;

    for (const auto & command : commands)
    {
        if (!command.partition)
        {
            affected_partition_ids.clear();
            break;
        }

        affected_partition_ids.insert(
            getPartitionIDFromQuery(command.partition, query_context)
        );
    }

    return affected_partition_ids;
}

std::unordered_set<String> MergeTreeData::getAllPartitionIds() const
{
    auto lock = lockParts();
    std::unordered_set<String> res;
    std::string_view prev_id;
    for (const auto & part : getDataPartsStateRange(DataPartState::Active))
    {
        if (prev_id == part->info.getPartitionId())
            continue;

        res.insert(part->info.getPartitionId());
        prev_id = part->info.getPartitionId();
    }
    return res;
}

MergeTreeData::DataPartsVector MergeTreeData::getDataPartsVectorForInternalUsage(const DataPartStates & affordable_states, const DataPartsKinds & affordable_kinds, const DataPartsLock & /*lock*/, DataPartStateVector * out_states) const
{
    DataPartsVector res;
    DataPartsVector buf;

    for (auto state : affordable_states)
    {
        for (auto kind : affordable_kinds)
        {
            auto range = getDataPartsStateRange(state, kind);
            std::swap(buf, res);
            res.clear();
            std::merge(range.begin(), range.end(), buf.begin(), buf.end(), std::back_inserter(res), LessDataPart());
        }
    }

    if (out_states != nullptr)
    {
        out_states->resize(res.size());
        for (size_t i = 0; i < res.size(); ++i)
            (*out_states)[i] = res[i]->getState();
    }

    return res;
}

MergeTreeData::DataPartsVector MergeTreeData::getDataPartsVectorForInternalUsage(const DataPartStates & affordable_states, const DataPartsKinds & affordable_kinds, DataPartStateVector * out_states) const
{
    auto lock = lockParts();
    return getDataPartsVectorForInternalUsage(affordable_states, affordable_kinds, lock, out_states);
}

DataPartsVector MergeTreeData::getDataPartsVectorForInternalUsage(const DataPartStates & affordable_states, const DataPartsLock & lock, DataPartStateVector * out_states) const
{
    return getDataPartsVectorForInternalUsage(affordable_states, {DataPartKind::Regular}, lock, out_states);
}

MergeTreeData::DataPartsVector MergeTreeData::getDataPartsVectorForInternalUsage(const DataPartStates & affordable_states, DataPartStateVector * out_states) const
{
    auto lock = lockParts();
    return getDataPartsVectorForInternalUsage(affordable_states, {DataPartKind::Regular}, lock, out_states);
}

DataPartsVector MergeTreeData::getPatchPartsVectorForInternalUsage(const DataPartStates & affordable_states, const DataPartsLock & lock, DataPartStateVector * out_states) const
{
    return getDataPartsVectorForInternalUsage(affordable_states, {DataPartKind::Patch}, lock, out_states);
}

DataPartsVector MergeTreeData::getPatchPartsVectorForInternalUsage(const DataPartStates & affordable_states, DataPartStateVector * out_states) const
{
    auto lock = lockParts();
    return getDataPartsVectorForInternalUsage(affordable_states, {DataPartKind::Patch}, lock, out_states);
}

DataPartsVector MergeTreeData::getPatchPartsVectorForInternalUsage() const
{
    auto lock = lockParts();
    return getDataPartsVectorForInternalUsage({DataPartState::Active}, {DataPartKind::Patch}, lock);
}

DataPartsVector MergeTreeData::getPatchPartsVectorForPartition(const String & partition_id, const DataPartsLock & /*lock*/) const
{
    DataPartsVector res;
    auto range = getDataPartsStateRange(DataPartState::Active, DataPartKind::Patch);

    for (const auto & part : range)
    {
        if (isPatchForPartition(part->info, partition_id))
            res.push_back(part);
    }

    return res;
}

DataPartsVector MergeTreeData::getPatchPartsVectorForPartition(const String & partition_id) const
{
    auto lock = lockParts();
    return getPatchPartsVectorForPartition(partition_id, lock);
}

MergeTreeData::ProjectionPartsVector MergeTreeData::getProjectionPartsVectorForInternalUsage(const DataPartStates & affordable_states, DataPartStateVector * out_states) const
{
    auto lock = lockParts();
    ProjectionPartsVector res;
    for (auto state : affordable_states)
    {
        auto range = getDataPartsStateRange(state);
        for (const auto & part : range)
        {
            res.data_parts.push_back(part);
            for (const auto & [_, projection_part] : part->getProjectionParts())
                res.projection_parts.push_back(projection_part);
        }
    }

    if (out_states != nullptr)
    {
        out_states->resize(res.projection_parts.size());
        for (size_t i = 0; i < res.projection_parts.size(); ++i)
            (*out_states)[i] = res.projection_parts[i]->getParentPart()->getState();
    }

    return res;
}

MergeTreeData::DataPartsVector MergeTreeData::getAllDataPartsVector(MergeTreeData::DataPartStateVector * out_states) const
{
    DataPartsVector res;
    auto lock = lockParts();
    res.assign(data_parts_by_info.begin(), data_parts_by_info.end());
    if (out_states != nullptr)
    {
        out_states->resize(res.size());
        for (size_t i = 0; i < res.size(); ++i)
            (*out_states)[i] = res[i]->getState();
    }

    return res;
}

size_t MergeTreeData::getAllPartsCount() const
{
    auto lock = lockParts();
    return data_parts_by_info.size();
}

size_t MergeTreeData::getTotalMarksCount() const
{
    size_t total_marks = 0;
    auto lock = lockParts();
    for (const auto & part : data_parts_by_info)
    {
        total_marks += part->getMarksCount();
    }
    return total_marks;
}

bool MergeTreeData::supportsLightweightDelete() const
{
    auto lock = lockParts();
    for (const auto & part : data_parts_by_info)
    {
        if (part->getState() == MergeTreeDataPartState::Outdated
            || part->getState() == MergeTreeDataPartState::Deleting)
            continue;

        if (!part->supportLightweightDeleteMutate())
            return false;
    }
    return true;
}

bool MergeTreeData::hasProjection() const
{
    auto lock = lockParts();
    for (const auto & part : data_parts_by_info)
    {
        if (part->getState() == MergeTreeDataPartState::Outdated
            || part->getState() == MergeTreeDataPartState::Deleting)
            continue;

        if (part->hasProjection())
            return true;
    }
    return false;
}

bool MergeTreeData::areAsynchronousInsertsEnabled() const
{
    return (*getSettings())[MergeTreeSetting::async_insert];
}

MergeTreeData::ProjectionPartsVector MergeTreeData::getAllProjectionPartsVector(MergeTreeData::DataPartStateVector * out_states) const
{
    ProjectionPartsVector res;
    auto lock = lockParts();
    for (const auto & part : data_parts_by_info)
    {
        res.data_parts.push_back(part);
        for (const auto & [p_name, projection_part] : part->getProjectionParts())
            res.projection_parts.push_back(projection_part);
    }

    if (out_states != nullptr)
    {
        out_states->resize(res.projection_parts.size());
        for (size_t i = 0; i < res.projection_parts.size(); ++i)
            (*out_states)[i] = res.projection_parts[i]->getParentPart()->getState();
    }
    return res;
}

DetachedPartsInfo MergeTreeData::getDetachedParts() const
{
    DetachedPartsInfo res;

    for (const auto & disk : getDisks())
    {
        /// While it is possible to have detached parts on readonly/write-once disks
        /// (if they were produced on another machine, where it wasn't readonly)
        /// to avoid wasting resources for slow disks, avoid trying to enumerate them.
        if (disk->isReadOnly() || disk->isWriteOnce())
            continue;

        String detached_path = fs::path(relative_data_path) / DETACHED_DIR_NAME;

        /// Note: we don't care about TOCTOU issue here.
        if (disk->existsDirectory(detached_path))
        {
            for (auto it = disk->iterateDirectory(detached_path); it->isValid(); it->next())
            {
                res.push_back(DetachedPartInfo::parseDetachedPartName(disk, it->name(), format_version));
            }
        }
    }
    return res;
}

void MergeTreeData::validateDetachedPartName(const String & name)
{
    if (name.contains('/') || name == "." || name == "..")
        throw DB::Exception(ErrorCodes::INCORRECT_FILE_NAME, "Invalid part name '{}'", name);

    if (startsWith(name, "attaching_") || startsWith(name, "deleting_"))
        throw DB::Exception(ErrorCodes::BAD_DATA_PART_NAME, "Cannot drop part {}: "
                            "most likely it is used by another DROP or ATTACH query.", name);
}

void MergeTreeData::dropDetached(const ASTPtr & partition, bool part, ContextPtr local_context)
{
    PartsTemporaryRename renamed_parts(*this, DETACHED_DIR_NAME);

    if (part)
    {
        String part_name = partition->as<ASTLiteral &>().value.safeGet<String>();
        validateDetachedPartName(part_name);
        auto disk = getDiskForDetachedPart(part_name);
        renamed_parts.addPart(part_name, "deleting_" + part_name, disk);
    }
    else
    {
        String partition_id;
        bool all = partition->as<ASTPartition>()->all;
        if (!all)
            partition_id = getPartitionIDFromQuery(partition, local_context);
        DetachedPartsInfo detached_parts = getDetachedParts();
        for (const auto & part_info : detached_parts)
            if (part_info.valid_name && (all || part_info.getPartitionId() == partition_id)
                && part_info.prefix != "attaching" && part_info.prefix != "deleting")
                renamed_parts.addPart(part_info.dir_name, "deleting_" + part_info.dir_name, part_info.disk);
    }

    LOG_DEBUG(log, "Will drop {} detached parts.", renamed_parts.old_and_new_names.size());

    renamed_parts.tryRenameAll();

    for (auto & [old_name, new_name, disk] : renamed_parts.old_and_new_names)
    {
        bool keep_shared = removeDetachedPart(disk, fs::path(relative_data_path) / DETACHED_DIR_NAME / new_name / "", old_name);
        LOG_DEBUG(log, "Dropped detached part {}, keep shared data: {}", old_name, keep_shared);
        old_name.clear();
    }
}

MergeTreeData::MutableDataPartsVector MergeTreeData::tryLoadPartsToAttach(const ASTPtr & partition, bool attach_part,
        ContextPtr local_context, PartsTemporaryRename & renamed_parts)
{
    const fs::path source_dir = DETACHED_DIR_NAME;

    /// Let's compose a list of parts that should be added.
    if (attach_part)
    {
        const String part_id = partition->as<ASTLiteral &>().value.safeGet<String>();
        validateDetachedPartName(part_id);
        if (temporary_parts.contains(source_dir / part_id))
        {
            LOG_WARNING(log, "Will not try to attach part {} because its directory is temporary, "
                             "probably it's being detached right now", part_id);
        }
        else
        {
            auto disk = getDiskForDetachedPart(part_id);
            renamed_parts.addPart(part_id, "attaching_" + part_id, disk);
        }
    }
    else
    {
        String partition_id;
        if (partition->as<ASTPartition>()->all)
        {
            LOG_DEBUG(log, "Looking for parts for all partitions in {}", source_dir);
        }
        else
        {
            partition_id = getPartitionIDFromQuery(partition, local_context);
            LOG_DEBUG(log, "Looking for parts for partition {} in {}", partition_id, source_dir);
        }

        ActiveDataPartSet active_parts(format_version);

        auto detached_parts = getDetachedParts();
        std::erase_if(detached_parts, [&partition_id](const DetachedPartInfo & part_info)
        {
            return !part_info.valid_name || !part_info.prefix.empty() || (!partition_id.empty() && part_info.getPartitionId() != partition_id);
        });

        for (const auto & part_info : detached_parts)
        {
            if (temporary_parts.contains(String(DETACHED_DIR_NAME) + "/" + part_info.dir_name))
            {
                LOG_WARNING(log, "Will not try to attach part {} because its directory is temporary, "
                                 "probably it's being detached right now", part_info.dir_name);
                continue;
            }
            LOG_DEBUG(log, "Found part {}", part_info.dir_name);
            active_parts.add(part_info.dir_name);
        }

        LOG_DEBUG(log, "{} of them are active", active_parts.size());

        /// Take care to process parts in the correct order. This is needed for Replacing and other special MergeTree variants.
        std::erase_if(detached_parts, [&](const auto & part_info)
        {
            String containing_part = active_parts.getContainingPart(part_info.dir_name);
            return containing_part.empty();
        });

        std::sort(detached_parts.begin(), detached_parts.end(), [&](const auto & a, const auto & b)
        {
            MergeTreePartInfo info_a = MergeTreePartInfo::fromPartName(active_parts.getContainingPart(a), format_version);
            MergeTreePartInfo info_b = MergeTreePartInfo::fromPartName(active_parts.getContainingPart(b), format_version);
            return info_a < info_b;
        });

        /// Inactive parts are renamed so they can not be attached in case of repeated ATTACH.
        for (const auto & part_info : detached_parts)
        {
            const String containing_part = active_parts.getContainingPart(part_info.dir_name);
            if (containing_part.empty())
                continue;

            LOG_DEBUG(log, "Found containing part {} for part {}", containing_part, part_info.dir_name);

            if (containing_part != part_info.dir_name)
                part_info.disk->moveDirectory(fs::path(relative_data_path) / source_dir / part_info.dir_name,
                    fs::path(relative_data_path) / source_dir / ("inactive_" + part_info.dir_name));
            else
                renamed_parts.addPart(part_info.dir_name, "attaching_" + part_info.dir_name, part_info.disk);
        }
    }

    /// Try to rename all parts before attaching to prevent race with DROP DETACHED and another ATTACH.
    renamed_parts.tryRenameAll();

    /// Synchronously check that added parts exist and are not broken. We will write checksums.txt if it does not exist.
    LOG_DEBUG(log, "Checking {} parts", renamed_parts.old_and_new_names.size());
    MutableDataPartsVector loaded_parts;
    loaded_parts.reserve(renamed_parts.old_and_new_names.size());

    for (const auto & [old_name, new_name, disk] : renamed_parts.old_and_new_names)
    {
        LOG_DEBUG(log, "Checking part {}", new_name);

        auto single_disk_volume = std::make_shared<SingleDiskVolume>("volume_" + old_name, disk);
        auto part = getDataPartBuilder(old_name, single_disk_volume, source_dir / new_name, getReadSettings())
            .withPartFormatFromDisk()
            .build();

        loadPartAndFixMetadataImpl(part, local_context);
        loaded_parts.push_back(part);
    }

    return loaded_parts;
}

bool MergeTreeData::assertNoPatchesForParts(const DataPartsVector & parts, const DataPartsVector & patches, std::string_view command, bool throw_on_error) const
{
    if (parts.empty() || patches.empty())
        return true;

    const auto & partition_id = parts.front()->info.getPartitionId();

#ifndef DEBUG_OR_SANITIZER_BUILD
    for (const auto & part : parts)
    {
        if (part->info.getPartitionId() != partition_id)
            throw Exception(ErrorCodes::LOGICAL_ERROR, "Parts belong to different partitions: {} and {}", part->info.getPartitionId(), partition_id);
    }

    for (const auto & patch : patches)
    {
        if (!isPatchForPartition(patch->info, partition_id))
            throw Exception(ErrorCodes::LOGICAL_ERROR, "Patch part {} doesn't belong to partition {}", patch->name, partition_id);
    }
#endif

    Int64 min_data_version = std::numeric_limits<Int64>::max();

    for (const auto & part : parts)
    {
        min_data_version = std::min(min_data_version, part->info.getDataVersion());
    }

    size_t num_patches = 0;
    for (const auto & patch : patches)
    {
        if (patchHasHigherDataVersion(*patch, min_data_version))
            ++num_patches;
    }

    if (num_patches > 0)
    {
        auto base_message = fmt::format(
            "Cannot execute command \"{}\" because there are {} unapplied patch parts for partition {}",
            command, num_patches, partition_id);

        if (!throw_on_error)
        {
            LOG_TRACE(log, fmt::runtime(base_message));
            return false;
        }

        auto table_name = parts.front()->storage.getStorageID().getFullTableName();

        throw Exception(ErrorCodes::SUPPORT_IS_DISABLED,
            "{}.\n"
            "To execute it you need to:\n"
            "1. Stop UPDATE queries that affect partition {}.\n"
            "2. Run query \"ALTER TABLE {} APPLY PATCHES IN PARTITION ID '{}'\".\n"
            "3. Retry command \"{}\"",
            base_message, partition_id, table_name, partition_id, command);
    }

    return true;
}

namespace
{

inline ReservationPtr checkAndReturnReservation(UInt64 expected_size, ReservationPtr reservation)
{
    if (reservation)
        return reservation;

    throw Exception(ErrorCodes::NOT_ENOUGH_SPACE, "Cannot reserve {}, not enough space", ReadableSize(expected_size));
}

}

ReservationPtr MergeTreeData::reserveSpace(UInt64 expected_size) const
{
    expected_size = std::max(RESERVATION_MIN_ESTIMATION_SIZE, expected_size);
    return getStoragePolicy()->reserveAndCheck(expected_size);
}

ReservationPtr MergeTreeData::reserveSpace(UInt64 expected_size, SpacePtr space)
{
    expected_size = std::max(RESERVATION_MIN_ESTIMATION_SIZE, expected_size);
    auto reservation = tryReserveSpace(expected_size, space);
    return checkAndReturnReservation(expected_size, std::move(reservation));
}

ReservationPtr MergeTreeData::reserveSpace(UInt64 expected_size, const IDataPartStorage & data_part_storage)
{
    expected_size = std::max(RESERVATION_MIN_ESTIMATION_SIZE, expected_size);
    return data_part_storage.reserve(expected_size);
}

ReservationPtr MergeTreeData::tryReserveSpace(UInt64 expected_size, const IDataPartStorage & data_part_storage)
{
    expected_size = std::max(RESERVATION_MIN_ESTIMATION_SIZE, expected_size);
    return data_part_storage.tryReserve(expected_size);
}

ReservationPtr MergeTreeData::tryReserveSpace(UInt64 expected_size, SpacePtr space)
{
    expected_size = std::max(RESERVATION_MIN_ESTIMATION_SIZE, expected_size);
    return space->reserve(expected_size);
}

ReservationPtr MergeTreeData::reserveSpacePreferringTTLRules(
    const StorageMetadataPtr & metadata_snapshot,
    UInt64 expected_size,
    const IMergeTreeDataPart::TTLInfos & ttl_infos,
    time_t time_of_move,
    size_t min_volume_index,
    bool is_insert,
    DiskPtr selected_disk) const
{
    expected_size = std::max(RESERVATION_MIN_ESTIMATION_SIZE, expected_size);

    ReservationPtr reservation = tryReserveSpacePreferringTTLRules(
        metadata_snapshot, expected_size, ttl_infos, time_of_move, min_volume_index, is_insert, selected_disk);

    return checkAndReturnReservation(expected_size, std::move(reservation));
}

ReservationPtr MergeTreeData::tryReserveSpacePreferringTTLRules(
    const StorageMetadataPtr & metadata_snapshot,
    UInt64 expected_size,
    const IMergeTreeDataPart::TTLInfos & ttl_infos,
    time_t time_of_move,
    size_t min_volume_index,
    bool is_insert,
    DiskPtr selected_disk) const
{
    expected_size = std::max(RESERVATION_MIN_ESTIMATION_SIZE, expected_size);
    ReservationPtr reservation;

    auto move_ttl_entry = selectTTLDescriptionForTTLInfos(metadata_snapshot->getMoveTTLs(), ttl_infos.moves_ttl, time_of_move, true);

    if (move_ttl_entry)
    {
        LOG_TRACE(log, "Trying to reserve {} to apply a TTL rule. Will try to reserve in the destination", ReadableSize(expected_size));
        SpacePtr destination_ptr = getDestinationForMoveTTL(*move_ttl_entry);
        bool perform_ttl_move_on_insert = is_insert && destination_ptr && shouldPerformTTLMoveOnInsert(destination_ptr);

        if (!destination_ptr)
        {
            if (move_ttl_entry->destination_type == DataDestinationType::VOLUME && !move_ttl_entry->if_exists)
                LOG_WARNING(
                    log,
                    "Would like to reserve space on volume '{}' by TTL rule of table '{}' but volume was not found",
                    move_ttl_entry->destination_name,
                    log.loadName());
            else if (move_ttl_entry->destination_type == DataDestinationType::DISK && !move_ttl_entry->if_exists)
                LOG_WARNING(
                    log,
                    "Would like to reserve space on disk '{}' by TTL rule of table '{}' but disk was not found",
                    move_ttl_entry->destination_name,
                    log.loadName());
        }
        else if (is_insert && !perform_ttl_move_on_insert)
        {
            LOG_TRACE(
                log,
                "TTL move on insert to {} {} for table {} is disabled",
                (move_ttl_entry->destination_type == DataDestinationType::VOLUME ? "volume" : "disk"),
                move_ttl_entry->destination_name,
                log.loadName());
        }
        else
        {
            reservation = destination_ptr->reserve(expected_size);
            if (reservation)
            {
                return reservation;
            }

            if (move_ttl_entry->destination_type == DataDestinationType::VOLUME)
                LOG_WARNING(
                    log,
                    "Would like to reserve space on volume '{}' by TTL rule of table '{}' but there is not enough space",
                    move_ttl_entry->destination_name,
                    log.loadName());
            else if (move_ttl_entry->destination_type == DataDestinationType::DISK)
                LOG_WARNING(
                    log,
                    "Would like to reserve space on disk '{}' by TTL rule of table '{}' but there is not enough space",
                    move_ttl_entry->destination_name,
                    log.loadName());

        }
    }

    // Prefer selected_disk
    if (selected_disk)
    {
        LOG_TRACE(
            log,
            "Trying to reserve {} on the selected disk: {} (with type {})",
            ReadableSize(expected_size),
            selected_disk->getName(),
            selected_disk->getDataSourceDescription().toString());
        reservation = selected_disk->reserve(expected_size);
    }

    if (!reservation)
    {
        LOG_TRACE(log, "Trying to reserve {} using storage policy from min volume index {}", ReadableSize(expected_size), min_volume_index);
        reservation = getStoragePolicy()->reserve(expected_size, min_volume_index).value_or(nullptr);
    }

    return reservation;
}

SpacePtr MergeTreeData::getDestinationForMoveTTL(const TTLDescription & move_ttl) const
{
    auto policy = getStoragePolicy();

    if (move_ttl.destination_type == DataDestinationType::VOLUME)
        return policy->tryGetVolumeByName(move_ttl.destination_name);

    if (move_ttl.destination_type == DataDestinationType::DISK)
        return policy->tryGetDiskByName(move_ttl.destination_name);

    return {};
}

bool MergeTreeData::shouldPerformTTLMoveOnInsert(const SpacePtr & move_destination) const
{
    if (move_destination->isVolume())
    {
        auto volume = std::static_pointer_cast<IVolume>(move_destination);
        return volume->perform_ttl_move_on_insert;
    }
    if (move_destination->isDisk())
    {
        auto disk = std::static_pointer_cast<IDisk>(move_destination);
        if (auto volume = getStoragePolicy()->tryGetVolumeByDiskName(disk->getName()))
            return volume->perform_ttl_move_on_insert;
    }
    return false;
}

bool MergeTreeData::isPartInTTLDestination(const TTLDescription & ttl, const IMergeTreeDataPart & part) const
{
    auto policy = getStoragePolicy();
    if (ttl.destination_type == DataDestinationType::VOLUME)
    {
        for (const auto & disk : policy->getVolumeByName(ttl.destination_name)->getDisks())
            if (disk->getName() == part.getDataPartStorage().getDiskName())
                return true;
    }
    else if (ttl.destination_type == DataDestinationType::DISK)
        return policy->getDiskByName(ttl.destination_name)->getName() == part.getDataPartStorage().getDiskName();
    return false;
}

CompressionCodecPtr MergeTreeData::getCompressionCodecForPart(size_t part_size_compressed, const IMergeTreeDataPart::TTLInfos & ttl_infos, time_t current_time) const
{
    auto metadata_snapshot = getInMemoryMetadataPtr();

    const auto & recompression_ttl_entries = metadata_snapshot->getRecompressionTTLs();
    auto best_ttl_entry = selectTTLDescriptionForTTLInfos(recompression_ttl_entries, ttl_infos.recompression_ttl, current_time, true);

    if (best_ttl_entry)
        return CompressionCodecFactory::instance().get(best_ttl_entry->recompression_codec, {});

    return getContext()->chooseCompressionCodec(
        part_size_compressed,
        static_cast<double>(part_size_compressed) / getTotalActiveSizeInBytes());
}

MergeTreeData::DataParts MergeTreeData::getDataParts(const DataPartStates & affordable_states, const DataPartsKinds & affordable_kinds) const
{
    DataParts res;
    {
        auto lock = lockParts();
        for (auto state : affordable_states)
        {
            for (auto kind : affordable_kinds)
            {
                auto range = getDataPartsStateRange(state, kind);
                res.insert(range.begin(), range.end());
            }
        }
    }
    return res;
}

MergeTreeData::DataParts MergeTreeData::getDataPartsForInternalUsage() const
{
    return getDataParts({DataPartState::Active}, {MergeTreePartInfo::Kind::Regular});
}

MergeTreeData::DataPartsVector MergeTreeData::getDataPartsVectorForInternalUsage() const
{
    return getDataPartsVectorForInternalUsage({DataPartState::Active}, {DataPartKind::Regular});
}

MergeTreeData::DataPartPtr MergeTreeData::getAnyPartInPartition(
    const String & partition_id, DataPartsLock & /*data_parts_lock*/) const
{
    auto it = data_parts_by_state_and_info.lower_bound(DataPartStateAndPartitionID{DataPartState::Active, partition_id});

    if (it != data_parts_by_state_and_info.end() && (*it)->getState() == DataPartState::Active && (*it)->info.getPartitionId() == partition_id)
        return *it;

    return nullptr;
}


MergeTreeData::Transaction::Transaction(MergeTreeData & data_, MergeTreeTransaction * txn_)
    : data(data_)
    , txn(txn_)
{
    if (txn)
        data.transactions_enabled.store(true);
}

void MergeTreeData::Transaction::rollbackPartsToTemporaryState()
{
    if (!isEmpty())
    {
        WriteBufferFromOwnString buf;
        buf << " Rollbacking parts state to temporary and removing from working set:";
        for (const auto & part : precommitted_parts)
            buf << " " << part->getDataPartStorage().getPartDirectory();
        buf << ".";
        LOG_DEBUG(data.log, "Undoing transaction.{}", buf.str());

        data.removePartsFromWorkingSetImmediatelyAndSetTemporaryState(
            DataPartsVector(precommitted_parts.begin(), precommitted_parts.end()));
    }

    clear();
}

TransactionID MergeTreeData::Transaction::getTID() const
{
    if (txn)
        return txn->tid;
    return Tx::PrehistoricTID;
}

void MergeTreeData::Transaction::addPart(MutableDataPartPtr & part, bool need_rename)
{
    precommitted_parts.insert(part);
    if (need_rename)
        precommitted_parts_need_rename.insert(part);
}

void MergeTreeData::Transaction::rollback(DataPartsLock * lock)
{
    if (!isEmpty())
    {
        for (const auto & part : precommitted_parts)
            part->version.creation_csn.store(Tx::RolledBackCSN);

        auto non_detached_precommitted_parts = precommitted_parts;

        /// Remove detached parts from working set.
        ///
        /// It is possible to have detached parts here, only when rename (in
        /// commit()) of detached parts had been broken (i.e. during ATTACH),
        /// i.e. the part itself is broken.
        DataPartsVector detached_precommitted_parts;
        for (auto it = non_detached_precommitted_parts.begin(); it != non_detached_precommitted_parts.end();)
        {
            const auto & part = *it;
            if (part->getDataPartStorage().getParentDirectory() == DETACHED_DIR_NAME)
            {
                detached_precommitted_parts.push_back(part);
                it = non_detached_precommitted_parts.erase(it);
            }
            else
                ++it;
        }

        WriteBufferFromOwnString buf;
        buf << "Removing parts:";
        for (const auto & part : non_detached_precommitted_parts)
            buf << " " << part->getDataPartStorage().getPartDirectory();
        buf << ".";
        if (!detached_precommitted_parts.empty())
        {
            buf << " Rollbacking parts state to temporary and removing from working set:";
            for (const auto & part : detached_precommitted_parts)
                buf << " " << part->getDataPartStorage().getPartDirectory();
            buf << ".";
        }
        LOG_DEBUG(data.log, "Undoing transaction {}. {}", getTID(), buf.str());

        /// It would be much better with TSA...
        auto our_lock = (lock) ? DataPartsLock() : data.lockParts();

        if (data.data_parts_indexes.empty())
        {
            /// Table was dropped concurrently and all parts (including PreActive parts) were cleared, so there's nothing to rollback
            if (!data.all_data_dropped)
            {
                Strings part_names;
                for (const auto & part : non_detached_precommitted_parts)
                    part_names.emplace_back(part->name);
                throw Exception(ErrorCodes::LOGICAL_ERROR, "There are some PreActive parts ({}) to rollback, "
                                "but data parts set is empty and table {} was not dropped. It's a bug",
                                fmt::join(part_names, ", "), data.getStorageID().getNameForLogs());
            }
        }
        else
        {
            data.removePartsFromWorkingSetImmediatelyAndSetTemporaryState(
                detached_precommitted_parts,
                &our_lock);

            data.removePartsFromWorkingSet(txn,
                DataPartsVector(non_detached_precommitted_parts.begin(), non_detached_precommitted_parts.end()),
                /* clear_without_timeout = */ true, &our_lock);
        }
    }

    clear();
}

void MergeTreeData::Transaction::clear()
{
    chassert(precommitted_parts.size() >= precommitted_parts_need_rename.size());
    precommitted_parts.clear();
    precommitted_parts_need_rename.clear();
}

void MergeTreeData::Transaction::renameParts()
{
    for (const auto & part_need_rename : precommitted_parts_need_rename)
    {
        LOG_TEST(data.log, "Renaming part to {}", part_need_rename->name);
        part_need_rename->renameTo(part_need_rename->name, true);
    }
    precommitted_parts_need_rename.clear();
}

MergeTreeData::DataPartsVector MergeTreeData::Transaction::commit(DataPartsLock * acquired_parts_lock)
{
    DataPartsVector total_covered_parts;

    if (!isEmpty())
    {
        if (!precommitted_parts_need_rename.empty())
            throw Exception(ErrorCodes::LOGICAL_ERROR, "Parts had not been renamed");

        auto settings = data.getSettings();
        auto parts_lock = acquired_parts_lock ? DataPartsLock() : data.lockParts();
        auto * owing_parts_lock = acquired_parts_lock ? acquired_parts_lock : &parts_lock;

        for (const auto & part : precommitted_parts)
            if (part->getDataPartStorage().hasActiveTransaction())
                part->getDataPartStorage().commitTransaction();

        if (txn)
        {
            for (const auto & part : precommitted_parts)
            {
                DataPartPtr covering_part;
                DataPartsVector covered_active_parts = data.getActivePartsToReplace(part->info, part->name, covering_part, *owing_parts_lock);

                /// outdated parts should be also collected here
                /// the visible outdated parts should be tried to be removed
                /// more likely the conflict happens at the removing visible outdated parts, what is right actually
                DataPartsVector covered_outdated_parts = data.getCoveredOutdatedParts(part, *owing_parts_lock);

                LOG_TEST(data.log, "Got {} oudated parts covered by {} (TID {} CSN {}): {}",
                         covered_outdated_parts.size(), part->getNameWithState(), txn->tid, txn->getSnapshot(), fmt::join(getPartsNames(covered_outdated_parts), ", "));
                data.filterVisibleDataParts(covered_outdated_parts, txn->getSnapshot(), txn->tid);

                DataPartsVector covered_parts;
                covered_parts.reserve(covered_active_parts.size() + covered_outdated_parts.size());
                std::move(covered_active_parts.begin(), covered_active_parts.end(), std::back_inserter(covered_parts));
                std::move(covered_outdated_parts.begin(), covered_outdated_parts.end(), std::back_inserter(covered_parts));

                MergeTreeTransaction::addNewPartAndRemoveCovered(data.shared_from_this(), part, covered_parts, txn);
            }
        }

        NOEXCEPT_SCOPE({
            auto current_time = time(nullptr);

            size_t add_bytes = 0;
            size_t add_rows = 0;
            size_t add_parts = 0;

            size_t reduce_bytes = 0;
            size_t reduce_rows = 0;
            size_t reduce_parts = 0;

            for (const auto & part : precommitted_parts)
            {
                DataPartPtr covering_part;
                DataPartsVector covered_parts = data.getActivePartsToReplace(part->info, part->name, covering_part, *owing_parts_lock);
                if (covering_part)
                {
                    /// It's totally fine for zero-level parts, because of possible race condition between ReplicatedMergeTreeSink and
                    /// background queue execution (new part is added to ZK before this function is called,
                    /// so other replica may produce covering part and replication queue may download covering part).
                    if (part->info.level)
                        LOG_WARNING(data.log, "Tried to commit obsolete part {} covered by {}", part->name, covering_part->getNameWithState());
                    else
                        LOG_INFO(data.log, "Tried to commit obsolete part {} covered by {}", part->name, covering_part->getNameWithState());

                    part->remove_time.store(0, std::memory_order_relaxed); /// The part will be removed without waiting for old_parts_lifetime seconds.
                    data.modifyPartState(part, DataPartState::Outdated);
                }
                else
                {
                    if (!txn)
                        MergeTreeTransaction::addNewPartAndRemoveCovered(data.shared_from_this(), part, covered_parts, NO_TRANSACTION_RAW);

                    total_covered_parts.insert(total_covered_parts.end(), covered_parts.begin(), covered_parts.end());
                    for (const auto & covered_part : covered_parts)
                    {
                        covered_part->remove_time.store(current_time, std::memory_order_relaxed);

                        reduce_bytes += covered_part->getBytesOnDisk();
                        reduce_rows += covered_part->rows_count;

                        data.modifyPartState(covered_part, DataPartState::Outdated);
                        data.removePartContributionToColumnAndSecondaryIndexSizes(covered_part);
                    }

                    reduce_parts += covered_parts.size();

                    add_bytes += part->getBytesOnDisk();
                    add_rows += part->rows_count;
                    ++add_parts;

                    data.modifyPartState(part, DataPartState::Active);
                    data.addPartContributionToColumnAndSecondaryIndexSizes(part);
                }
            }

            data.updateSerializationHints(precommitted_parts, total_covered_parts, parts_lock);

            if (reduce_parts == 0)
            {
                for (const auto & part : precommitted_parts)
                    data.updateObjectColumns(part, parts_lock);
            }
            else
                data.resetObjectColumnsFromActiveParts(parts_lock);

            ssize_t diff_bytes = add_bytes - reduce_bytes;
            ssize_t diff_rows = add_rows - reduce_rows;
            ssize_t diff_parts  = add_parts - reduce_parts;
            data.increaseDataVolume(diff_bytes, diff_rows, diff_parts);
        });
    }

    clear();

    return total_covered_parts;
}

bool MergeTreeData::isPrimaryOrMinMaxKeyColumnPossiblyWrappedInFunctions(
    const ASTPtr & node, const StorageMetadataPtr & metadata_snapshot) const
{
    const String column_name = node->getColumnName();

    for (const auto & name : metadata_snapshot->getPrimaryKeyColumns())
        if (column_name == name)
            return true;

    for (const auto & name : getMinMaxColumnsNames(metadata_snapshot->getPartitionKey()))
        if (column_name == name)
            return true;

    if (const auto * func = node->as<ASTFunction>())
        if (func->arguments->children.size() == 1)
            return isPrimaryOrMinMaxKeyColumnPossiblyWrappedInFunctions(func->arguments->children.front(), metadata_snapshot);

    return false;
}

Block MergeTreeData::getMinMaxCountProjectionBlock(
    const StorageMetadataPtr & metadata_snapshot,
    const Names & required_columns,
    const ActionsDAG * filter_dag,
    const RangesInDataParts & parts,
    const PartitionIdToMaxBlock * max_block_numbers_to_read,
    ContextPtr query_context) const
{
    if (!metadata_snapshot->minmax_count_projection)
        throw Exception(ErrorCodes::LOGICAL_ERROR,
                        "Cannot find the definition of minmax_count projection but it's used in current query. "
                        "It's a bug");

    auto block = metadata_snapshot->minmax_count_projection->sample_block.cloneEmpty();
    bool need_primary_key_max_column = false;
    const auto & primary_key_max_column_name = metadata_snapshot->minmax_count_projection->primary_key_max_column_name;
    NameSet required_columns_set(required_columns.begin(), required_columns.end());

    if (!primary_key_max_column_name.empty())
        need_primary_key_max_column = required_columns_set.contains(primary_key_max_column_name);

    auto partition_minmax_count_columns = block.mutateColumns();
    auto partition_minmax_count_column_names = block.getNames();
    auto insert = [](ColumnAggregateFunction & column, const Field & value)
    {
        auto func = column.getAggregateFunction();
        Arena & arena = column.createOrGetArena();
        size_t size_of_state = func->sizeOfData();
        size_t align_of_state = func->alignOfData();
        auto * place = arena.alignedAlloc(size_of_state, align_of_state);
        func->create(place);
        if (const AggregateFunctionCount * /*agg_count*/ _ = typeid_cast<const AggregateFunctionCount *>(func.get()))
            AggregateFunctionCount::set(place, value.safeGet<UInt64>());
        else
        {
            auto value_column = func->getArgumentTypes().front()->createColumnConst(1, value)->convertToFullColumnIfConst();
            const auto * value_column_ptr = value_column.get();
            func->add(place, &value_column_ptr, 0, &arena);
        }
        column.insertFrom(place);
    };

    Block virtual_columns_block;
    auto virtual_block = getHeaderWithVirtualsForFilter(metadata_snapshot);
    bool has_virtual_column
        = std::any_of(required_columns.begin(), required_columns.end(), [&](const auto & name) { return virtual_block.has(name); });
    if (has_virtual_column || filter_dag)
    {
        virtual_columns_block = getBlockWithVirtualsForFilter(metadata_snapshot, parts, /*ignore_empty=*/true);
        if (virtual_columns_block.rows() == 0)
            return {};
    }

    size_t rows = parts.size();
    ColumnPtr part_name_column;
    std::optional<PartitionPruner> partition_pruner;
    std::optional<KeyCondition> minmax_idx_condition;
    DataTypes minmax_columns_types;
    if (filter_dag)
    {
        if (metadata_snapshot->hasPartitionKey())
        {
            const auto & partition_key = metadata_snapshot->getPartitionKey();
            auto minmax_columns_names = getMinMaxColumnsNames(partition_key);
            minmax_columns_types = getMinMaxColumnsTypes(partition_key);

            ActionsDAGWithInversionPushDown inverted_dag(filter_dag->getOutputs().front(), query_context);
            minmax_idx_condition.emplace(
                inverted_dag, query_context, minmax_columns_names,
                getMinMaxExpr(partition_key, ExpressionActionsSettings(query_context)));
            partition_pruner.emplace(metadata_snapshot, inverted_dag, query_context, false /* strict */);
        }

        const auto * predicate = filter_dag->getOutputs().at(0);

        // Generate valid expressions for filtering
        VirtualColumnUtils::filterBlockWithPredicate(
            predicate, virtual_columns_block, query_context, /*allow_filtering_with_partial_predicate =*/true);

        rows = virtual_columns_block.rows();
        part_name_column = virtual_columns_block.getByName("_part").column;
    }

    auto filter_column = ColumnUInt8::create();
    auto & filter_column_data = filter_column->getData();

    DataPartsVector real_parts;
    real_parts.reserve(rows);
    for (size_t row = 0, part_idx = 0; row < rows; ++row, ++part_idx)
    {
        if (part_name_column)
        {
            while (parts[part_idx].data_part->name != part_name_column->getDataAt(row))
                ++part_idx;
        }

        const auto & part = parts[part_idx].data_part;

        if (part->isEmpty())
            continue;

        if (!part->minmax_idx->initialized)
            throw Exception(ErrorCodes::LOGICAL_ERROR, "Found a non-empty part with uninitialized minmax_idx. It's a bug");

        filter_column_data.emplace_back();

        if (max_block_numbers_to_read)
        {
            auto blocks_iterator = max_block_numbers_to_read->find(part->info.getPartitionId());
            if (blocks_iterator == max_block_numbers_to_read->end() || part->info.max_block > blocks_iterator->second)
                continue;
        }

        if (minmax_idx_condition
            && !minmax_idx_condition->checkInHyperrectangle(part->minmax_idx->hyperrectangle, minmax_columns_types).can_be_true)
            continue;

        if (partition_pruner)
        {
            if (partition_pruner->canBePruned(*part))
                continue;
        }

        /// It's extremely rare that some parts have final marks while others don't. To make it
        /// straightforward, disable minmax_count projection when `max(pk)' encounters any part with
        /// no final mark.
        if (need_primary_key_max_column && !part->index_granularity->hasFinalMark())
            return {};

        real_parts.push_back(part);
        filter_column_data.back() = 1;
    }

    if (real_parts.empty())
        return {};

    FilterDescription filter(*filter_column);
    for (size_t i = 0; i < virtual_columns_block.columns(); ++i)
    {
        ColumnPtr & column = virtual_columns_block.safeGetByPosition(i).column;
        column = column->filter(*filter.data, -1);
    }

    size_t pos = 0;
    for (size_t i : metadata_snapshot->minmax_count_projection->partition_value_indices)
    {
        if (required_columns_set.contains(partition_minmax_count_column_names[pos]))
            for (const auto & part : real_parts)
                partition_minmax_count_columns[pos]->insert(part->partition.value[i]);
        ++pos;
    }

    size_t minmax_idx_size = real_parts.front()->minmax_idx->hyperrectangle.size();
    for (size_t i = 0; i < minmax_idx_size; ++i)
    {
        if (required_columns_set.contains(partition_minmax_count_column_names[pos]))
        {
            for (const auto & part : real_parts)
            {
                const auto & range = part->minmax_idx->hyperrectangle[i];
                auto & min_column = assert_cast<ColumnAggregateFunction &>(*partition_minmax_count_columns[pos]);
                insert(min_column, range.left);
            }
        }
        ++pos;

        if (required_columns_set.contains(partition_minmax_count_column_names[pos]))
        {
            for (const auto & part : real_parts)
            {
                const auto & range = part->minmax_idx->hyperrectangle[i];
                auto & max_column = assert_cast<ColumnAggregateFunction &>(*partition_minmax_count_columns[pos]);
                insert(max_column, range.right);
            }
        }
        ++pos;
    }

    if (!primary_key_max_column_name.empty())
    {
        if (required_columns_set.contains(partition_minmax_count_column_names[pos]))
        {
            for (const auto & part : real_parts)
            {
                const auto & primary_key_column = *part->getIndex()->at(0);
                auto & min_column = assert_cast<ColumnAggregateFunction &>(*partition_minmax_count_columns[pos]);
                insert(min_column, primary_key_column[0]);
            }
        }
        ++pos;

        if (required_columns_set.contains(partition_minmax_count_column_names[pos]))
        {
            for (const auto & part : real_parts)
            {
                const auto & primary_key_column = *part->getIndex()->at(0);
                auto & max_column = assert_cast<ColumnAggregateFunction &>(*partition_minmax_count_columns[pos]);
                insert(max_column, primary_key_column[primary_key_column.size() - 1]);
            }
        }
        ++pos;
    }

    bool has_count
        = std::any_of(required_columns.begin(), required_columns.end(), [&](const auto & name) { return startsWith(name, "count"); });
    if (has_count)
    {
        for (const auto & part : real_parts)
        {
            auto & column = assert_cast<ColumnAggregateFunction &>(*partition_minmax_count_columns.back());
            insert(column, part->rows_count);
        }
    }

    block.setColumns(std::move(partition_minmax_count_columns));

    Block res;
    for (const auto & name : required_columns)
    {
        if (virtual_columns_block.has(name))
            res.insert(virtual_columns_block.getByName(name));
        else if (block.has(name))
            res.insert(block.getByName(name));
        else if (startsWith(name, "count")) // special case to match count(...) variants
        {
            const auto & column = block.getByName("count()");
            res.insert({column.column, column.type, name});
        }
        else
            throw Exception(
                ErrorCodes::LOGICAL_ERROR,
                "Cannot find column {} in minmax_count projection but query analysis still selects this projection. It's a bug",
                name);
    }
    return res;
}

ActionDAGNodes MergeTreeData::getFiltersForPrimaryKeyAnalysis(const InterpreterSelectQuery & select)
{
    const auto & analysis_result = select.getAnalysisResult();
    const auto & before_where = analysis_result.before_where;
    const auto & where_column_name = analysis_result.where_column_name;

    ActionDAGNodes filter_nodes;
    if (auto additional_filter_info = select.getAdditionalQueryInfo())
        filter_nodes.nodes.push_back(&additional_filter_info->actions.findInOutputs(additional_filter_info->column_name));

    if (before_where)
        filter_nodes.nodes.push_back(&before_where->dag.findInOutputs(where_column_name));

    return filter_nodes;
}

QueryProcessingStage::Enum MergeTreeData::getQueryProcessingStage(
    ContextPtr query_context,
    QueryProcessingStage::Enum to_stage,
    const StorageSnapshotPtr &,
    SelectQueryInfo &) const
{
    /// with new analyzer, Planner make decision regarding parallel replicas usage, and so about processing stage on reading
    if (!query_context->getSettingsRef()[Setting::allow_experimental_analyzer])
    {
        const auto & settings = query_context->getSettingsRef();
        if (query_context->canUseParallelReplicasCustomKey())
        {
            if (query_context->getClientInfo().distributed_depth > 0)
                return QueryProcessingStage::FetchColumns;

            if (!supportsReplication() && !settings[Setting::parallel_replicas_for_non_replicated_merge_tree])
                return QueryProcessingStage::Enum::FetchColumns;

            if (to_stage >= QueryProcessingStage::WithMergeableState
                && query_context->canUseParallelReplicasCustomKeyForCluster(*query_context->getClusterForParallelReplicas()))
                return QueryProcessingStage::WithMergeableStateAfterAggregationAndLimit;
        }

        if (query_context->getClientInfo().collaborate_with_initiator)
            return QueryProcessingStage::Enum::FetchColumns;

        /// Parallel replicas
        if (query_context->canUseParallelReplicasOnInitiator() && to_stage >= QueryProcessingStage::WithMergeableState)
        {
            /// ReplicatedMergeTree
            if (supportsReplication())
                return QueryProcessingStage::Enum::WithMergeableState;

            /// For non-replicated MergeTree we allow them only if parallel_replicas_for_non_replicated_merge_tree is enabled
            if (settings[Setting::parallel_replicas_for_non_replicated_merge_tree])
                return QueryProcessingStage::Enum::WithMergeableState;
        }
    }

    return QueryProcessingStage::Enum::FetchColumns;
}


UInt64 MergeTreeData::estimateNumberOfRowsToRead(
    ContextPtr query_context, const StorageSnapshotPtr & storage_snapshot, const SelectQueryInfo & query_info) const
{
    const auto & snapshot_data = assert_cast<const MergeTreeData::SnapshotData &>(*storage_snapshot->data);

    MergeTreeDataSelectExecutor reader(*this);
    auto result_ptr = reader.estimateNumMarksToRead(
        snapshot_data.parts,
        snapshot_data.mutations_snapshot,
        storage_snapshot->metadata->getColumns().getAll().getNames(),
        storage_snapshot->metadata,
        query_info,
        query_context,
        query_context->getSettingsRef()[Setting::max_threads]);

    UInt64 total_rows = result_ptr->selected_rows;
    if (query_info.trivial_limit > 0 && query_info.trivial_limit < total_rows)
        total_rows = query_info.trivial_limit;
    return total_rows;
}

void MergeTreeData::checkColumnFilenamesForCollision(const StorageInMemoryMetadata & metadata, bool throw_on_error) const
{
    auto settings = getDefaultSettings();
    if (metadata.settings_changes)
    {
        const auto & changes = metadata.settings_changes->as<const ASTSetQuery &>().changes;
        settings->applyChanges(changes);
    }

    checkColumnFilenamesForCollision(metadata.getColumns(), *settings, throw_on_error);
}

void MergeTreeData::checkColumnFilenamesForCollision(const ColumnsDescription & columns, const MergeTreeSettings & settings, bool throw_on_error) const
{
    std::unordered_map<String, std::pair<String, String>> stream_name_to_full_name;
    auto columns_list = Nested::collect(columns.getAllPhysical());

    for (const auto & column : columns_list)
    {
        std::unordered_map<String, String> column_streams;

        auto callback = [&](const auto & substream_path)
        {
            String stream_name;
            auto full_stream_name = ISerialization::getFileNameForStream(column, substream_path);

            if (settings[MergeTreeSetting::replace_long_file_name_to_hash] && full_stream_name.size() > settings[MergeTreeSetting::max_file_name_length])
                stream_name = sipHash128String(full_stream_name);
            else
                stream_name = full_stream_name;

            column_streams.emplace(stream_name, full_stream_name);
        };

        auto serialization = column.type->getDefaultSerialization();
        serialization->enumerateStreams(callback);

        if (column.type->supportsSparseSerialization() && settings[MergeTreeSetting::ratio_of_defaults_for_sparse_serialization] < 1.0)
        {
            auto sparse_serialization = column.type->getSparseSerialization();
            sparse_serialization->enumerateStreams(callback);
        }

        for (const auto & [stream_name, full_stream_name] : column_streams)
        {
            auto [it, inserted] = stream_name_to_full_name.emplace(stream_name, std::pair{full_stream_name, column.name});
            if (!inserted)
            {
                const auto & [other_full_name, other_column_name] = it->second;
                auto other_type = columns.getPhysical(other_column_name).type;

                auto message = fmt::format(
                    "Columns '{} {}' and '{} {}' have streams ({} and {}) with collision in file name {}",
                    column.name, column.type->getName(), other_column_name, other_type->getName(), full_stream_name, other_full_name, stream_name);

                if (settings[MergeTreeSetting::replace_long_file_name_to_hash])
                    message += ". It may be a collision between a filename for one column and a hash of filename for another column (see setting 'replace_long_file_name_to_hash')";

                if (throw_on_error)
                    throw Exception(ErrorCodes::BAD_ARGUMENTS, "{}", message);

                LOG_ERROR(log, "Table definition is incorrect. {}. It may lead to corruption of data or crashes. You need to resolve it manually", message);
                return;
            }
        }
    }
}

MergeTreeData & MergeTreeData::checkStructureAndGetMergeTreeData(IStorage & source_table, const StorageMetadataPtr & src_snapshot, const StorageMetadataPtr & my_snapshot) const
{
    MergeTreeData * src_data = dynamic_cast<MergeTreeData *>(&source_table);
    if (!src_data)
        throw Exception(ErrorCodes::NOT_IMPLEMENTED,
                        "Table {} supports attachPartitionFrom only for MergeTree family of table engines. Got {}",
                        source_table.getStorageID().getNameForLogs(), source_table.getName());

    if (my_snapshot->getColumns().getAllPhysical().sizeOfDifference(src_snapshot->getColumns().getAllPhysical()))
        throw Exception(ErrorCodes::INCOMPATIBLE_COLUMNS, "Tables have different structure");

    auto query_to_string = [] (const ASTPtr & ast)
    {
        return ast ? ast->formatWithSecretsOneLine() : "";
    };

    if (query_to_string(my_snapshot->getSortingKeyAST()) != query_to_string(src_snapshot->getSortingKeyAST()))
        throw Exception(ErrorCodes::BAD_ARGUMENTS, "Tables have different ordering");

    if (query_to_string(my_snapshot->getPartitionKeyAST()) != query_to_string(src_snapshot->getPartitionKeyAST()))
        throw Exception(ErrorCodes::BAD_ARGUMENTS, "Tables have different partition key");

    if (format_version != src_data->format_version)
        throw Exception(ErrorCodes::BAD_ARGUMENTS, "Tables have different format_version");

    if (query_to_string(my_snapshot->getPrimaryKeyAST()) != query_to_string(src_snapshot->getPrimaryKeyAST()))
        throw Exception(ErrorCodes::BAD_ARGUMENTS, "Tables have different primary key");
    const auto check_definitions = [this](const auto & my_descriptions, const auto & src_descriptions)
    {
        bool strict_match = (*getSettings())[MergeTreeSetting::enforce_index_structure_match_on_partition_manipulation];
        if ((my_descriptions.size() < src_descriptions.size()) ||
            (strict_match && my_descriptions.size() != src_descriptions.size()))
            return false;

        std::unordered_set<std::string> my_query_strings;
        for (const auto & description : my_descriptions)
            my_query_strings.insert(description.definition_ast->formatWithSecretsOneLine());

        for (const auto & src_description : src_descriptions)
            if (!my_query_strings.contains(src_description.definition_ast->formatWithSecretsOneLine()))
                return false;

        return true;
    };

    if (!check_definitions(my_snapshot->getSecondaryIndices(), src_snapshot->getSecondaryIndices()))
        throw Exception(ErrorCodes::BAD_ARGUMENTS, "Tables have different secondary indices");

    if (!check_definitions(my_snapshot->getProjections(), src_snapshot->getProjections()))
        throw Exception(ErrorCodes::BAD_ARGUMENTS, "Tables have different projections");

    return *src_data;
}

MergeTreeData & MergeTreeData::checkStructureAndGetMergeTreeData(
    const StoragePtr & source_table, const StorageMetadataPtr & src_snapshot, const StorageMetadataPtr & my_snapshot) const
{
    return checkStructureAndGetMergeTreeData(*source_table, src_snapshot, my_snapshot);
}

/// must_on_same_disk=false is used only when attach partition; Both for same disk and different disk.
std::pair<MergeTreeData::MutableDataPartPtr, scope_guard> MergeTreeData::cloneAndLoadDataPart(
    const MergeTreeData::DataPartPtr & src_part,
    const String & tmp_part_prefix,
    const MergeTreePartInfo & dst_part_info,
    const StorageMetadataPtr & metadata_snapshot,
    const IDataPartStorage::ClonePartParams & params,
    const ReadSettings & read_settings,
    const WriteSettings & write_settings,
    bool must_on_same_disk)
{
    chassert(!isStaticStorage());

    /// Check that the storage policy contains the disk where the src_part is located.
    bool on_same_disk = false;
    for (const DiskPtr & disk : getStoragePolicy()->getDisks())
    {
        if (disk->getName() == src_part->getDataPartStorage().getDiskName())
        {
            on_same_disk = true;
            break;
        }
    }
    if (!on_same_disk && must_on_same_disk)
        throw Exception(
            ErrorCodes::BAD_ARGUMENTS,
            "Could not clone and load part {} because disk does not belong to storage policy",
            quoteString(src_part->getDataPartStorage().getFullPath()));

    String dst_part_name = src_part->getNewName(dst_part_info);
    String tmp_dst_part_name = tmp_part_prefix + dst_part_name;
    auto temporary_directory_lock = getTemporaryPartDirectoryHolder(tmp_dst_part_name);

    auto src_part_storage = src_part->getDataPartStoragePtr();

    scope_guard src_flushed_tmp_dir_lock;
    MergeTreeData::MutableDataPartPtr src_flushed_tmp_part;

    String with_copy;
    if (params.copy_instead_of_hardlink)
        with_copy = " (copying data)";

    std::shared_ptr<IDataPartStorage> dst_part_storage{};
    if (on_same_disk)
    {
        dst_part_storage = src_part_storage->freeze(
            relative_data_path,
            tmp_dst_part_name,
            read_settings,
            write_settings,
            /* save_metadata_callback= */ {},
            params);
    }
    else
    {
        auto reservation_on_dst_or_error = getStoragePolicy()->reserve(src_part->getBytesOnDisk());
        if (!reservation_on_dst_or_error)
        {
            const auto & error = reservation_on_dst_or_error.error();
            throw Exception(error.message, error.code);
        }
        dst_part_storage = src_part_storage->freezeRemote(
            relative_data_path,
            tmp_dst_part_name,
            /* dst_disk = */ (*reservation_on_dst_or_error)->getDisk(),
            read_settings,
            write_settings,
            /* save_metadata_callback= */ {},
            params);
    }

    if (params.metadata_version_to_write.has_value())
    {
        chassert(!params.keep_metadata_version);
        auto out_metadata = dst_part_storage->writeFile(IMergeTreeDataPart::METADATA_VERSION_FILE_NAME, 4096, getContext()->getWriteSettings());
        writeText(metadata_snapshot->getMetadataVersion(), *out_metadata);
        out_metadata->finalize();
        if ((*getSettings())[MergeTreeSetting::fsync_after_insert])
            out_metadata->sync();
    }

    LOG_DEBUG(log, "Clone{} part {} to {}{}",
              src_flushed_tmp_part ? " flushed" : "",
              src_part_storage->getFullPath(),
              std::string(fs::path(dst_part_storage->getFullRootPath()) / tmp_dst_part_name),
              with_copy);

    auto dst_data_part = MergeTreeDataPartBuilder(*this, dst_part_name, dst_part_storage, getReadSettings())
        .withPartFormatFromDisk()
        .build();

    if (!params.copy_instead_of_hardlink && params.hardlinked_files)
    {
        params.hardlinked_files->source_part_name = src_part->name;
        params.hardlinked_files->source_table_shared_id = src_part->storage.getTableSharedID();

        for (auto it = src_part->getDataPartStorage().iterate(); it->isValid(); it->next())
        {
            if (!params.files_to_copy_instead_of_hardlinks.contains(it->name())
                && it->name() != IMergeTreeDataPart::DELETE_ON_DESTROY_MARKER_FILE_NAME_DEPRECATED
                && it->name() != IMergeTreeDataPart::TXN_VERSION_METADATA_FILE_NAME)
            {
                params.hardlinked_files->hardlinks_from_source_part.insert(it->name());
            }
        }

        auto projections = src_part->getProjectionParts();
        for (const auto & [name, projection_part] : projections)
        {
            const auto & projection_storage = projection_part->getDataPartStorage();
            for (auto it = projection_storage.iterate(); it->isValid(); it->next())
            {
                auto file_name_with_projection_prefix = fs::path(projection_storage.getPartDirectory()) / it->name();
                if (!params.files_to_copy_instead_of_hardlinks.contains(file_name_with_projection_prefix)
                    && it->name() != IMergeTreeDataPart::DELETE_ON_DESTROY_MARKER_FILE_NAME_DEPRECATED
                    && it->name() != IMergeTreeDataPart::TXN_VERSION_METADATA_FILE_NAME)
                {
                    params.hardlinked_files->hardlinks_from_source_part.insert(file_name_with_projection_prefix);
                }
            }
        }
    }

    /// We should write version metadata on part creation to distinguish it from parts that were created without transaction.
    TransactionID tid = params.txn ? params.txn->tid : Tx::PrehistoricTID;
    dst_data_part->version.setCreationTID(tid, nullptr);
    dst_data_part->storeVersionMetadata();

    dst_data_part->is_temp = true;

    dst_data_part->loadColumnsChecksumsIndexes(require_part_metadata, true);
    dst_data_part->modification_time = dst_part_storage->getLastModified().epochTime();
    return std::make_pair(dst_data_part, std::move(temporary_directory_lock));
}

bool MergeTreeData::canUseAdaptiveGranularity() const
{
    const auto settings = getSettings();
    return (*settings)[MergeTreeSetting::index_granularity_bytes] != 0
        && ((*settings)[MergeTreeSetting::enable_mixed_granularity_parts] || !has_non_adaptive_index_granularity_parts);
}

String MergeTreeData::getFullPathOnDisk(const DiskPtr & disk) const
{
    return fs::path(disk->getPath()) / relative_data_path;
}


DiskPtr MergeTreeData::tryGetDiskForDetachedPart(const String & part_name) const
{
    const auto disks = getStoragePolicy()->getDisks();

    for (const DiskPtr & disk : disks)
        if (disk->existsDirectory(fs::path(relative_data_path) / DETACHED_DIR_NAME / part_name))
            return disk;

    return nullptr;
}

DiskPtr MergeTreeData::getDiskForDetachedPart(const String & part_name) const
{
    if (auto disk = tryGetDiskForDetachedPart(part_name))
        return disk;
    throw DB::Exception(ErrorCodes::BAD_DATA_PART_NAME, "Detached part \"{}\" not found", part_name);
}


Strings MergeTreeData::getDataPaths() const
{
    Strings res;
    auto disks = getStoragePolicy()->getDisks();
    for (const auto & disk : disks)
        res.push_back(getFullPathOnDisk(disk));
    return res;
}


void MergeTreeData::reportBrokenPart(MergeTreeData::DataPartPtr data_part) const
{
    if (!data_part)
        return;

    if (data_part->isProjectionPart())
    {
        String parent_part_name = data_part->getParentPartName();
        auto parent_part = getPartIfExists(parent_part_name, {DataPartState::PreActive, DataPartState::Active, DataPartState::Outdated});

        if (!parent_part)
        {
            LOG_WARNING(log, "Did not find parent part {} for potentially broken projection part {}",
                        parent_part_name, data_part->getDataPartStorage().getFullPath());
            return;
        }

        data_part = parent_part;
    }

    if (data_part->getDataPartStorage().isBroken())
    {
        auto parts = getDataPartsForInternalUsage();
        LOG_WARNING(log, "Scanning parts to recover on broken disk {}@{}.", data_part->getDataPartStorage().getDiskName(), data_part->getDataPartStorage().getDiskPath());

        for (const auto & part : parts)
        {
            if (part->getDataPartStorage().getDiskName() == data_part->getDataPartStorage().getDiskName())
                broken_part_callback(part->name);
        }
    }
    else if (data_part->getState() == MergeTreeDataPartState::Active)
        broken_part_callback(data_part->name);
    else
        LOG_DEBUG(log, "Will not check potentially broken part {} because it's not active", data_part->getNameWithState());
}

MergeTreeData::MatcherFn MergeTreeData::getPartitionMatcher(const ASTPtr & partition_ast, ContextPtr local_context) const
{
    bool prefixed = false;
    String id;

    if (format_version < MERGE_TREE_DATA_MIN_FORMAT_VERSION_WITH_CUSTOM_PARTITIONING)
    {
        /// Month-partitioning specific - partition value can represent a prefix of the partition to freeze.
        if (const auto * partition_lit = partition_ast->as<ASTPartition &>().value->as<ASTLiteral>())
        {
            id = partition_lit->value.getType() == Field::Types::UInt64
                 ? toString(partition_lit->value.safeGet<UInt64>())
                 : partition_lit->value.safeGet<String>();
            prefixed = true;
        }
        else
            id = getPartitionIDFromQuery(partition_ast, local_context);
    }
    else
        id = getPartitionIDFromQuery(partition_ast, local_context);

    return [prefixed, id](const String & partition_id)
    {
        if (prefixed)
            return startsWith(partition_id, id);

        return id == partition_id;
    };
}

PartitionCommandsResultInfo MergeTreeData::freezePartition(
    const ASTPtr & partition_ast,
    const String & with_name,
    ContextPtr local_context,
    TableLockHolder &)
{
    return freezePartitionsByMatcher(getPartitionMatcher(partition_ast, local_context), with_name, local_context);
}

PartitionCommandsResultInfo MergeTreeData::freezeAll(
    const String & with_name,
    ContextPtr local_context,
    TableLockHolder &)
{
    return freezePartitionsByMatcher([] (const String &) { return true; }, with_name, local_context);
}

PartitionCommandsResultInfo MergeTreeData::freezePartitionsByMatcher(
    MatcherFn matcher,
    const String & with_name,
    ContextPtr local_context)
{
    auto settings = getSettings();

    String clickhouse_path = fs::canonical(local_context->getPath());
    String default_shadow_path = fs::path(clickhouse_path) / "shadow/";
    fs::create_directories(default_shadow_path);
    auto increment = Increment(fs::path(default_shadow_path) / "increment.txt").get(true);

    const String shadow_path = "shadow/";

    /// Acquire a snapshot of active data parts to prevent removing while doing backup.
    const auto data_parts = getVisibleDataPartsVector(local_context);

    bool has_zero_copy_part = false;
    for (const auto & part : data_parts)
    {
        if (part->isStoredOnRemoteDiskWithZeroCopySupport())
        {
            has_zero_copy_part = true;
            break;
        }
    }

    if (supportsReplication() && (*settings)[MergeTreeSetting::disable_freeze_partition_for_zero_copy_replication]
        && (*settings)[MergeTreeSetting::allow_remote_fs_zero_copy_replication] && has_zero_copy_part)
        throw Exception(ErrorCodes::SUPPORT_IS_DISABLED, "FREEZE PARTITION queries are disabled.");

    String backup_name = (!with_name.empty() ? escapeForFileName(with_name) : toString(increment));
    String backup_path = fs::path(shadow_path) / backup_name / "";

    PartitionCommandsResultInfo result;

    size_t parts_processed = 0;
    for (const auto & part : data_parts)
    {
        if (local_context->isCurrentQueryKilled())
            return result;
        if (!matcher(part->info.getPartitionId()))
            continue;

        LOG_DEBUG(log, "Freezing part {} snapshot will be placed at {}", part->name, backup_path);

        auto data_part_storage = part->getDataPartStoragePtr();
        String backup_part_path = fs::path(backup_path) / relative_data_path;

        scope_guard src_flushed_tmp_dir_lock;
        MergeTreeData::MutableDataPartPtr src_flushed_tmp_part;

        auto callback = [this, &part, &backup_part_path](const DiskPtr & disk)
        {
            // Store metadata for replicated table.
            // Do nothing for non-replicated.
            createAndStoreFreezeMetadata(disk, part, fs::path(backup_part_path) / part->getDataPartStorage().getPartDirectory());
        };

        IDataPartStorage::ClonePartParams params
        {
            .make_source_readonly = true
        };

        auto new_storage = data_part_storage->freeze(
            backup_part_path,
            part->getDataPartStorage().getPartDirectory(),
            local_context->getReadSettings(),
            local_context->getWriteSettings(),
            callback,
            params);

        part->is_frozen.store(true, std::memory_order_relaxed);
        result.push_back(PartitionCommandResultInfo{
            .command_type = "FREEZE PART",
            .partition_id = part->info.getPartitionId(),
            .part_name = part->name,
            .backup_path = new_storage->getFullRootPath(),
            .part_backup_path = new_storage->getFullPath(),
            .backup_name = backup_name,
        });
        ++parts_processed;
    }

    LOG_DEBUG(log, "Froze {} parts", parts_processed);
    return result;
}

void MergeTreeData::createAndStoreFreezeMetadata(DiskPtr, DataPartPtr, String) const
{

}

PartitionCommandsResultInfo MergeTreeData::unfreezePartition(
    const ASTPtr & partition,
    const String & backup_name,
    ContextPtr local_context,
    TableLockHolder &)
{
    return unfreezePartitionsByMatcher(getPartitionMatcher(partition, local_context), backup_name, local_context);
}

PartitionCommandsResultInfo MergeTreeData::unfreezeAll(
    const String & backup_name,
    ContextPtr local_context,
    TableLockHolder &)
{
    return unfreezePartitionsByMatcher([] (const String &) { return true; }, backup_name, local_context);
}

bool MergeTreeData::removeDetachedPart(DiskPtr disk, const String & path, const String &)
{
    disk->removeRecursive(path);

    return false;
}

PartitionCommandsResultInfo MergeTreeData::unfreezePartitionsByMatcher(MatcherFn matcher, const String & backup_name, ContextPtr local_context)
{
    auto backup_path = fs::path("shadow") / escapeForFileName(backup_name) / relative_data_path;

    LOG_DEBUG(log, "Unfreezing parts by path {}", backup_path.generic_string());

    auto disks = getStoragePolicy()->getDisks();

    return Unfreezer(local_context).unfreezePartitionsFromTableDirectory(matcher, backup_name, disks, backup_path);
}

bool MergeTreeData::canReplacePartition(const DataPartPtr & src_part) const
{
    const auto settings = getSettings();

    if (!(*settings)[MergeTreeSetting::enable_mixed_granularity_parts] || (*settings)[MergeTreeSetting::index_granularity_bytes] == 0)
    {
        if (!canUseAdaptiveGranularity() && src_part->index_granularity_info.mark_type.adaptive)
            return false;
        if (canUseAdaptiveGranularity() && !src_part->index_granularity_info.mark_type.adaptive)
            return false;
    }

    return true;
}

void MergeTreeData::writePartLog(
    PartLogElement::Type type,
    const ExecutionStatus & execution_status,
    UInt64 elapsed_ns,
    const String & new_part_name,
    const DataPartPtr & result_part,
    const DataPartsVector & source_parts,
    const MergeListEntry * merge_entry,
    std::shared_ptr<ProfileEvents::Counters::Snapshot> profile_counters)
try
{
    auto table_id = getStorageID();
    auto part_log = getContext()->getPartLog(table_id.database_name);
    if (!part_log)
        return;

    PartLogElement part_log_elem;

    part_log_elem.event_type = type;

    if (part_log_elem.event_type == PartLogElement::MERGE_PARTS
        || part_log_elem.event_type == PartLogElement::MERGE_PARTS_START)
    {
        if (merge_entry)
        {
            part_log_elem.merge_reason = PartLogElement::getMergeReasonType((*merge_entry)->merge_type);
            part_log_elem.merge_algorithm = PartLogElement::getMergeAlgorithm((*merge_entry)->merge_algorithm);
        }
    }

    part_log_elem.error = static_cast<UInt16>(execution_status.code);
    part_log_elem.exception = execution_status.message;

    // construct event_time and event_time_microseconds using the same time point
    // so that the two times will always be equal up to a precision of a second.
    const auto time_now = std::chrono::system_clock::now();
    part_log_elem.event_time = timeInSeconds(time_now);
    part_log_elem.event_time_microseconds = timeInMicroseconds(time_now);

    /// TODO: Stop stopwatch in outer code to exclude ZK timings and so on
    part_log_elem.duration_ms = elapsed_ns / 1000000;

    part_log_elem.database_name = table_id.database_name;
    part_log_elem.table_name = table_id.table_name;
    part_log_elem.table_uuid = table_id.uuid;
    part_log_elem.partition_id = MergeTreePartInfo::fromPartName(new_part_name, format_version).getPartitionId();

    if (result_part)
        part_log_elem.partition = result_part->partition.serializeToString(result_part->getMetadataSnapshot());
    else if (!source_parts.empty())
        part_log_elem.partition = source_parts.front()->partition.serializeToString(source_parts.front()->getMetadataSnapshot());

    part_log_elem.part_name = new_part_name;

    if (result_part)
    {
        part_log_elem.disk_name = result_part->getDataPartStorage().getDiskName();
        part_log_elem.path_on_disk = result_part->getDataPartStorage().getFullPath();
        part_log_elem.bytes_compressed_on_disk = result_part->getBytesOnDisk();
        part_log_elem.bytes_uncompressed = result_part->getBytesUncompressedOnDisk();
        part_log_elem.rows = result_part->rows_count;
        part_log_elem.part_type = result_part->getType();
    }

    part_log_elem.source_part_names.reserve(source_parts.size());
    for (const auto & source_part : source_parts)
        part_log_elem.source_part_names.push_back(source_part->name);

    if (merge_entry)
    {
        part_log_elem.rows_read = (*merge_entry)->rows_read;
        part_log_elem.bytes_read_uncompressed = (*merge_entry)->bytes_read_uncompressed;

        part_log_elem.rows = (*merge_entry)->rows_written;
        part_log_elem.peak_memory_usage = (*merge_entry)->getMemoryTracker().getPeak();
    }

    if (profile_counters)
    {
        part_log_elem.profile_counters = profile_counters;
    }

    part_log->add(std::move(part_log_elem));
}
catch (...)
{
    tryLogCurrentException(log, __PRETTY_FUNCTION__);
}

MergeTreeData::PinnedPartUUIDsPtr MergeTreeData::getPinnedPartUUIDs() const
{
    std::lock_guard lock(pinned_part_uuids_mutex);
    return pinned_part_uuids;
}

MergeTreeData::CurrentlyMovingPartsTagger::CurrentlyMovingPartsTagger(MergeTreeMovingParts && moving_parts_, MergeTreeData & data_)
    : parts_to_move(std::move(moving_parts_)), data(data_)
{
    for (const auto & moving_part : parts_to_move)
        if (!data.currently_moving_parts.emplace(moving_part.part).second)
            throw Exception(ErrorCodes::LOGICAL_ERROR, "Cannot move part '{}'. It's already moving.", moving_part.part->name);
}

MergeTreeData::CurrentlyMovingPartsTagger::~CurrentlyMovingPartsTagger()
{
    std::lock_guard lock(data.moving_parts_mutex);
    for (auto & moving_part : parts_to_move)
    {
        /// Something went completely wrong
        if (!data.currently_moving_parts.contains(moving_part.part))
            std::terminate();
        data.currently_moving_parts.erase(moving_part.part);
    }
}

bool MergeTreeData::scheduleDataMovingJob(BackgroundJobsAssignee & assignee)
{
    if (parts_mover.moves_blocker.isCancelled())
        return false;

    auto moving_tagger = selectPartsForMove();
    if (moving_tagger->parts_to_move.empty())
        return false;

    assignee.scheduleMoveTask(std::make_shared<ExecutableLambdaAdapter>(
        [this, moving_tagger] () mutable
        {
            ReadSettings read_settings = Context::getGlobalContextInstance()->getReadSettings();
            WriteSettings write_settings = Context::getGlobalContextInstance()->getWriteSettings();
            return moveParts(moving_tagger, read_settings, write_settings, /* wait_for_move_if_zero_copy= */ false) == MovePartsOutcome::PartsMoved;
        }, moves_assignee_trigger, getStorageID()));
    return true;
}

bool MergeTreeData::areBackgroundMovesNeeded() const
{
    auto policy = getStoragePolicy();

    if (policy->getVolumes().size() > 1)
        return true;

    return policy->getVolumes().size() == 1 && policy->getVolumes()[0]->getDisks().size() > 1;
}

std::future<MovePartsOutcome> MergeTreeData::movePartsToSpace(const CurrentlyMovingPartsTaggerPtr & moving_tagger, const ReadSettings & read_settings, const WriteSettings & write_settings, bool async)
{
    auto finish_move_promise = std::make_shared<std::promise<MovePartsOutcome>>();
    auto finish_move_future = finish_move_promise->get_future();

    if (async)
    {
        bool is_scheduled = background_moves_assignee.scheduleMoveTask(std::make_shared<ExecutableLambdaAdapter>(
            [this, finish_move_promise, moving_tagger, read_settings, write_settings] () mutable
            {
                auto outcome = moveParts(moving_tagger, read_settings, write_settings, /* wait_for_move_if_zero_copy= */ true);

                finish_move_promise->set_value(outcome);

                return outcome == MovePartsOutcome::PartsMoved;
            }, moves_assignee_trigger, getStorageID()));

        if (!is_scheduled)
            finish_move_promise->set_value(MovePartsOutcome::CannotScheduleMove);
    }
    else
    {
        auto outcome = moveParts(moving_tagger, read_settings, write_settings, /* wait_for_move_if_zero_copy= */ true);
        finish_move_promise->set_value(outcome);
    }

    return finish_move_future;
}

MergeTreeData::CurrentlyMovingPartsTaggerPtr MergeTreeData::selectPartsForMove()
{
    MergeTreeMovingParts parts_to_move;

    auto can_move = [this](const DataPartPtr & part, String * reason) -> bool
    {
        if (partIsAssignedToBackgroundOperation(part))
        {
            *reason = "part already assigned to background operation.";
            return false;
        }
        if (currently_moving_parts.contains(part))
        {
            *reason = "part is already moving.";
            return false;
        }

        return true;
    };

    std::lock_guard moving_lock(moving_parts_mutex);

    parts_mover.selectPartsForMove(parts_to_move, can_move, moving_lock);
    return std::make_shared<CurrentlyMovingPartsTagger>(std::move(parts_to_move), *this);
}

MergeTreeData::CurrentlyMovingPartsTaggerPtr MergeTreeData::checkPartsForMove(const DataPartsVector & parts, SpacePtr space)
{
    std::lock_guard moving_lock(moving_parts_mutex);

    MergeTreeMovingParts parts_to_move;
    for (const auto & part : parts)
    {
        auto reservation = space->reserve(part->getBytesOnDisk());
        if (!reservation)
            throw Exception(ErrorCodes::NOT_ENOUGH_SPACE, "Move is not possible. Not enough space on '{}'", space->getName());

        auto reserved_disk = reservation->getDisk();

        if (reserved_disk->existsDirectory(relative_data_path + part->name))
            throw Exception(ErrorCodes::DIRECTORY_ALREADY_EXISTS, "Move is not possible: {} already exists",
                fullPath(reserved_disk, relative_data_path + part->name));

        if (currently_moving_parts.contains(part) || partIsAssignedToBackgroundOperation(part))
            throw Exception(ErrorCodes::PART_IS_TEMPORARILY_LOCKED,
                            "Cannot move part '{}' because it's participating in background process", part->name);

        parts_to_move.emplace_back(part, std::move(reservation));
    }
    return std::make_shared<CurrentlyMovingPartsTagger>(std::move(parts_to_move), *this);
}

MovePartsOutcome MergeTreeData::moveParts(const CurrentlyMovingPartsTaggerPtr & moving_tagger, const ReadSettings & read_settings, const WriteSettings & write_settings, bool wait_for_move_if_zero_copy)
{
    LOG_INFO(log, "Got {} parts to move.", moving_tagger->parts_to_move.size());

    const auto settings = getSettings();

    MovePartsOutcome result{MovePartsOutcome::PartsMoved};
    for (const auto & moving_part : moving_tagger->parts_to_move)
    {
        Stopwatch stopwatch;
        MergeTreePartsMover::TemporaryClonedPart cloned_part;
        ProfileEventsScope profile_events_scope;

        auto write_part_log = [&](const ExecutionStatus & execution_status)
        {
            writePartLog(
                PartLogElement::Type::MOVE_PART,
                execution_status,
                stopwatch.elapsed(),
                moving_part.part->name,
                cloned_part.part,
                {moving_part.part},
                nullptr,
                profile_events_scope.getSnapshot());
        };

        // Register in global moves list (StorageSystemMoves)
        auto moves_list_entry = getContext()->getMovesList().insert(
            getStorageID(),
            moving_part.part->name,
            moving_part.reserved_space->getDisk()->getName(),
            moving_part.reserved_space->getDisk()->getPath(),
            moving_part.part->getBytesOnDisk());

        try
        {
            /// If zero-copy replication enabled than replicas shouldn't try to
            /// move parts to another disk simultaneously. For this purpose we
            /// use shared lock across replicas. NOTE: it's not 100% reliable,
            /// because we are not checking lock while finishing part move.
            /// However it's not dangerous at all, we will just have very rare
            /// copies of some part.
            ///
            /// FIXME: this code is related to Replicated merge tree, and not
            /// common for ordinary merge tree. So it's a bad design and should
            /// be fixed.
            auto disk = moving_part.reserved_space->getDisk();
            if (supportsReplication() && disk->supportZeroCopyReplication() && (*settings)[MergeTreeSetting::allow_remote_fs_zero_copy_replication])
            {
                /// This loop is not endless, if shutdown called/connection failed/replica became readonly
                /// we will return true from waitZeroCopyLock and createZeroCopyLock will return nullopt.
                while (true)
                {
                    /// If we acquired lock than let's try to move. After one
                    /// replica will actually move the part from disk to some
                    /// zero-copy storage other replicas will just fetch
                    /// metainformation.
                    auto lock = tryCreateZeroCopyExclusiveLock(moving_part.part->name, disk);
                    if (!lock)
                    {
                        /// Move will be retried but with backoff.
                        LOG_DEBUG(
                            log,
                            "Move of part {} postponed, because zero copy mode enabled and zero-copy lock was not acquired",
                            moving_part.part->name);
                        result = MovePartsOutcome::MoveWasPostponedBecauseOfZeroCopy;
                        break;
                    }

                    if (lock->isLocked())
                    {
                        cloned_part = parts_mover.clonePart(moving_part, read_settings, write_settings);
                        /// Cloning part can take a long time.
                        /// Recheck if the lock (and keeper session expirity) is OK
                        if (lock->isLocked())
                        {
                            parts_mover.swapClonedPart(cloned_part);
                            break; /// Successfully moved
                        }
                        else
                        {
                            LOG_DEBUG(
                                log,
                                "Move of part {} postponed, because zero copy mode enabled and zero-copy lock was lost during cloning the part",
                                moving_part.part->name);
                            result = MovePartsOutcome::MoveWasPostponedBecauseOfZeroCopy;
                            break;
                        }
                    }
                    if (wait_for_move_if_zero_copy)
                    {
                        LOG_DEBUG(log, "Other replica is working on move of {}, will wait until lock disappear", moving_part.part->name);
                        /// Wait and checks not only for timeout but also for shutdown and so on.
                        while (!waitZeroCopyLockToDisappear(*lock, 3000))
                        {
                            LOG_DEBUG(log, "Waiting until some replica will move {} and zero copy lock disappear", moving_part.part->name);
                        }
                    }
                    else
                        break;
                }
            }
            else /// Ordinary move as it should be
            {
                cloned_part = parts_mover.clonePart(moving_part, read_settings, write_settings);
                parts_mover.swapClonedPart(cloned_part);
            }
            write_part_log({});
        }
        catch (...)
        {
            write_part_log(ExecutionStatus::fromCurrentException("", true));
            throw;
        }
    }
    return result;
}

bool MergeTreeData::canUsePolymorphicParts() const
{
    String unused;
    return canUsePolymorphicParts(*getSettings(), unused);
}


void MergeTreeData::checkDropOrRenameCommandDoesntAffectInProgressMutations(
    const AlterCommand & command, const std::map<std::string, MutationCommands> & unfinished_mutations, ContextPtr local_context) const
{
    if (!command.isDropOrRename() || unfinished_mutations.empty())
        return;

    auto throw_exception = [] (
        const std::string & mutation_name,
        const std::string & action_name,
        const std::string & entity_name,
        const std::string & identifier_name)
    {
        throw Exception(
            ErrorCodes::BAD_ARGUMENTS,
            "Cannot {} {} {} because it's affected by mutation with ID '{}' which is not finished yet. "
            "Wait this mutation, or KILL it with command "
            "\"KILL MUTATION WHERE mutation_id = '{}'\"",
            action_name,
            entity_name,
            backQuoteIfNeed(identifier_name),
            mutation_name,
            mutation_name);
    };

    for (const auto & [mutation_name, commands] : unfinished_mutations)
    {
        for (const MutationCommand & mutation_command : commands)
        {
            if (command.type == AlterCommand::DROP_INDEX && mutation_command.index_name == command.index_name)
            {
                throw_exception(mutation_name, "drop", "index", command.index_name);
            }
            else if (command.type == AlterCommand::DROP_PROJECTION
                     && mutation_command.projection_name == command.projection_name)
            {
                throw_exception(mutation_name, "drop", "projection", command.projection_name);
            }
            else if (command.type == AlterCommand::DROP_COLUMN || command.type == AlterCommand::RENAME_COLUMN)
            {
                const std::string action = (command.type == AlterCommand::DROP_COLUMN) ? "drop" : "rename";

                if (mutation_command.column_name == command.column_name)
                    throw_exception(mutation_name, action, "column", command.column_name);

                if (mutation_command.predicate)
                {
                    auto query_tree = buildQueryTree(mutation_command.predicate, local_context);
                    auto identifiers = collectIdentifiersFullNames(query_tree);

                    if (identifiers.contains(command.column_name))
                        throw_exception(mutation_name, action, "column", command.column_name);
                }

                for (const auto & [name, expr] : mutation_command.column_to_update_expression)
                {
                    if (name == command.column_name)
                        throw_exception(mutation_name, action, "column", command.column_name);

                    auto query_tree = buildQueryTree(expr, local_context);
                    auto identifiers = collectIdentifiersFullNames(query_tree);
                    if (identifiers.contains(command.column_name))
                        throw_exception(mutation_name, action, "column", command.column_name);
                }
            }
            else if (command.type == AlterCommand::DROP_STATISTICS)
            {
                for (const auto & stats_col1 : command.statistics_columns)
                    for (const auto & stats_col2 : mutation_command.statistics_columns)
                        if (stats_col1 == stats_col2)
                            throw_exception(mutation_name, "drop", "statistics", stats_col1);
            }
        }
    }
}

bool MergeTreeData::canUsePolymorphicParts(const MergeTreeSettings & settings, String & out_reason) const
{
    if (!canUseAdaptiveGranularity())
    {
        if (settings[MergeTreeSetting::min_rows_for_wide_part] != 0 || settings[MergeTreeSetting::min_bytes_for_wide_part] != 0)
        {
            out_reason = fmt::format(
                "Table can't create parts with adaptive granularity, but settings"
                " min_rows_for_wide_part = {}"
                ", min_bytes_for_wide_part = {}"
                ". Parts with non-adaptive granularity can be stored only in Wide (default) format.",
                settings[MergeTreeSetting::min_rows_for_wide_part].value, settings[MergeTreeSetting::min_bytes_for_wide_part].value);
        }

        return false;
    }

    return true;
}

AlterConversionsPtr MergeTreeData::getAlterConversionsForPart(
    const MergeTreeDataPartPtr & part,
    const MutationsSnapshotPtr & mutations,
    const ContextPtr & query_context)
{
    auto commands = mutations->getOnFlyMutationCommandsForPart(part);
    auto patches = mutations->getPatchesForPart(part);
    PatchPartsForReader patches_for_reader;

    for (auto & patch : patches)
    {
        auto patch_commands = mutations->getOnFlyMutationCommandsForPart(patch.part);
        auto patch_conversions = std::make_shared<AlterConversions>(patch_commands, PatchPartsForReader{}, query_context);
        auto patch_for_reader = std::make_shared<LoadedMergeTreeDataPartInfoForReader>(std::move(patch.part), std::move(patch_conversions));

        patches_for_reader.push_back(PatchPartInfoForReader
        {
            .mode = patch.mode,
            .part = std::move(patch_for_reader),
            .source_parts = std::move(patch.source_parts),
            .source_data_version = patch.source_data_version,
        });
    }

    return std::make_shared<AlterConversions>(commands, patches_for_reader, query_context);
}

StorageMetadataPtr MergeTreeData::getPatchPartMetadata(const ColumnsDescription & patch_part_desc, const String & patch_partition_id, ContextPtr local_context) const
{
    std::lock_guard lock(patch_parts_metadata_mutex);

    auto & metadata_snapshot = patch_parts_metadata_cache[patch_partition_id];
    if (!metadata_snapshot)
        metadata_snapshot = DB::getPatchPartMetadata(patch_part_desc, local_context);

    return metadata_snapshot;
}

MergeTreeData::MergingParams MergeTreeData::getMergingParamsForPatchParts()
{
    MergingParams params;
    params.mode = MergingParams::Replacing;
    params.version_column = PartDataVersionColumn::name;
    return params;
}

std::expected<void, PreformattedMessage> MergeTreeData::supportsLightweightUpdate() const
{
    if (format_version < MERGE_TREE_DATA_MIN_FORMAT_VERSION_WITH_CUSTOM_PARTITIONING)
        return std::unexpected(PreformattedMessage::create(
            "Lightweight updates are supported only for tables with custom partitioning"));

    if (merging_params.mode == MergingParams::Summing || merging_params.mode == MergingParams::Aggregating || merging_params.mode == MergingParams::Graphite)
        return std::unexpected(PreformattedMessage::create(
            "Lightweight updates are not supported for tables with {}MergeTree engine", merging_params.getModeName()));

    const auto data_settings = getSettings();
    if (!(*data_settings)[MergeTreeSetting::enable_block_number_column])
        return std::unexpected(PreformattedMessage::create(
            "Lightweight updates are supported only for tables with materialized _block_number column. "
            "Run 'MODIFY SETTING enable_block_number_column = 1' command to enable it"));

    if (!(*data_settings)[MergeTreeSetting::enable_block_offset_column])
        return std::unexpected(PreformattedMessage::create(
            "Lightweight updates are supported only for tables with materialized _block_offset column. "
            "Run 'MODIFY SETTING enable_block_offset_column = 1' command to enable it"));

    return {};
}

QueryPipeline MergeTreeData::updateLightweightImpl(const MutationCommands & commands, ContextPtr query_context)
{
    auto it = std::ranges::find_if(commands, [](const auto & cmd) { return cmd.type != MutationCommand::UPDATE; });
    if (it != commands.end())
        throw Exception(ErrorCodes::LOGICAL_ERROR, "Got unexpected command with type {} in lightweight update", it->type);

    LOG_DEBUG(log, "Executing lightweight update with commands: {}", commands.toString());

    MutationCommands commands_to_run;
    const auto & system_columns = getPatchPartSystemColumns();

    for (const auto & [name, type] : system_columns)
    {
        commands_to_run.push_back(MutationCommand
        {
            .type = MutationCommand::READ_COLUMN,
            .column_name = name,
            .data_type = type,
        });
    }

    commands_to_run.insert(commands_to_run.end(), commands.begin(), commands.end());

    MutationsInterpreter::Settings mutation_settings(true);
    mutation_settings.return_mutated_rows = true;
    mutation_settings.max_threads = query_context->getSettingsRef()[Setting::max_threads];
    mutation_settings.recalculate_dependencies_of_updated_columns = false;

    MutationsInterpreter interpreter(
        shared_from_this(), getInMemoryMetadataPtr(),
        commands_to_run, query_context, mutation_settings);

    auto pipeline_builder = interpreter.execute();
    if (!pipeline_builder.initialized())
        throw Exception(ErrorCodes::LOGICAL_ERROR, "Cannot execute lightweight update with uninitialized pipeline");

    pipeline_builder.resize(1);
    pipeline_builder.addTransform(std::make_shared<SimpleSquashingChunksTransform>(
        pipeline_builder.getHeader(),
        query_context->getSettingsRef()[Setting::min_insert_block_size_rows],
        query_context->getSettingsRef()[Setting::min_insert_block_size_bytes]));

    /// Required by MergeTree sinks.
    pipeline_builder.addSimpleTransform([&](const Block & header) -> ProcessorPtr
    {
        return std::make_shared<DeduplicationToken::AddTokenInfoTransform>(header);
    });

    return QueryPipelineBuilder::getPipeline(std::move(pipeline_builder));
}

size_t MergeTreeData::getTotalMergesWithTTLInMergeList() const
{
    return getContext()->getMergeList().getMergesWithTTLCount();
}

void MergeTreeData::addPartContributionToDataVolume(const DataPartPtr & part)
{
    increaseDataVolume(part->getBytesOnDisk(), part->rows_count, 1);
}

void MergeTreeData::removePartContributionToDataVolume(const DataPartPtr & part)
{
    increaseDataVolume(-part->getBytesOnDisk(), -part->rows_count, -1);
}

void MergeTreeData::increaseDataVolume(ssize_t bytes, ssize_t rows, ssize_t parts)
{
    total_active_size_bytes.fetch_add(bytes);
    total_active_size_rows.fetch_add(rows);
    total_active_size_parts.fetch_add(parts);
}

void MergeTreeData::setDataVolume(size_t bytes, size_t rows, size_t parts)
{
    total_active_size_bytes.store(bytes);
    total_active_size_rows.store(rows);
    total_active_size_parts.store(parts);
}

bool MergeTreeData::insertQueryIdOrThrow(const String & query_id, size_t max_queries) const
{
    std::lock_guard lock(query_id_set_mutex);
    return insertQueryIdOrThrowNoLock(query_id, max_queries);
}

bool MergeTreeData::insertQueryIdOrThrowNoLock(const String & query_id, size_t max_queries) const
{
    if (query_id_set.find(query_id) != query_id_set.end())
        return false;
    if (query_id_set.size() >= max_queries)
        throw Exception(
            ErrorCodes::TOO_MANY_SIMULTANEOUS_QUERIES,
            "Too many simultaneous queries for table {}. Maximum is: {}",
            log.loadName(),
            max_queries);
    query_id_set.insert(query_id);
    return true;
}

void MergeTreeData::removeQueryId(const String & query_id) const
{
    std::lock_guard lock(query_id_set_mutex);
    removeQueryIdNoLock(query_id);
}

void MergeTreeData::removeQueryIdNoLock(const String & query_id) const
{
    if (query_id_set.find(query_id) == query_id_set.end())
        LOG_WARNING(log, "We have query_id removed but it's not recorded. This is a bug");
    else
        query_id_set.erase(query_id);
}

std::shared_ptr<QueryIdHolder> MergeTreeData::getQueryIdHolder(const String & query_id, UInt64 max_concurrent_queries) const
{
    auto lock = std::lock_guard<std::mutex>(query_id_set_mutex);
    if (insertQueryIdOrThrowNoLock(query_id, max_concurrent_queries))
    {
        try
        {
            return std::make_shared<QueryIdHolder>(query_id, *this);
        }
        catch (...)
        {
            /// If we fail to construct the holder, remove query_id explicitly to avoid leak.
            removeQueryIdNoLock(query_id);
            throw;
        }
    }
    return nullptr;
}

ReservationPtr MergeTreeData::balancedReservation(
    const StorageMetadataPtr & metadata_snapshot,
    size_t part_size,
    size_t max_volume_index,
    const String & part_name,
    const MergeTreePartInfo & part_info,
    MergeTreeData::DataPartsVector covered_parts,
    std::optional<CurrentlySubmergingEmergingTagger> * tagger_ptr,
    const IMergeTreeDataPart::TTLInfos * ttl_infos,
    bool is_insert)
{
    ReservationPtr reserved_space;
    auto min_bytes_to_rebalance_partition_over_jbod = (*getSettings())[MergeTreeSetting::min_bytes_to_rebalance_partition_over_jbod];
    if (tagger_ptr && min_bytes_to_rebalance_partition_over_jbod > 0 && part_size >= min_bytes_to_rebalance_partition_over_jbod)
    {
        try
        {
            const auto & disks = getStoragePolicy()->getVolume(max_volume_index)->getDisks();
            std::map<String, size_t> disk_occupation;
            std::map<String, std::vector<String>> disk_parts_for_logging;
            for (const auto & disk : disks)
                disk_occupation.emplace(disk->getName(), 0);

            std::set<String> committed_big_parts_from_partition;
            std::set<String> submerging_big_parts_from_partition;
            std::lock_guard lock(currently_submerging_emerging_mutex);

            for (const auto & part : currently_submerging_big_parts)
            {
                if (part_info.getPartitionId() == part->info.getPartitionId())
                    submerging_big_parts_from_partition.insert(part->name);
            }

            {
                auto lock_parts = lockParts();
                if (covered_parts.empty())
                {
                    // It's a part fetch. Calculate `covered_parts` here.
                    MergeTreeData::DataPartPtr covering_part;
                    covered_parts = getActivePartsToReplace(part_info, part_name, covering_part, lock_parts);
                }

                // Remove irrelevant parts.
                std::erase_if(covered_parts,
                        [min_bytes_to_rebalance_partition_over_jbod](const auto & part)
                        {
                            return part->getBytesOnDisk() < min_bytes_to_rebalance_partition_over_jbod;
                        });

                // Include current submerging big parts which are not yet in `currently_submerging_big_parts`
                for (const auto & part : covered_parts)
                    submerging_big_parts_from_partition.insert(part->name);

                for (const auto & part : getDataPartsStateRange(MergeTreeData::DataPartState::Active))
                {
                    if (part->getBytesOnDisk() >= min_bytes_to_rebalance_partition_over_jbod
                        && part_info.getPartitionId() == part->info.getPartitionId())
                    {
                        auto name = part->getDataPartStorage().getDiskName();
                        auto it = disk_occupation.find(name);
                        if (it != disk_occupation.end())
                        {
                            if (submerging_big_parts_from_partition.find(part->name) == submerging_big_parts_from_partition.end())
                            {
                                it->second += part->getBytesOnDisk();
                                disk_parts_for_logging[name].push_back(formatReadableSizeWithBinarySuffix(part->getBytesOnDisk()));
                                committed_big_parts_from_partition.insert(part->name);
                            }
                            else
                            {
                                disk_parts_for_logging[name].push_back(formatReadableSizeWithBinarySuffix(part->getBytesOnDisk()) + " (submerging)");
                            }
                        }
                        else
                        {
                            // Part is on different volume. Ignore it.
                        }
                    }
                }
            }

            for (const auto & [name, emerging_part] : currently_emerging_big_parts)
            {
                // It's possible that the emerging big parts are committed and get added twice. Thus a set is used to deduplicate.
                if (committed_big_parts_from_partition.find(name) == committed_big_parts_from_partition.end()
                    && part_info.getPartitionId() == emerging_part.partition_id)
                {
                    auto it = disk_occupation.find(emerging_part.disk_name);
                    if (it != disk_occupation.end())
                    {
                        it->second += emerging_part.estimate_bytes;
                        disk_parts_for_logging[emerging_part.disk_name].push_back(
                            formatReadableSizeWithBinarySuffix(emerging_part.estimate_bytes) + " (emerging)");
                    }
                    else
                    {
                        // Part is on different volume. Ignore it.
                    }
                }
            }

            size_t min_occupation_size = std::numeric_limits<size_t>::max();
            std::vector<String> candidates;
            for (const auto & [disk_name, size] : disk_occupation)
            {
                if (size < min_occupation_size)
                {
                    min_occupation_size = size;
                    candidates = {disk_name};
                }
                else if (size == min_occupation_size)
                {
                    candidates.push_back(disk_name);
                }
            }

            if (!candidates.empty())
            {
                // Random pick one disk from best candidates
                std::shuffle(candidates.begin(), candidates.end(), thread_local_rng);
                String selected_disk_name = candidates.front();
                WriteBufferFromOwnString log_str;
                writeCString("\nbalancer: \n", log_str);
                for (const auto & [disk_name, per_disk_parts] : disk_parts_for_logging)
                    writeString(fmt::format("  {}: [{}]\n", disk_name, fmt::join(per_disk_parts, ", ")), log_str);
                LOG_DEBUG(log, fmt::runtime(log_str.str()));

                if (ttl_infos)
                    reserved_space = tryReserveSpacePreferringTTLRules(
                        metadata_snapshot,
                        part_size,
                        *ttl_infos,
                        time(nullptr),
                        max_volume_index,
                        is_insert,
                        getStoragePolicy()->getDiskByName(selected_disk_name));
                else
                    reserved_space = tryReserveSpace(part_size, getStoragePolicy()->getDiskByName(selected_disk_name));

                if (reserved_space)
                {
                    currently_emerging_big_parts.emplace(
                        part_name, EmergingPartInfo{reserved_space->getDisk(0)->getName(), part_info.getPartitionId(), part_size});

                    for (const auto & part : covered_parts)
                    {
                        if (currently_submerging_big_parts.contains(part))
                            LOG_WARNING(log, "currently_submerging_big_parts contains duplicates. JBOD might lose balance");
                        else
                            currently_submerging_big_parts.insert(part);
                    }

                    // Record submerging big parts in the tagger to clean them up.
                    tagger_ptr->emplace(*this, part_name, std::move(covered_parts), log.load());
                }
            }
        }
        catch (...)
        {
            LOG_DEBUG(log, "JBOD balancer encounters an error. Fallback to random disk selection");
            tryLogCurrentException(log);
        }
    }
    return reserved_space;
}

ColumnsDescription MergeTreeData::getConcreteObjectColumns(
    const DataPartsVector & parts, const ColumnsDescription & storage_columns)
{
    return DB::getConcreteObjectColumns(
        parts.begin(), parts.end(),
        storage_columns, [](const auto & part) -> const auto & { return part->getColumns(); });
}

ColumnsDescription MergeTreeData::getConcreteObjectColumns(
    boost::iterator_range<DataPartIteratorByStateAndInfo> range, const ColumnsDescription & storage_columns)
{
    return DB::getConcreteObjectColumns(
        range.begin(), range.end(),
        storage_columns, [](const auto & part) -> const auto & { return part->getColumns(); });
}

void MergeTreeData::resetObjectColumnsFromActiveParts(const DataPartsLock & /*lock*/)
{
    auto metadata_snapshot = getInMemoryMetadataPtr();
    const auto & columns = metadata_snapshot->getColumns();
    if (!hasDynamicSubcolumnsDeprecated(columns))
    {
        object_columns = ColumnsDescription{};
        return;
    }

    auto range = getDataPartsStateRange(DataPartState::Active);
    object_columns = getConcreteObjectColumns(range, columns);
}

void MergeTreeData::updateObjectColumns(const DataPartPtr & part, const DataPartsLock & /*lock*/)
{
    auto metadata_snapshot = getInMemoryMetadataPtr();
    const auto & columns = metadata_snapshot->getColumns();
    if (!hasDynamicSubcolumnsDeprecated(columns))
        return;

    DB::updateObjectColumns(object_columns, columns, part->getColumns());
}

template <typename DataPartPtr>
static void updateSerializationHintsForPart(const DataPartPtr & part, const ColumnsDescription & storage_columns, SerializationInfoByName & hints, bool remove)
{
    const auto & part_columns = part->getColumnsDescription();
    for (const auto & [name, info] : part->getSerializationInfos())
    {
        auto new_hint = hints.tryGet(name);
        if (!new_hint)
            continue;

        /// Structure may change after alter. Do not add info for such items.
        /// Instead it will be updated on commit of the result part of alter.
        if (part_columns.tryGetPhysical(name) != storage_columns.tryGetPhysical(name))
            continue;

        chassert(new_hint->structureEquals(*info));
        if (remove)
            new_hint->remove(*info);
        else
            new_hint->add(*info);
    }
}

void MergeTreeData::resetSerializationHints(const DataPartsLock & /*lock*/)
{
    SerializationInfo::Settings settings =
    {
        .ratio_of_defaults_for_sparse = (*getSettings())[MergeTreeSetting::ratio_of_defaults_for_sparse_serialization],
        .choose_kind = true,
    };

    const auto metadata_snapshot = getInMemoryMetadataPtr();
    const auto & storage_columns = metadata_snapshot->getColumns();

    serialization_hints = SerializationInfoByName(storage_columns.getAllPhysical(), settings);
    auto range = getDataPartsStateRange(DataPartState::Active);

    for (const auto & part : range)
        updateSerializationHintsForPart(part, storage_columns, serialization_hints, false);
}

template <typename AddedParts, typename RemovedParts>
void MergeTreeData::updateSerializationHints(const AddedParts & added_parts, const RemovedParts & removed_parts, const DataPartsLock & /*lock*/)
{
    const auto metadata_snapshot = getInMemoryMetadataPtr();
    const auto & storage_columns = metadata_snapshot->getColumns();

    for (const auto & part : added_parts)
        updateSerializationHintsForPart(part, storage_columns, serialization_hints, false);

    for (const auto & part : removed_parts)
        updateSerializationHintsForPart(part, storage_columns, serialization_hints, true);
}

SerializationInfoByName MergeTreeData::getSerializationHints() const
{
    auto lock = lockParts();
    SerializationInfoByName res;
    for (const auto & [name, info] : serialization_hints)
        res.emplace(name, info->clone());
    return res;
}

bool MergeTreeData::supportsTrivialCountOptimization(const StorageSnapshotPtr & storage_snapshot, ContextPtr query_context) const
{
    if (hasLightweightDeletedMask())
        return false;

    const auto & settings = query_context->getSettingsRef();
    if (!storage_snapshot)
        return !settings[Setting::apply_mutations_on_fly] && !settings[Setting::apply_patch_parts];

    const auto & snapshot_data = assert_cast<const MergeTreeData::SnapshotData &>(*storage_snapshot->data);
    const auto & mutations_snapshot = snapshot_data.mutations_snapshot;

    return !mutations_snapshot->hasDataMutations() && !mutations_snapshot->hasPatchParts();
}

Int64 MergeTreeData::getMinMetadataVersion(const DataPartsVector & parts)
{
    Int64 version = -1;
    for (const auto & part : parts)
    {
        Int64 part_version = part->getMetadataVersion();
        if (version == -1 || part_version < version)
            version = part_version;
    }
    return version;
}

MergeTreeData::PartitionIdToMinBlockPtr MergeTreeData::getMinDataVersionForEachPartition(const DataPartsVector & parts)
{
    PartitionIdToMinBlock partition_to_min_data_version;

    for (const auto & part : parts)
    {
        const String & partition_id = part->info.getPartitionId();
        const Int64 data_version = part->info.getDataVersion();

        if (auto partition_it = partition_to_min_data_version.find(partition_id); partition_it != partition_to_min_data_version.end())
            partition_it->second = std::min(partition_it->second, data_version);
        else
            partition_to_min_data_version.emplace(partition_id, data_version);
    }

    return std::make_shared<PartitionIdToMinBlock>(std::move(partition_to_min_data_version));
}

StorageMetadataPtr MergeTreeData::getInMemoryMetadataPtr() const
{
    auto query_context = CurrentThread::get().getQueryContext();
    if (!query_context || !query_context->getSettingsRef()[Setting::enable_shared_storage_snapshot_in_query])
        return IStorage::getInMemoryMetadataPtr();

    auto [cache, lock] = query_context->getStorageMetadataCache();
    auto it = cache->find(this);
    if (it != cache->end())
        return it->second;

    return cache->emplace(this, IStorage::getInMemoryMetadataPtr()).first->second;
}

StorageSnapshotPtr MergeTreeData::createStorageSnapshot(const StorageMetadataPtr & metadata_snapshot, ContextPtr query_context, bool without_data) const
{
    if (without_data)
    {
        auto lock = lockParts();
        return std::make_shared<StorageSnapshot>(*this, metadata_snapshot, object_columns, std::make_unique<SnapshotData>());
    }

    auto snapshot_data = std::make_unique<SnapshotData>();
    ColumnsDescription object_columns_copy;

    DataPartsVector parts;
    {
        auto lock = lockParts();
        parts = getVisibleDataPartsVectorUnlocked(query_context, lock);
        snapshot_data->parts = RangesInDataParts(parts);
        object_columns_copy = object_columns;
    }

    bool apply_mutations_on_fly = query_context->getSettingsRef()[Setting::apply_mutations_on_fly];
    bool apply_patch_parts = query_context->getSettingsRef()[Setting::apply_patch_parts];

    IMutationsSnapshot::Params params
    {
        .metadata_version = metadata_snapshot->getMetadataVersion(),
        .min_part_metadata_version = getMinMetadataVersion(parts),
        .min_part_data_versions = getMinDataVersionForEachPartition(parts),
        .max_mutation_versions = query_context->getPartitionIdToMaxBlock(),
        .need_data_mutations = apply_mutations_on_fly,
        .need_alter_mutations = apply_mutations_on_fly || apply_patch_parts,
        .need_patch_parts = apply_patch_parts,
    };

    snapshot_data->mutations_snapshot = getMutationsSnapshot(params);
    return std::make_shared<StorageSnapshot>(*this, metadata_snapshot, std::move(object_columns_copy), std::move(snapshot_data));
}

StorageSnapshotPtr MergeTreeData::getStorageSnapshot(const StorageMetadataPtr & metadata_snapshot, ContextPtr query_context) const
{
    /// Inject artificial delay when taking storage snapshot.
    /// Useful for simulating concurrent mutations during snapshot acquisition.
    /// E.g. tests/queries/0_stateless/03443_shared_storage_snapshots.sh
    UInt64 merge_tree_storage_snapshot_sleep_ms = query_context->getSettingsRef()[Setting::merge_tree_storage_snapshot_sleep_ms];
    if (merge_tree_storage_snapshot_sleep_ms > 0)
    {
        LOG_DEBUG(log, "Injecting {}ms artificial delay before taking storage snapshot", merge_tree_storage_snapshot_sleep_ms);
        std::this_thread::sleep_for(std::chrono::milliseconds(merge_tree_storage_snapshot_sleep_ms));
        LOG_DEBUG(log, "Finished {}ms artificial delay before taking storage snapshot", merge_tree_storage_snapshot_sleep_ms);
    }

    if (!query_context->getSettingsRef()[Setting::enable_shared_storage_snapshot_in_query] || !query_context->hasQueryContext())
        return createStorageSnapshot(metadata_snapshot, query_context, false);

    auto [cache, lock] = query_context->getStorageSnapshotCache();
    auto it = cache->find(this);
    if (it != cache->end())
        return it->second;
    return cache->emplace(this, createStorageSnapshot(metadata_snapshot, query_context, false)).first->second;
}

StorageSnapshotPtr
MergeTreeData::getStorageSnapshotWithoutData(const StorageMetadataPtr & metadata_snapshot, ContextPtr query_context) const
{
    return createStorageSnapshot(metadata_snapshot, query_context, true);
}

void MergeTreeData::incrementInsertedPartsProfileEvent(MergeTreeDataPartType type)
{
    switch (type.getValue())
    {
        case MergeTreeDataPartType::Wide:
            ProfileEvents::increment(ProfileEvents::InsertedWideParts);
            break;
        case MergeTreeDataPartType::Compact:
            ProfileEvents::increment(ProfileEvents::InsertedCompactParts);
            break;
        default:
            break;
    }
}

void MergeTreeData::incrementMergedPartsProfileEvent(MergeTreeDataPartType type)
{
    switch (type.getValue())
    {
        case MergeTreeDataPartType::Wide:
            ProfileEvents::increment(ProfileEvents::MergedIntoWideParts);
            break;
        case MergeTreeDataPartType::Compact:
            ProfileEvents::increment(ProfileEvents::MergedIntoCompactParts);
            break;
        default:
            break;
    }
}

std::pair<MergeTreeData::MutableDataPartPtr, scope_guard> MergeTreeData::createEmptyPart(
        MergeTreePartInfo & new_part_info, const MergeTreePartition & partition, const String & new_part_name,
        const MergeTreeTransactionPtr & txn)
{
    auto metadata_snapshot = getInMemoryMetadataPtr();
    auto settings = getSettings();

    auto block = metadata_snapshot->getSampleBlock();
    NamesAndTypesList columns = metadata_snapshot->getColumns().getAllPhysical().filter(block.getNames());
    setAllObjectsToDummyTupleType(columns);

    auto minmax_idx = std::make_shared<IMergeTreeDataPart::MinMaxIndex>();
    minmax_idx->update(block, getMinMaxColumnsNames(metadata_snapshot->getPartitionKey()));

    DB::IMergeTreeDataPart::TTLInfos move_ttl_infos;
    VolumePtr volume = getStoragePolicy()->getVolume(0);
    ReservationPtr reservation = reserveSpacePreferringTTLRules(metadata_snapshot, 0, move_ttl_infos, time(nullptr), 0, true);
    VolumePtr data_part_volume = createVolumeFromReservation(reservation, volume);

    auto tmp_dir_holder = getTemporaryPartDirectoryHolder(EMPTY_PART_TMP_PREFIX + new_part_name);
    auto new_data_part = getDataPartBuilder(new_part_name, data_part_volume, EMPTY_PART_TMP_PREFIX + new_part_name, getReadSettings())
        .withBytesAndRows(0, 0)
        .withPartInfo(new_part_info)
        .build();

    if ((*settings)[MergeTreeSetting::assign_part_uuids])
        new_data_part->uuid = UUIDHelpers::generateV4();

    new_data_part->setColumns(columns, {}, metadata_snapshot->getMetadataVersion());
    new_data_part->rows_count = block.rows();
    new_data_part->existing_rows_count = block.rows();

    new_data_part->partition = partition;

    new_data_part->minmax_idx = std::move(minmax_idx);
    new_data_part->is_temp = true;
    /// In case of replicated merge tree with zero copy replication
    /// Here Clickhouse claims that this new part can be deleted in temporary state without unlocking the blobs
    /// The blobs have to be removed along with the part, this temporary part owns them and does not share them yet.
    new_data_part->remove_tmp_policy = IMergeTreeDataPart::BlobsRemovalPolicyForTemporaryParts::REMOVE_BLOBS;

    auto new_data_part_storage = new_data_part->getDataPartStoragePtr();
    new_data_part_storage->beginTransaction();

    SyncGuardPtr sync_guard;

    /// The name could be non-unique in case of stale files from previous runs.
    if (new_data_part_storage->exists())
    {
        /// The path has to be unique, all tmp directories are deleted at startup in case of stale files from previous runs.
        /// New part have to capture its name, therefore there is no concurrentcy in directory creation
        throw Exception(ErrorCodes::LOGICAL_ERROR,
                        "New empty part is about to matirialize but the directory already exist"
                        ", new part {}"
                        ", directory {}",
                        new_part_name, new_data_part_storage->getFullPath());
    }

    new_data_part_storage->createDirectories();

    if ((*getSettings())[MergeTreeSetting::fsync_part_directory])
        sync_guard = new_data_part_storage->getDirectorySyncGuard();

    /// This effectively chooses minimal compression method:
    ///  either default lz4 or compression method with zero thresholds on absolute and relative part size.
    auto compression_codec = getContext()->chooseCompressionCodec(0, 0);

    const auto & index_factory = MergeTreeIndexFactory::instance();
    MergedBlockOutputStream out(
        new_data_part,
        metadata_snapshot,
        columns,
        index_factory.getMany(metadata_snapshot->getSecondaryIndices()),
        ColumnsStatistics{},
        compression_codec,
        std::make_shared<MergeTreeIndexGranularityAdaptive>(),
        txn ? txn->tid : Tx::PrehistoricTID,
        /*part_uncompressed_bytes=*/ 0);

    bool sync_on_insert = (*settings)[MergeTreeSetting::fsync_after_insert];

    out.write(block);
    /// Here is no projections as no data inside
    out.finalizePart(new_data_part, sync_on_insert);

    new_data_part_storage->precommitTransaction();
    return std::make_pair(std::move(new_data_part), std::move(tmp_dir_holder));
}

bool MergeTreeData::allowRemoveStaleMovingParts() const
{
    return ConfigHelper::getBool(getContext()->getConfigRef(), "allow_remove_stale_moving_parts", /* default_ = */ true);
}

CurrentlySubmergingEmergingTagger::~CurrentlySubmergingEmergingTagger()
{
    std::lock_guard lock(storage.currently_submerging_emerging_mutex);

    for (const auto & part : submerging_parts)
    {
        if (!storage.currently_submerging_big_parts.contains(part))
        {
            LOG_ERROR(log, "currently_submerging_big_parts doesn't contain part {} to erase. This is a bug", part->name);
            assert(false);
        }
        else
            storage.currently_submerging_big_parts.erase(part);
    }
    storage.currently_emerging_big_parts.erase(emerging_part_name);
}

bool MergeTreeData::initializeDiskOnConfigChange(const std::set<String> & new_added_disks)
{
    auto storage_policy = getStoragePolicy();
    const auto format_version_path = fs::path(relative_data_path) / MergeTreeData::FORMAT_VERSION_FILE_NAME;
    for (const auto & name : new_added_disks)
    {
        auto disk = storage_policy->tryGetDiskByName(name);
        if (disk)
        {
            disk->createDirectories(relative_data_path);
            disk->createDirectories(fs::path(relative_data_path) / MergeTreeData::DETACHED_DIR_NAME);
            auto buf = disk->writeFile(format_version_path, 16, WriteMode::Rewrite, getContext()->getWriteSettings());
            writeIntText(format_version.toUnderType(), *buf);
            buf->finalize();
            if (getContext()->getSettingsRef()[Setting::fsync_metadata])
                buf->sync();
        }
    }
    return true;
}

void MergeTreeData::loadPrimaryKeys() const
{
    auto data_parts = getDataPartsVectorForInternalUsage();
    for (const auto & data_part : data_parts)
    {
        /// We call getIndex() because it calls loadIndex() after locking its mutex, but we don't need its value.
        data_part->getIndex();
    }
}

void MergeTreeData::unloadPrimaryKeys()
{
    for (auto & part : getAllDataPartsVector())
    {
        const_cast<IMergeTreeDataPart &>(*part).unloadIndex();
    }
}

size_t MergeTreeData::unloadPrimaryKeysAndClearCachesOfOutdatedParts()
{
    /// If the method is already called from another thread, then we don't need to do anything.
    std::unique_lock lock(unload_primary_key_mutex, std::defer_lock);
    if (!lock.try_lock())
        return 0;

    DataPartsVector parts_to_clear;
    DataPartsVector parts_in_use;

    {
        auto parts_lock = lockParts();
        auto parts_range = getDataPartsStateRange(DataPartState::Outdated);

        for (const auto & part : parts_range)
        {
            /// Outdated part may be hold by SELECT query and still needs the index.
            if (!isSharedPtrUnique(part))
            {
                parts_in_use.push_back(part);
                continue;
            }

            /// This check requires lock of index_mutex but if outdated part is unique then there is no
            /// contention on it, so it's relatively cheap and it's ok to check under a global parts lock.
            if (!part->isIndexLoaded() && !part->mayStoreDataInCaches())
                continue;

            parts_to_clear.push_back(part);
        }
    }

    for (const auto & part : parts_to_clear)
    {
        auto & part_mut = const_cast<IMergeTreeDataPart &>(*part);
        part_mut.unloadIndex();
        part_mut.clearCaches();
    }

    if (!parts_to_clear.empty())
        LOG_TRACE(log, "Unloaded primary key for outdated parts {}", fmt::join(getPartsNames(parts_to_clear), ", "));
    if (!parts_in_use.empty())
        LOG_TRACE(log, "Outdated parts {} may be hold by SELECT query and still need the index", fmt::join(getPartsNames(parts_in_use), ", "));

    return parts_to_clear.size();
}

void MergeTreeData::verifySortingKey(const KeyDescription & sorting_key)
{
    /// Aggregate functions already forbidden, but SimpleAggregateFunction are not
    for (const auto & data_type : sorting_key.data_types)
    {
        if (dynamic_cast<const DataTypeCustomSimpleAggregateFunction *>(data_type->getCustomName()))
            throw Exception(ErrorCodes::DATA_TYPE_CANNOT_BE_USED_IN_KEY, "Column with type {} is not allowed in key expression", data_type->getCustomName()->getName());
    }
}

static void updateMutationsCounters(MutationCounters & mutation_counters, const MutationCommands & commands, Int64 increment)
{
    mutation_counters.assertNotNegative();

    bool has_data_mutation = false;
    bool has_alter_mutation = false;
    bool has_metadata_mutation = false;

    for (const auto & command : commands)
    {
        if (!has_data_mutation && AlterConversions::isSupportedDataMutation(command.type))
        {
            mutation_counters.num_data += increment;
            has_data_mutation = true;
        }

        if (!has_alter_mutation && AlterConversions::isSupportedAlterMutation(command.type))
        {
            mutation_counters.num_alter += increment;
            has_alter_mutation = true;
        }

        if (!has_metadata_mutation && AlterConversions::isSupportedMetadataMutation(command.type))
        {
            mutation_counters.num_metadata += increment;
            has_metadata_mutation = true;
        }

        mutation_counters.assertNotNegative();
    }
}

void incrementMutationsCounters(MutationCounters & mutation_counters, const MutationCommands & commands)
{
    updateMutationsCounters(mutation_counters, commands, 1);
}

void decrementMutationsCounters(MutationCounters & mutation_counters, const MutationCommands & commands)
{
    updateMutationsCounters(mutation_counters, commands, -1);
}

}<|MERGE_RESOLUTION|>--- conflicted
+++ resolved
@@ -690,12 +690,8 @@
     desc.addEphemeral("_partition_id", std::make_shared<DataTypeLowCardinality>(std::make_shared<DataTypeString>()), "Name of partition");
     desc.addEphemeral("_sample_factor", std::make_shared<DataTypeFloat64>(), "Sample factor (from the query)");
     desc.addEphemeral("_part_offset", std::make_shared<DataTypeUInt64>(), "Number of row in the part");
-<<<<<<< HEAD
     desc.addEphemeral("_part_granule_offset", std::make_shared<DataTypeUInt64>(), "Number of granule in the part");
-    desc.addEphemeral("_part_data_version", std::make_shared<DataTypeUInt64>(), "Data version of part (either min block number or mutation version)");
-=======
-    desc.addEphemeral(PartDataVersionColumn::name, PartDataVersionColumn::type, "Data version of part (either min block number or mutation version)");
->>>>>>> 2861217d
+    desc.addEphemeral(PartDataVersionColumn::name, std::make_shared<DataTypeUInt64>(), "Data version of part (either min block number or mutation version)");
     desc.addEphemeral("_disk_name", std::make_shared<DataTypeLowCardinality>(std::make_shared<DataTypeString>()), "Disk name");
 
     if (metadata.hasPartitionKey())
