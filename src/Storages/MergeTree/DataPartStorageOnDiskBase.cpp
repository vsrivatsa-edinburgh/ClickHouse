#include <string_view>
#include <Storages/MergeTree/DataPartStorageOnDiskBase.h>
#include <Storages/MergeTree/MergeTreeDataPartChecksum.h>
#include <Disks/TemporaryFileOnDisk.h>
#include <IO/WriteBufferFromFileBase.h>
#include <IO/ReadBufferFromString.h>
#include <IO/ReadHelpers.h>
#include <Common/logger_useful.h>
#include <Common/formatReadable.h>
#include <Interpreters/Context.h>
#include <Storages/MergeTree/Backup.h>
#include <Backups/BackupEntryFromSmallFile.h>
#include <Backups/BackupEntryFromImmutableFile.h>
#include <Backups/BackupEntryWrappedWith.h>
#include <Backups/BackupSettings.h>
#include <Disks/SingleDiskVolume.h>
#include <Storages/MergeTree/MergeTreeData.h>
#include <Storages/MergeTree/IMergeTreeDataPart.h>

namespace DB
{

namespace ErrorCodes
{
    extern const int DIRECTORY_ALREADY_EXISTS;
    extern const int NOT_ENOUGH_SPACE;
    extern const int LOGICAL_ERROR;
    extern const int FILE_DOESNT_EXIST;
    extern const int CORRUPTED_DATA;
}

DataPartStorageOnDiskBase::DataPartStorageOnDiskBase(VolumePtr volume_, std::string root_path_, std::string part_dir_)
    : volume(std::move(volume_)), root_path(std::move(root_path_)), part_dir(std::move(part_dir_))
{
}

DataPartStorageOnDiskBase::DataPartStorageOnDiskBase(
    VolumePtr volume_, std::string root_path_, std::string part_dir_, DiskTransactionPtr transaction_)
    : volume(std::move(volume_))
    , root_path(std::move(root_path_))
    , part_dir(std::move(part_dir_))
    , transaction(std::move(transaction_))
    , has_shared_transaction(transaction != nullptr)
{
}

DiskPtr DataPartStorageOnDiskBase::getDisk() const
{
    return volume->getDisk();
}

std::string DataPartStorageOnDiskBase::getFullPath() const
{
    return fs::path(volume->getDisk()->getPath()) / root_path / part_dir / "";
}

std::string DataPartStorageOnDiskBase::getRelativePath() const
{
    return fs::path(root_path) / part_dir / "";
}

std::string DataPartStorageOnDiskBase::getParentDirectory() const
{
    /// Cut last "/" if it exists (it shouldn't). Otherwise fs::path behave differently.
    fs::path part_dir_without_slash = part_dir.ends_with("/") ? part_dir.substr(0, part_dir.size() - 1) : part_dir;

    if (part_dir_without_slash.has_parent_path())
        return part_dir_without_slash.parent_path();
    return "";
}

std::optional<String> DataPartStorageOnDiskBase::getRelativePathForPrefix(LoggerPtr log, const String & prefix, bool detached, bool broken) const
{
    assert(!broken || detached);
    String res;

    auto full_relative_path = fs::path(root_path);
    if (detached)
        full_relative_path /= MergeTreeData::DETACHED_DIR_NAME;

    std::optional<String> original_checksums_content;
    std::optional<Strings> original_files_list;

    for (int try_no = 0; try_no < 10; ++try_no)
    {
        res = getPartDirForPrefix(prefix, detached, try_no);

        if (!volume->getDisk()->existsDirectory(full_relative_path / res))
            return res;

        /// If part with compacted storage is broken then we probably
        /// cannot read the single file with data and check its content.
        if (broken
            && isFullPartStorage(*this)
            && looksLikeBrokenDetachedPartHasTheSameContent(res, original_checksums_content, original_files_list))
        {
            LOG_WARNING(log, "Directory {} (to detach to) already exists, "
                        "but its content looks similar to content of the broken part which we are going to detach. "
                        "Assuming it was already cloned to detached, will not do it again to avoid redundant copies of broken part.", res);
            return {};
        }

        LOG_WARNING(log, "Directory {} (to detach to) already exists. Will detach to directory with '_tryN' suffix.", res);
    }

    return res;
}

String DataPartStorageOnDiskBase::getPartDirForPrefix(const String & prefix, bool detached, int try_no) const
{
    /// This function joins `prefix` and the part name and an attempt number returning something like "<prefix>_<part_name>_<tryN>".
    String res = prefix;
    if (!prefix.empty() && !prefix.ends_with("_"))
        res += "_";

    /// During RESTORE temporary part directories are created with names like "tmp_restore_all_2_2_0-XXXXXXXX".
    /// To detach such a directory we need to rename it replacing "tmp_restore_" with a specified prefix,
    /// and a random suffix with an attempt number.
    String part_name;
    if (detached && part_dir.starts_with("tmp_restore_"))
    {
        part_name = part_dir.substr(strlen("tmp_restore_"));
        size_t endpos = part_name.find('-');
        if (endpos != String::npos)
            part_name.erase(endpos, String::npos);
    }

    if (!part_name.empty())
        res += part_name;
    else
        res += part_dir;

    if (try_no)
        res += "_try" + DB::toString(try_no);

    return res;
}

bool DataPartStorageOnDiskBase::looksLikeBrokenDetachedPartHasTheSameContent(const String & detached_part_path,
                                                                         std::optional<String> & original_checksums_content,
                                                                         std::optional<Strings> & original_files_list) const
{
    /// We cannot know for sure that content of detached part is the same,
    /// but in most cases it's enough to compare checksums.txt and list of files.

    if (!existsFile("checksums.txt"))
        return false;

    auto storage_from_detached = create(volume, fs::path(root_path) / MergeTreeData::DETACHED_DIR_NAME, detached_part_path, /*initialize=*/ true);
    if (!storage_from_detached->existsFile("checksums.txt"))
        return false;

    if (!original_checksums_content)
    {
        auto in = storage_from_detached->readFile("checksums.txt", /* settings */ {}, /* read_hint */ {}, /* file_size */ {});
        original_checksums_content.emplace();
        readStringUntilEOF(*original_checksums_content, *in);
    }

    if (original_checksums_content->empty())
        return false;

    String detached_checksums_content;
    {
        auto in = readFile("checksums.txt", /* settings */ {}, /* read_hint */ {}, /* file_size */ {});
        readStringUntilEOF(detached_checksums_content, *in);
    }

    if (original_checksums_content != detached_checksums_content)
        return false;

    if (!original_files_list)
    {
        original_files_list.emplace();
        for (auto it = iterate(); it->isValid(); it->next())
            original_files_list->emplace_back(it->name());
        std::sort(original_files_list->begin(), original_files_list->end());
    }

    Strings detached_files_list;
    for (auto it = storage_from_detached->iterate(); it->isValid(); it->next())
        detached_files_list.emplace_back(it->name());
    std::sort(detached_files_list.begin(), detached_files_list.end());

    return original_files_list == detached_files_list;
}

void DataPartStorageOnDiskBase::setRelativePath(const std::string & path)
{
    part_dir = path;
}

std::string DataPartStorageOnDiskBase::getPartDirectory() const
{
    return part_dir;
}

std::string DataPartStorageOnDiskBase::getFullRootPath() const
{
    return fs::path(volume->getDisk()->getPath()) / root_path / "";
}

Poco::Timestamp DataPartStorageOnDiskBase::getLastModified() const
{
    return volume->getDisk()->getLastModified(fs::path(root_path) / part_dir);
}

static UInt64 calculateTotalSizeOnDiskImpl(const DiskPtr & disk, const String & from)
{
    if (disk->existsFile(from))
        return disk->getFileSize(from);

    std::vector<std::string> files;
    disk->listFiles(from, files);

    UInt64 res = 0;
    for (const auto & file : files)
        res += calculateTotalSizeOnDiskImpl(disk, fs::path(from) / file);

    return res;
}

UInt64 DataPartStorageOnDiskBase::calculateTotalSizeOnDisk() const
{
    return calculateTotalSizeOnDiskImpl(volume->getDisk(), fs::path(root_path) / part_dir);
}

std::string DataPartStorageOnDiskBase::getDiskName() const
{
    return volume->getDisk()->getName();
}

std::string DataPartStorageOnDiskBase::getDiskType() const
{
    return volume->getDisk()->getDataSourceDescription().toString();
}

bool DataPartStorageOnDiskBase::isStoredOnRemoteDisk() const
{
    return volume->getDisk()->isRemote();
}

std::optional<String> DataPartStorageOnDiskBase::getCacheName() const
{
    if (volume->getDisk()->supportsCache())
        return volume->getDisk()->getCacheName();
    return std::nullopt;
}

bool DataPartStorageOnDiskBase::supportZeroCopyReplication() const
{
    return volume->getDisk()->supportZeroCopyReplication();
}

bool DataPartStorageOnDiskBase::supportParallelWrite() const
{
    return volume->getDisk()->supportParallelWrite();
}

bool DataPartStorageOnDiskBase::isBroken() const
{
    return volume->getDisk()->isBroken();
}

bool DataPartStorageOnDiskBase::isReadonly() const
{
    return volume->getDisk()->isReadOnly() || volume->getDisk()->isWriteOnce();
}

void DataPartStorageOnDiskBase::syncRevision(UInt64 revision) const
{
    volume->getDisk()->syncRevision(revision);
}

UInt64 DataPartStorageOnDiskBase::getRevision() const
{
    return volume->getDisk()->getRevision();
}

std::string DataPartStorageOnDiskBase::getDiskPath() const
{
    return volume->getDisk()->getPath();
}

ReservationPtr DataPartStorageOnDiskBase::reserve(UInt64 bytes) const
{
    auto res = volume->reserve(bytes);
    if (!res)
        throw Exception(ErrorCodes::NOT_ENOUGH_SPACE, "Cannot reserve {}, not enough space", ReadableSize(bytes));

    return res;
}

ReservationPtr DataPartStorageOnDiskBase::tryReserve(UInt64 bytes) const
{
    return volume->reserve(bytes);
}

IDataPartStorage::ReplicatedFilesDescription
DataPartStorageOnDiskBase::getReplicatedFilesDescription(const NameSet & file_names) const
{
    ReplicatedFilesDescription description;
    auto relative_path = fs::path(root_path) / part_dir;
    auto disk = volume->getDisk();
    auto read_settings = getReadSettings();

    auto actual_file_names = getActualFileNamesOnDisk(file_names);
    for (const auto & name : actual_file_names)
    {
        auto path = relative_path / name;
        size_t file_size = disk->getFileSize(path);

        auto & file_desc = description.files[name];

        file_desc.file_size = file_size;
        file_desc.input_buffer_getter = [disk, path, file_size, read_settings]
        {
            return disk->readFile(path, read_settings.adjustBufferSize(file_size), file_size, file_size);
        };
    }

    return description;
}

IDataPartStorage::ReplicatedFilesDescription
DataPartStorageOnDiskBase::getReplicatedFilesDescriptionForRemoteDisk(const NameSet & file_names) const
{
    ReplicatedFilesDescription description;
    auto relative_path = fs::path(root_path) / part_dir;

    auto disk = volume->getDisk();
    if (!disk->supportZeroCopyReplication())
        throw Exception(ErrorCodes::LOGICAL_ERROR, "Disk {} doesn't support zero-copy replication", disk->getName());

    description.unique_id = getUniqueId();

    Names paths;
    auto actual_file_names = getActualFileNamesOnDisk(file_names);

    for (const auto & name : actual_file_names)
    {
        /// Just some additional checks
        auto metadata_full_file_path = fs::path(getFullPath()) / name;
        if (!fs::exists(metadata_full_file_path))
            throw Exception(ErrorCodes::CORRUPTED_DATA, "Remote metadata '{}' is not exists", name);
        if (!fs::is_regular_file(metadata_full_file_path))
            throw Exception(ErrorCodes::CORRUPTED_DATA, "Remote metadata '{}' is not a file", name);

        paths.emplace_back(relative_path / name);
    }

    auto serialized_metadata = disk->getSerializedMetadata(paths);
    for (const auto & name : actual_file_names)
    {
        auto & file_desc = description.files[name];
        const auto & metadata_str = serialized_metadata.at(relative_path / name);

        file_desc.file_size = metadata_str.size();
        file_desc.input_buffer_getter = [metadata_str]
        {
            return std::make_unique<ReadBufferFromString>(metadata_str);
        };
    }

    return description;
}

void DataPartStorageOnDiskBase::backup(
    const MergeTreeDataPartChecksums & checksums,
    const NameSet & files_without_checksums,
    const String & path_in_backup,
    const BackupSettings & backup_settings,
    const ReadSettings & read_settings,
    bool make_temporary_hard_links,
    BackupEntries & backup_entries,
    TemporaryFilesOnDisks * temp_dirs,
    bool is_projection_part,
    bool allow_backup_broken_projection) const
{
    fs::path part_path_on_disk = fs::path{root_path} / part_dir;
    fs::path part_path_in_backup = fs::path{path_in_backup} / part_dir;

    auto disk = volume->getDisk();

    fs::path temp_part_dir;
    std::shared_ptr<TemporaryFileOnDisk> temp_dir_owner;
    if (make_temporary_hard_links)
    {
        assert(temp_dirs);
        auto temp_dir_it = temp_dirs->find(disk);
        if (temp_dir_it == temp_dirs->end())
            temp_dir_it = temp_dirs->emplace(disk, std::make_shared<TemporaryFileOnDisk>(disk, "tmp/")).first;

        temp_dir_owner = temp_dir_it->second;
        fs::path temp_dir = temp_dir_owner->getRelativePath();
        temp_part_dir = temp_dir / part_path_in_backup.relative_path();
        disk->createDirectories(temp_part_dir);
    }

    /// For example,
    /// part_path_in_backup = /data/test/table/0_1_1_0
    /// part_path_on_disk = store/f57/f5728353-44bb-4575-85e8-28deb893657a/0_1_1_0
    /// tmp_part_dir = tmp/1aaaaaa/data/test/table/0_1_1_0
    /// Or, for projections:
    /// part_path_in_backup = /data/test/table/0_1_1_0/prjmax.proj
    /// part_path_on_disk = store/f57/f5728353-44bb-4575-85e8-28deb893657a/0_1_1_0/prjmax.proj
    /// tmp_part_dir = tmp/1aaaaaa/data/test/table/0_1_1_0/prjmax.proj

    auto files_to_backup = files_without_checksums;
    for (const auto & [name, _] : checksums.files)
    {
        if (!name.ends_with(".proj"))
            files_to_backup.insert(name);
    }

    files_to_backup = getActualFileNamesOnDisk(files_to_backup);

    bool copy_encrypted = !backup_settings.decrypt_files_from_encrypted_disks;

    auto backup_file = [&](const String & filepath)
    {
        auto filepath_on_disk = part_path_on_disk / filepath;
        auto filepath_in_backup = part_path_in_backup / filepath;

        if (files_without_checksums.contains(filepath))
        {
            backup_entries.emplace_back(filepath_in_backup, std::make_unique<BackupEntryFromSmallFile>(disk, filepath_on_disk, read_settings, copy_encrypted));
            return;
        }
<<<<<<< HEAD
        else if (is_projection_part && allow_backup_broken_projection && !disk->existsFile(filepath_on_disk))
=======
        if (is_projection_part && allow_backup_broken_projection && !disk->exists(filepath_on_disk))
>>>>>>> 2b87bff7
            return;

        if (make_temporary_hard_links)
        {
            String hardlink_filepath = temp_part_dir / filepath;
            disk->createHardLink(filepath_on_disk, hardlink_filepath);
            filepath_on_disk = hardlink_filepath;
        }

        std::optional<UInt64> file_size;
        std::optional<UInt128> file_hash;

        auto it = checksums.files.find(filepath);
        if (it != checksums.files.end())
        {
            file_size = it->second.file_size;
            file_hash = it->second.file_hash;
        }

        BackupEntryPtr backup_entry = std::make_unique<BackupEntryFromImmutableFile>(disk, filepath_on_disk, copy_encrypted, file_size, file_hash);

        if (temp_dir_owner)
            backup_entry = wrapBackupEntryWith(std::move(backup_entry), temp_dir_owner);

        backup_entries.emplace_back(filepath_in_backup, std::move(backup_entry));
    };

    auto * log = &Poco::Logger::get("DataPartStorageOnDiskBase::backup");

    for (const auto & filepath : files_to_backup)
    {
        if (is_projection_part && allow_backup_broken_projection)
        {
            try
            {
                backup_file(filepath);
            }
            catch (Exception & e)
            {
                if (e.code() != ErrorCodes::FILE_DOESNT_EXIST)
                    throw;

                LOG_ERROR(log, "Cannot backup file {} of projection part {}. Will try to ignore it", filepath, part_dir);
                continue;
            }
        }
        else
        {
            backup_file(filepath);
        }
    }
}

MutableDataPartStoragePtr DataPartStorageOnDiskBase::freeze(
    const std::string & to,
    const std::string & dir_path,
    const ReadSettings & read_settings,
    const WriteSettings & write_settings,
    std::function<void(const DiskPtr &)> save_metadata_callback,
    const ClonePartParams & params) const
{
    auto disk = volume->getDisk();
    if (params.external_transaction)
        params.external_transaction->createDirectories(to);
    else
        disk->createDirectories(to);

    Backup(
        disk,
        disk,
        getRelativePath(),
        fs::path(to) / dir_path,
        read_settings,
        write_settings,
        params.make_source_readonly,
        /* max_level= */ {},
        params.copy_instead_of_hardlink,
        params.files_to_copy_instead_of_hardlinks,
        params.external_transaction);

    if (save_metadata_callback)
        save_metadata_callback(disk);

    if (params.external_transaction)
    {
        params.external_transaction->removeFileIfExists(fs::path(to) / dir_path / "delete-on-destroy.txt");
        params.external_transaction->removeFileIfExists(fs::path(to) / dir_path / IMergeTreeDataPart::TXN_VERSION_METADATA_FILE_NAME);
        if (!params.keep_metadata_version)
            params.external_transaction->removeFileIfExists(fs::path(to) / dir_path / IMergeTreeDataPart::METADATA_VERSION_FILE_NAME);
    }
    else
    {
        disk->removeFileIfExists(fs::path(to) / dir_path / "delete-on-destroy.txt");
        disk->removeFileIfExists(fs::path(to) / dir_path / IMergeTreeDataPart::TXN_VERSION_METADATA_FILE_NAME);
        if (!params.keep_metadata_version)
            disk->removeFileIfExists(fs::path(to) / dir_path / IMergeTreeDataPart::METADATA_VERSION_FILE_NAME);
    }

    auto single_disk_volume = std::make_shared<SingleDiskVolume>(disk->getName(), disk, 0);

    /// Do not initialize storage in case of DETACH because part may be broken.
    bool to_detached = dir_path.starts_with(std::string_view((fs::path(MergeTreeData::DETACHED_DIR_NAME) / "").string()));
    return create(single_disk_volume, to, dir_path, /*initialize=*/ !to_detached && !params.external_transaction);
}

MutableDataPartStoragePtr DataPartStorageOnDiskBase::freezeRemote(
    const std::string & to,
    const std::string & dir_path,
    const DiskPtr & dst_disk,
    const ReadSettings & read_settings,
    const WriteSettings & write_settings,
    std::function<void(const DiskPtr &)> save_metadata_callback,
    const ClonePartParams & params) const
{
    auto src_disk = volume->getDisk();
    if (params.external_transaction)
        params.external_transaction->createDirectories(to);
    else
        dst_disk->createDirectories(to);

    /// freezeRemote() using copy instead of hardlinks for all files
    /// In this case, files_to_copy_intead_of_hardlinks is set by empty
    Backup(
        src_disk,
        dst_disk,
        getRelativePath(),
        fs::path(to) / dir_path,
        read_settings,
        write_settings,
        params.make_source_readonly,
        /* max_level= */ {},
        true,
        /* files_to_copy_intead_of_hardlinks= */ {},
        params.external_transaction);

    /// The save_metadata_callback function acts on the target dist.
    if (save_metadata_callback)
        save_metadata_callback(dst_disk);

    if (params.external_transaction)
    {
        params.external_transaction->removeFileIfExists(fs::path(to) / dir_path / "delete-on-destroy.txt");
        params.external_transaction->removeFileIfExists(fs::path(to) / dir_path / IMergeTreeDataPart::TXN_VERSION_METADATA_FILE_NAME);
        if (!params.keep_metadata_version)
            params.external_transaction->removeFileIfExists(fs::path(to) / dir_path / IMergeTreeDataPart::METADATA_VERSION_FILE_NAME);
    }
    else
    {
        dst_disk->removeFileIfExists(fs::path(to) / dir_path / "delete-on-destroy.txt");
        dst_disk->removeFileIfExists(fs::path(to) / dir_path / IMergeTreeDataPart::TXN_VERSION_METADATA_FILE_NAME);
        if (!params.keep_metadata_version)
            dst_disk->removeFileIfExists(fs::path(to) / dir_path / IMergeTreeDataPart::METADATA_VERSION_FILE_NAME);
    }

    auto single_disk_volume = std::make_shared<SingleDiskVolume>(dst_disk->getName(), dst_disk, 0);

    /// Do not initialize storage in case of DETACH because part may be broken.
    bool to_detached = dir_path.starts_with(std::string_view((fs::path(MergeTreeData::DETACHED_DIR_NAME) / "").string()));
    return create(single_disk_volume, to, dir_path, /*initialize=*/ !to_detached && !params.external_transaction);
}

MutableDataPartStoragePtr DataPartStorageOnDiskBase::clonePart(
    const std::string & to,
    const std::string & dir_path,
    const DiskPtr & dst_disk,
    const ReadSettings & read_settings,
    const WriteSettings & write_settings,
    LoggerPtr log,
    const std::function<void()> & cancellation_hook) const
{
    String path_to_clone = fs::path(to) / dir_path / "";
    auto src_disk = volume->getDisk();

    if (dst_disk->existsDirectory(path_to_clone))
    {
        throw Exception(ErrorCodes::DIRECTORY_ALREADY_EXISTS,
                        "Cannot clone part {} from '{}' to '{}': path '{}' already exists",
                        dir_path, getRelativePath(), path_to_clone, fullPath(dst_disk, path_to_clone));
    }

    try
    {
        dst_disk->createDirectories(to);
        src_disk->copyDirectoryContent(getRelativePath(), dst_disk, path_to_clone, read_settings, write_settings, cancellation_hook);
    }
    catch (...)
    {
        /// It's safe to remove it recursively (even with zero-copy-replication)
        /// because we've just did full copy through copyDirectoryContent
        LOG_WARNING(log, "Removing directory {} after failed attempt to move a data part", path_to_clone);
        dst_disk->removeRecursive(path_to_clone);
        throw;
    }

    auto single_disk_volume = std::make_shared<SingleDiskVolume>(dst_disk->getName(), dst_disk, 0);
    return create(single_disk_volume, to, dir_path, /*initialize=*/ true);
}

void DataPartStorageOnDiskBase::rename(
    std::string new_root_path,
    std::string new_part_dir,
    LoggerPtr log,
    bool remove_new_dir_if_exists,
    bool fsync_part_dir)
{
    if (new_root_path.ends_with('/'))
        new_root_path.pop_back();
    if (new_part_dir.ends_with('/'))
        new_part_dir.pop_back();

    String to = fs::path(new_root_path) / new_part_dir / "";

    if (volume->getDisk()->existsDirectory(to))
    {
        /// FIXME it should be logical error
        if (remove_new_dir_if_exists)
        {
            Names files;
            volume->getDisk()->listFiles(to, files);

            if (log)
                LOG_WARNING(log,
                    "Part directory {} already exists and contains {} files. Removing it.",
                    fullPath(volume->getDisk(), to), files.size());

            /// Do not remove blobs if they exist
            executeWriteOperation([&](auto & disk) { disk.removeSharedRecursive(to, true, {}); });
        }
        else
        {
            throw Exception(
                ErrorCodes::DIRECTORY_ALREADY_EXISTS,
                "Part directory {} already exists",
                fullPath(volume->getDisk(), to));
        }
    }

    String from = getRelativePath();

    /// Why?
    executeWriteOperation([&](auto & disk)
    {
        disk.setLastModified(from, Poco::Timestamp::fromEpochTime(time(nullptr)));
        disk.moveDirectory(from, to);

        /// Only after moveDirectory() since before the directory does not exist.
        SyncGuardPtr to_sync_guard;
        if (fsync_part_dir)
            to_sync_guard = volume->getDisk()->getDirectorySyncGuard(to);
    });

    part_dir = new_part_dir;
    root_path = new_root_path;
}

void DataPartStorageOnDiskBase::remove(
    CanRemoveCallback && can_remove_callback,
    const MergeTreeDataPartChecksums & checksums,
    std::list<ProjectionChecksums> projections,
    bool is_temp,
    LoggerPtr log)
{
    /// NOTE We rename part to delete_tmp_<relative_path> instead of delete_tmp_<name> to avoid race condition
    /// when we try to remove two parts with the same name, but different relative paths,
    /// for example all_1_2_1 (in Deleting state) and tmp_merge_all_1_2_1 (in Temporary state).
    fs::path from = fs::path(root_path) / part_dir;
    // TODO directory delete_tmp_<name> is never removed if server crashes before returning from this function

    /// Cut last "/" if it exists (it shouldn't). Otherwise fs::path behave differently.
    fs::path part_dir_without_slash = part_dir.ends_with("/") ? part_dir.substr(0, part_dir.size() - 1) : part_dir;

    /// NOTE relative_path can contain not only part name itself, but also some prefix like
    /// "moving/all_1_1_1" or "detached/all_2_3_5". We should handle this case more properly.

    /// File might be already renamed on previous try
    bool has_delete_prefix = part_dir_without_slash.filename().string().starts_with("delete_tmp_");
    std::optional<CanRemoveDescription> can_remove_description;
    auto disk = volume->getDisk();
    fs::path to = fs::path(root_path) / part_dir_without_slash;

    if (!has_delete_prefix)
    {
        auto parent_path = getParentDirectory();
        if (!parent_path.empty())
        {
            if (parent_path == MergeTreeData::DETACHED_DIR_NAME)
                throw Exception(
                    ErrorCodes::LOGICAL_ERROR,
                    "Trying to remove detached part {} with path {} in remove function. It shouldn't happen",
                    part_dir,
                    root_path);

            part_dir_without_slash = fs::path(parent_path) / ("delete_tmp_" + std::string{part_dir_without_slash.filename()});
        }
        else
        {
            part_dir_without_slash = ("delete_tmp_" + std::string{part_dir_without_slash.filename()});
        }

        to = fs::path(root_path) / part_dir_without_slash;

        if (disk->existsDirectory(to))
        {
            LOG_WARNING(log, "Directory {} (to which part must be renamed before removing) already exists. "
                        "Most likely this is due to unclean restart or race condition. Removing it.", fullPath(disk, to));
            try
            {
                can_remove_description.emplace(can_remove_callback());
                disk->removeSharedRecursive(
                    fs::path(to) / "", !can_remove_description->can_remove_anything, can_remove_description->files_not_to_remove);
            }
            catch (...)
            {
                LOG_ERROR(
                    log, "Cannot recursively remove directory {}. Exception: {}", fullPath(disk, to), getCurrentExceptionMessage(false));
                throw;
            }
        }

        if (!disk->existsDirectory(from))
        {
            LOG_ERROR(log, "Directory {} (part to remove) doesn't exist or one of nested files has gone. Most likely this is due to manual removing. This should be discouraged. Ignoring.", fullPath(disk, from));
            /// We will never touch this part again, so unlocking it from zero-copy
            if (!can_remove_description)
                can_remove_description.emplace(can_remove_callback());
            return;
        }

        try
        {
            disk->moveDirectory(from, to);
            part_dir = part_dir_without_slash;
        }
        catch (const Exception & e)
        {
            if (e.code() == ErrorCodes::FILE_DOESNT_EXIST)
            {
                LOG_ERROR(log, "Directory {} (part to remove) doesn't exist or one of nested files has gone. Most likely this is due to manual removing. This should be discouraged. Ignoring.", fullPath(disk, from));
                /// We will never touch this part again, so unlocking it from zero-copy
                if (!can_remove_description)
                    can_remove_description.emplace(can_remove_callback());
                return;
            }
            throw;
        }
        catch (const fs::filesystem_error & e)
        {
            if (e.code() == std::errc::no_such_file_or_directory)
            {
                LOG_ERROR(log, "Directory {} (part to remove) doesn't exist or one of nested files has gone. "
                          "Most likely this is due to manual removing. This should be discouraged. Ignoring.", fullPath(disk, from));
                /// We will never touch this part again, so unlocking it from zero-copy
                if (!can_remove_description)
                    can_remove_description.emplace(can_remove_callback());

                return;
            }
            throw;
        }
    }

    if (!can_remove_description)
        can_remove_description.emplace(can_remove_callback());

    // Record existing projection directories so we don't remove them twice
    std::unordered_set<String> projection_directories;
    std::string proj_suffix = ".proj";
    for (const auto & projection : projections)
    {
        std::string proj_dir_name = projection.name + proj_suffix;
        projection_directories.emplace(proj_dir_name);

        NameSet files_not_to_remove_for_projection;
        for (const auto & file_name : can_remove_description->files_not_to_remove)
            if (file_name.starts_with(proj_dir_name))
                files_not_to_remove_for_projection.emplace(fs::path(file_name).filename());

        if (!files_not_to_remove_for_projection.empty())
            LOG_DEBUG(
                log, "Will not remove files [{}] for projection {}", fmt::join(files_not_to_remove_for_projection, ", "), projection.name);

        CanRemoveDescription proj_description
        {
            can_remove_description->can_remove_anything,
            std::move(files_not_to_remove_for_projection),
        };

        clearDirectory(fs::path(to) / proj_dir_name, proj_description, projection.checksums, is_temp, log);
    }

    /// It is possible that we are removing the part which have a written but not loaded projection.
    /// Such a part can appear server was restarted after DROP PROJECTION but before old part was removed.
    /// In this case, the old part will load only projections from metadata.
    /// See test 01701_clear_projection_and_part.
    for (const auto & [name, _] : checksums.files)
    {
        if (endsWith(name, proj_suffix) && !projection_directories.contains(name))
        {
            static constexpr auto checksums_name = "checksums.txt";
            auto projection_storage = create(volume, to, name, /*initialize=*/ true);

            /// If we have a directory with suffix '.proj' it is likely a projection.
            /// Try to load checksums for it (to avoid recursive removing fallback).
            if (projection_storage->existsFile(checksums_name))
            {
                try
                {
                    MergeTreeDataPartChecksums tmp_checksums;
                    auto in = projection_storage->readFile(checksums_name, {}, {}, {});
                    tmp_checksums.read(*in);

                    clearDirectory(fs::path(to) / name, *can_remove_description, tmp_checksums, is_temp, log);
                }
                catch (...)
                {
                    LOG_ERROR(log, "Cannot load checksums from {}", fs::path(projection_storage->getRelativePath()) / checksums_name);
                }
            }
        }
    }

    clearDirectory(to, *can_remove_description, checksums, is_temp, log);
}

void DataPartStorageOnDiskBase::clearDirectory(
    const std::string & dir,
    const CanRemoveDescription & can_remove_description,
    const MergeTreeDataPartChecksums & checksums,
    bool is_temp,
    LoggerPtr log)
{
    auto disk = volume->getDisk();
    auto [can_remove_shared_data, names_not_to_remove] = can_remove_description;
    names_not_to_remove = getActualFileNamesOnDisk(names_not_to_remove);

    /// It does not make sense to try fast path for incomplete temporary parts, because some files are probably absent.
    /// Sometimes we add something to checksums.files before actually writing checksums and columns on disk.
    /// Also sometimes we write checksums.txt and columns.txt in arbitrary order, so this check becomes complex...
    bool incomplete_temporary_part = is_temp && (!disk->existsFile(fs::path(dir) / "checksums.txt") || !disk->existsFile(fs::path(dir) / "columns.txt"));
    if (checksums.empty() || incomplete_temporary_part)
    {
        /// If the part is not completely written, we cannot use fast path by listing files.
        disk->removeSharedRecursive(fs::path(dir) / "", !can_remove_shared_data, names_not_to_remove);
        return;
    }

    try
    {
        NameSet names_to_remove = {"checksums.txt", "columns.txt"};
        for (const auto & [file, _] : checksums.files)
            if (!endsWith(file, ".proj"))
                names_to_remove.emplace(file);

        names_to_remove = getActualFileNamesOnDisk(names_to_remove);

        /// Remove each expected file in directory, then remove directory itself.
        RemoveBatchRequest request;
        for (const auto & file : names_to_remove)
        {
            if (isGinFile(file) && (!disk->existsFile(fs::path(dir) / file)))
                continue;

            request.emplace_back(fs::path(dir) / file);
        }
        request.emplace_back(fs::path(dir) / "default_compression_codec.txt", true);
        request.emplace_back(fs::path(dir) / "delete-on-destroy.txt", true);
        request.emplace_back(fs::path(dir) / IMergeTreeDataPart::TXN_VERSION_METADATA_FILE_NAME, true);
        request.emplace_back(fs::path(dir) / "metadata_version.txt", true);

        disk->removeSharedFiles(request, !can_remove_shared_data, names_not_to_remove);
        disk->removeDirectory(dir);
    }
    catch (...)
    {
        /// Recursive directory removal does many excessive "stat" syscalls under the hood.

        LOG_ERROR(log, "Cannot quickly remove directory {} by removing files; fallback to recursive removal. Reason: {}", fullPath(disk, dir), getCurrentExceptionMessage(false));
        disk->removeSharedRecursive(fs::path(dir) / "", !can_remove_shared_data, names_not_to_remove);
    }
}

void DataPartStorageOnDiskBase::changeRootPath(const std::string & from_root, const std::string & to_root)
{
    /// This is a very dumb implementation, here for root path like
    /// "some/current/path/to/part" and change like
    /// "some/current" -> "other/different", we just replace prefix to make new root like
    /// "other/different/path/to/part".
    /// Here we expect that actual move was done by somebody else.

    size_t prefix_size = from_root.size();
    if (prefix_size > 0 && from_root.back() == '/')
        --prefix_size;

    if (prefix_size > root_path.size()
        || std::string_view(from_root).substr(0, prefix_size) != std::string_view(root_path).substr(0, prefix_size))
        throw Exception(
            ErrorCodes::LOGICAL_ERROR,
            "Cannot change part root to {} because it is not a prefix of current root {}",
            from_root, root_path);

    size_t dst_size = to_root.size();
    if (dst_size > 0 && to_root.back() == '/')
        --dst_size;

    root_path = to_root.substr(0, dst_size) + root_path.substr(prefix_size);
}

SyncGuardPtr DataPartStorageOnDiskBase::getDirectorySyncGuard() const
{
    return volume->getDisk()->getDirectorySyncGuard(fs::path(root_path) / part_dir);
}

std::unique_ptr<WriteBufferFromFileBase> DataPartStorageOnDiskBase::writeTransactionFile(WriteMode mode) const
{
    return volume->getDisk()->writeFile(fs::path(root_path) / part_dir / IMergeTreeDataPart::TXN_VERSION_METADATA_FILE_NAME, 256, mode);
}

void DataPartStorageOnDiskBase::removeRecursive()
{
    executeWriteOperation([&](auto & disk) { disk.removeRecursive(fs::path(root_path) / part_dir); });
}

void DataPartStorageOnDiskBase::removeSharedRecursive(bool keep_in_remote_fs)
{
    executeWriteOperation([&](auto & disk) { disk.removeSharedRecursive(fs::path(root_path) / part_dir, keep_in_remote_fs, {}); });
}

void DataPartStorageOnDiskBase::createDirectories()
{
    executeWriteOperation([&](auto & disk) { disk.createDirectories(fs::path(root_path) / part_dir); });
}

bool DataPartStorageOnDiskBase::hasActiveTransaction() const
{
    return transaction != nullptr;
}

}<|MERGE_RESOLUTION|>--- conflicted
+++ resolved
@@ -427,11 +427,7 @@
             backup_entries.emplace_back(filepath_in_backup, std::make_unique<BackupEntryFromSmallFile>(disk, filepath_on_disk, read_settings, copy_encrypted));
             return;
         }
-<<<<<<< HEAD
-        else if (is_projection_part && allow_backup_broken_projection && !disk->existsFile(filepath_on_disk))
-=======
-        if (is_projection_part && allow_backup_broken_projection && !disk->exists(filepath_on_disk))
->>>>>>> 2b87bff7
+        if (is_projection_part && allow_backup_broken_projection && !disk->existsFile(filepath_on_disk))
             return;
 
         if (make_temporary_hard_links)
