#include <Storages/MergeTree/MergeTreeSequentialSource.h>
#include <Storages/MergeTree/MergeTreeBlockReadUtils.h>
#include <Storages/MergeTree/LoadedMergeTreeDataPartInfoForReader.h>
#include <Storages/MergeTree/MergeTreeDataSelectExecutor.h>
#include <Storages/MergeTree/MergeTreeSettings.h>
#include <Storages/MergeTree/MergeTreeVirtualColumns.h>
#include <Processors/Transforms/FilterTransform.h>
#include <Processors/QueryPlan/ISourceStep.h>
#include <QueryPipeline/QueryPipelineBuilder.h>
#include <QueryPipeline/Pipe.h>
#include <Interpreters/Context.h>
#include <Processors/Chunk.h>
#include <Processors/Sources/NullSource.h>
#include <Processors/QueryPlan/QueryPlan.h>
#include <Processors/QueryPlan/FilterStep.h>
#include <Common/logger_useful.h>
<<<<<<< HEAD
#include <Processors/Merges/Algorithms/MergeTreeReadInfo.h>
=======
#include <Processors/Merges/Algorithms/MergeTreePartLevelInfo.h>
#include <Storages/MergeTree/checkDataPart.h>
>>>>>>> 55855acf

namespace DB
{

/// Lightweight (in terms of logic) stream for reading single part from
/// MergeTree, used for merges and mutations.
///
/// NOTE:
///  It doesn't filter out rows that are deleted with lightweight deletes.
///  Use createMergeTreeSequentialSource filter out those rows.
class MergeTreeSequentialSource : public ISource
{
public:
    MergeTreeSequentialSource(
        MergeTreeSequentialSourceType type,
        const MergeTreeData & storage_,
        const StorageSnapshotPtr & storage_snapshot_,
        MergeTreeData::DataPartPtr data_part_,
        Names columns_to_read_,
        std::optional<MarkRanges> mark_ranges_,
        bool apply_deleted_mask,
        bool read_with_direct_io_,
        bool prefetch);

    ~MergeTreeSequentialSource() override;

    String getName() const override { return "MergeTreeSequentialSource"; }

    size_t getCurrentMark() const { return current_mark; }

    size_t getCurrentRow() const { return current_row; }

protected:
    Chunk generate() override;

private:
    const MergeTreeData & storage;
    StorageSnapshotPtr storage_snapshot;

    /// Data part will not be removed if the pointer owns it
    MergeTreeData::DataPartPtr data_part;

    /// Columns we have to read (each Block from read will contain them)
    Names columns_to_read;

    /// Should read using direct IO
    bool read_with_direct_io;

    LoggerPtr log = getLogger("MergeTreeSequentialSource");

    std::optional<MarkRanges> mark_ranges;

    std::shared_ptr<MarkCache> mark_cache;
    using MergeTreeReaderPtr = std::unique_ptr<IMergeTreeReader>;
    MergeTreeReaderPtr reader;

    /// current mark at which we stop reading
    size_t current_mark = 0;

    /// current row at which we stop reading
    size_t current_row = 0;

    /// Closes readers and unlock part locks
    void finish();
};

MergeTreeSequentialSource::MergeTreeSequentialSource(
    MergeTreeSequentialSourceType type,
    const MergeTreeData & storage_,
    const StorageSnapshotPtr & storage_snapshot_,
    MergeTreeData::DataPartPtr data_part_,
    Names columns_to_read_,
    std::optional<MarkRanges> mark_ranges_,
    bool apply_deleted_mask,
    bool read_with_direct_io_,
    bool prefetch)
    : ISource(storage_snapshot_->getSampleBlockForColumns(columns_to_read_))
    , storage(storage_)
    , storage_snapshot(storage_snapshot_)
    , data_part(std::move(data_part_))
    , columns_to_read(std::move(columns_to_read_))
    , read_with_direct_io(read_with_direct_io_)
    , mark_ranges(std::move(mark_ranges_))
    , mark_cache(storage.getContext()->getMarkCache())
{
    /// Print column name but don't pollute logs in case of many columns.
    if (columns_to_read.size() == 1)
        LOG_DEBUG(log, "Reading {} marks from part {}, total {} rows starting from the beginning of the part, column {}",
            data_part->getMarksCount(), data_part->name, data_part->rows_count, columns_to_read.front());
    else
        LOG_DEBUG(log, "Reading {} marks from part {}, total {} rows starting from the beginning of the part",
            data_part->getMarksCount(), data_part->name, data_part->rows_count);

    auto alter_conversions = storage.getAlterConversionsForPart(data_part);

    /// Note, that we don't check setting collaborate_with_coordinator presence, because this source
    /// is only used in background merges.
    addTotalRowsApprox(data_part->rows_count);

    /// Add columns because we don't want to read empty blocks
    injectRequiredColumns(
        LoadedMergeTreeDataPartInfoForReader(data_part, alter_conversions),
        storage_snapshot,
        storage.supportsSubcolumns(),
        columns_to_read);

    auto options = GetColumnsOptions(GetColumnsOptions::AllPhysical)
        .withExtendedObjects()
        .withVirtuals()
        .withSubcolumns(storage.supportsSubcolumns());

    auto columns_for_reader = storage_snapshot->getColumnsByNames(options, columns_to_read);

    const auto & context = storage.getContext();
    ReadSettings read_settings = context->getReadSettings();
    read_settings.read_from_filesystem_cache_if_exists_otherwise_bypass_cache = !storage.getSettings()->force_read_through_cache_for_merges;

    /// It does not make sense to use pthread_threadpool for background merges/mutations
    /// And also to preserve backward compatibility
    read_settings.local_fs_method = LocalFSReadMethod::pread;
    if (read_with_direct_io)
        read_settings.direct_io_threshold = 1;

    /// Configure throttling
    switch (type)
    {
        case Mutation:
            read_settings.local_throttler = context->getMutationsThrottler();
            break;
        case Merge:
            read_settings.local_throttler = context->getMergesThrottler();
            break;
    }
    read_settings.remote_throttler = read_settings.local_throttler;

    MergeTreeReaderSettings reader_settings =
    {
        .read_settings = read_settings,
        .save_marks_in_cache = false,
        .apply_deleted_mask = apply_deleted_mask,
        .can_read_part_without_marks = true,
    };

    if (!mark_ranges)
        mark_ranges.emplace(MarkRanges{MarkRange(0, data_part->getMarksCount())});

    reader = data_part->getReader(
        columns_for_reader,
        storage_snapshot,
        *mark_ranges,
        /*virtual_fields=*/ {},
        /*uncompressed_cache=*/ {},
        mark_cache.get(),
        alter_conversions,
        reader_settings,
        /*avg_value_size_hints=*/ {},
        /*profile_callback=*/ {});

    if (prefetch)
        reader->prefetchBeginOfRange(Priority{});
}

static void fillBlockNumberColumns(
    Columns & res_columns,
    const NamesAndTypesList & columns_list,
    UInt64 block_number,
    UInt64 block_offset,
    UInt64 num_rows)
{
    chassert(res_columns.size() == columns_list.size());

    auto it = columns_list.begin();
    for (size_t i = 0; i < res_columns.size(); ++i, ++it)
    {
        if (res_columns[i])
            continue;

        if (it->name == BlockNumberColumn::name)
        {
            res_columns[i] = BlockNumberColumn::type->createColumnConst(num_rows, block_number)->convertToFullColumnIfConst();
        }
        else if (it->name == BlockOffsetColumn::name)
        {
            auto column = BlockOffsetColumn::type->createColumn();
            auto & block_offset_data = assert_cast<ColumnUInt64 &>(*column).getData();

            block_offset_data.resize(num_rows);
            std::iota(block_offset_data.begin(), block_offset_data.end(), block_offset);

            res_columns[i] = std::move(column);
        }
    }
}

Chunk MergeTreeSequentialSource::generate()
try
{
    const auto & header = getPort().getHeader();
    /// Part level is useful for next step for merging non-merge tree table
    bool add_part_level = storage.merging_params.mode != MergeTreeData::MergingParams::Ordinary;
    size_t num_marks_in_part = data_part->getMarksCount();

    if (!isCancelled() && current_row < data_part->rows_count)
    {
        size_t rows_to_read = data_part->index_granularity.getMarkRows(current_mark);
        bool continue_reading = (current_mark != 0);

        const auto & sample = reader->getColumns();
        Columns columns(sample.size());
        size_t rows_read = reader->readRows(current_mark, num_marks_in_part, continue_reading, rows_to_read, columns);

        if (rows_read)
        {
            fillBlockNumberColumns(columns, sample, data_part->info.min_block, current_row, rows_read);
            reader->fillVirtualColumns(columns, rows_read);

            current_row += rows_read;
            current_mark += (rows_to_read == rows_read);

            bool should_evaluate_missing_defaults = false;
            reader->fillMissingColumns(columns, should_evaluate_missing_defaults, rows_read);

            reader->performRequiredConversions(columns);

            if (should_evaluate_missing_defaults)
                reader->evaluateMissingDefaults({}, columns);

            /// Reorder columns and fill result block.
            size_t num_columns = sample.size();
            Columns res_columns;
            res_columns.reserve(num_columns);

            auto it = sample.begin();
            for (size_t i = 0; i < num_columns; ++i)
            {
                if (header.has(it->name))
                {
                    columns[i]->assumeMutableRef().shrinkToFit();
                    res_columns.emplace_back(std::move(columns[i]));
                }

                ++it;
            }

<<<<<<< HEAD
            return Chunk(std::move(res_columns), rows_read,
                add_part_level ? std::make_shared<MergeTreeReadInfo>(data_part->info.level, false) : nullptr);
=======
            auto result = Chunk(std::move(res_columns), rows_read);
            if (add_part_level)
                result.getChunkInfos().add(std::make_shared<MergeTreePartLevelInfo>(data_part->info.level));
            return result;
>>>>>>> 55855acf
        }
    }
    else
    {
        finish();
    }

    return {};
}
catch (...)
{
    /// Suspicion of the broken part. A part is added to the queue for verification.
    if (!isRetryableException(std::current_exception()))
        storage.reportBrokenPart(data_part);
    throw;
}

void MergeTreeSequentialSource::finish()
{
    /** Close the files (before destroying the object).
     * When many sources are created, but simultaneously reading only a few of them,
     * buffers don't waste memory.
     */
    reader.reset();
    data_part.reset();
}

MergeTreeSequentialSource::~MergeTreeSequentialSource() = default;


Pipe createMergeTreeSequentialSource(
    MergeTreeSequentialSourceType type,
    const MergeTreeData & storage,
    const StorageSnapshotPtr & storage_snapshot,
    MergeTreeData::DataPartPtr data_part,
    Names columns_to_read,
    std::optional<MarkRanges> mark_ranges,
    std::shared_ptr<std::atomic<size_t>> filtered_rows_count,
    bool apply_deleted_mask,
    bool read_with_direct_io,
    bool prefetch)
{

    /// The part might have some rows masked by lightweight deletes
    const bool need_to_filter_deleted_rows = apply_deleted_mask && data_part->hasLightweightDelete();
    const bool has_filter_column = std::ranges::find(columns_to_read, RowExistsColumn::name) != columns_to_read.end();

    if (need_to_filter_deleted_rows && !has_filter_column)
        columns_to_read.emplace_back(RowExistsColumn::name);

    auto column_part_source = std::make_shared<MergeTreeSequentialSource>(type,
        storage, storage_snapshot, data_part, columns_to_read, std::move(mark_ranges),
        /*apply_deleted_mask=*/ false, read_with_direct_io, prefetch);

    Pipe pipe(std::move(column_part_source));

    /// Add filtering step that discards deleted rows
    if (need_to_filter_deleted_rows)
    {
        pipe.addSimpleTransform([filtered_rows_count, has_filter_column](const Block & header)
        {
            return std::make_shared<FilterTransform>(
                header, nullptr, RowExistsColumn::name, !has_filter_column, false, filtered_rows_count);
        });
    }

    return pipe;
}

/// A Query Plan step to read from a single Merge Tree part
/// using Merge Tree Sequential Source (which reads strictly sequentially in a single thread).
/// This step is used for mutations because the usual reading is too tricky.
/// Previously, sequential reading was achieved by changing some settings like max_threads,
/// however, this approach lead to data corruption after some new settings were introduced.
class ReadFromPart final : public ISourceStep
{
public:
    ReadFromPart(
        MergeTreeSequentialSourceType type_,
        const MergeTreeData & storage_,
        const StorageSnapshotPtr & storage_snapshot_,
        MergeTreeData::DataPartPtr data_part_,
        Names columns_to_read_,
        bool apply_deleted_mask_,
        std::optional<ActionsDAG> filter_,
        ContextPtr context_,
        LoggerPtr log_)
        : ISourceStep(DataStream{.header = storage_snapshot_->getSampleBlockForColumns(columns_to_read_)})
        , type(type_)
        , storage(storage_)
        , storage_snapshot(storage_snapshot_)
        , data_part(std::move(data_part_))
        , columns_to_read(std::move(columns_to_read_))
        , apply_deleted_mask(apply_deleted_mask_)
        , filter(std::move(filter_))
        , context(std::move(context_))
        , log(log_)
    {
    }

    String getName() const override { return fmt::format("ReadFromPart({})", data_part->name); }

    void initializePipeline(QueryPipelineBuilder & pipeline, const BuildQueryPipelineSettings &) override
    {
        std::optional<MarkRanges> mark_ranges;

        const auto & metadata_snapshot = storage_snapshot->metadata;
        if (filter && metadata_snapshot->hasPrimaryKey())
        {
            const auto & primary_key = storage_snapshot->metadata->getPrimaryKey();
            const Names & primary_key_column_names = primary_key.column_names;
            KeyCondition key_condition(&*filter, context, primary_key_column_names, primary_key.expression);
            LOG_DEBUG(log, "Key condition: {}", key_condition.toString());

            if (!key_condition.alwaysFalse())
                mark_ranges = MergeTreeDataSelectExecutor::markRangesFromPKRange(
                    data_part,
                    metadata_snapshot,
                    key_condition,
                    /*part_offset_condition=*/{},
                    /*exact_ranges=*/nullptr,
                    context->getSettingsRef(),
                    log);

            if (mark_ranges && mark_ranges->empty())
            {
                pipeline.init(Pipe(std::make_unique<NullSource>(output_stream->header)));
                return;
            }
        }

        auto source = createMergeTreeSequentialSource(type,
            storage,
            storage_snapshot,
            data_part,
            columns_to_read,
            std::move(mark_ranges),
            /*filtered_rows_count=*/ nullptr,
            apply_deleted_mask,
            /*read_with_direct_io=*/ false,
            /*prefetch=*/ false);

        pipeline.init(Pipe(std::move(source)));
    }

private:
    MergeTreeSequentialSourceType type;
    const MergeTreeData & storage;
    StorageSnapshotPtr storage_snapshot;
    MergeTreeData::DataPartPtr data_part;
    Names columns_to_read;
    bool apply_deleted_mask;
    std::optional<ActionsDAG> filter;
    ContextPtr context;
    LoggerPtr log;
};

void createReadFromPartStep(
    MergeTreeSequentialSourceType type,
    QueryPlan & plan,
    const MergeTreeData & storage,
    const StorageSnapshotPtr & storage_snapshot,
    MergeTreeData::DataPartPtr data_part,
    Names columns_to_read,
    bool apply_deleted_mask,
    std::optional<ActionsDAG> filter,
    ContextPtr context,
    LoggerPtr log)
{
    auto reading = std::make_unique<ReadFromPart>(type,
        storage, storage_snapshot, std::move(data_part),
        std::move(columns_to_read), apply_deleted_mask,
        std::move(filter), std::move(context), log);

    plan.addStep(std::move(reading));
}

}<|MERGE_RESOLUTION|>--- conflicted
+++ resolved
@@ -14,12 +14,10 @@
 #include <Processors/QueryPlan/QueryPlan.h>
 #include <Processors/QueryPlan/FilterStep.h>
 #include <Common/logger_useful.h>
-<<<<<<< HEAD
+
 #include <Processors/Merges/Algorithms/MergeTreeReadInfo.h>
-=======
-#include <Processors/Merges/Algorithms/MergeTreePartLevelInfo.h>
 #include <Storages/MergeTree/checkDataPart.h>
->>>>>>> 55855acf
+
 
 namespace DB
 {
@@ -264,15 +262,10 @@
                 ++it;
             }
 
-<<<<<<< HEAD
-            return Chunk(std::move(res_columns), rows_read,
-                add_part_level ? std::make_shared<MergeTreeReadInfo>(data_part->info.level, false) : nullptr);
-=======
             auto result = Chunk(std::move(res_columns), rows_read);
             if (add_part_level)
-                result.getChunkInfos().add(std::make_shared<MergeTreePartLevelInfo>(data_part->info.level));
+                result.getChunkInfos().add(std::make_shared<MergeTreeReadInfo>(data_part->info.level, false));
             return result;
->>>>>>> 55855acf
         }
     }
     else
