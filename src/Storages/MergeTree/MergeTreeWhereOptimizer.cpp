--- conflicted
+++ resolved
@@ -63,7 +63,8 @@
 static NameSet getTableColumns(const StorageMetadataPtr & metadata_snapshot, const Names & queried_columns)
 {
     const auto & columns_description = metadata_snapshot->getColumns();
-    NameSet table_columns = collections::map<std::unordered_set>(columns_description.getAllPhysical(), [](const NameAndTypePair & col) { return col.name; });
+    NameSet table_columns(std::from_range_t{},
+          metadata_snapshot->getColumns().getAllPhysical() | std::views::transform([](const auto & col) { return col.name; }));
 
     /// Add also requested subcolumns to known table columns.
     for (const auto & column : queried_columns)
@@ -83,13 +84,7 @@
     const std::optional<NameSet> & supported_columns_,
     LoggerPtr log_)
     : estimator(estimator_)
-<<<<<<< HEAD
-    , table_columns(
-          std::from_range_t{},
-          metadata_snapshot->getColumns().getAllPhysical() | std::views::transform([](const auto & col) { return col.name; }))
-=======
     , table_columns(getTableColumns(metadata_snapshot, queried_columns_))
->>>>>>> d4ea3618
     , queried_columns{queried_columns_}
     , supported_columns{supported_columns_}
     , sorting_key_names{NameSet(
