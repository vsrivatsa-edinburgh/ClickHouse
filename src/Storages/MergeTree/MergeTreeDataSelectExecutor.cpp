#include <boost/rational.hpp>   /// For calculations related to sampling coefficients.
#include <optional>
#include <unordered_set>

#include <Storages/MergeTree/MergeTreeDataSelectExecutor.h>
#include <Storages/MergeTree/MergeTreeReadPool.h>
#include <Storages/MergeTree/MergeTreeIndices.h>
#include <Storages/MergeTree/MergeTreeIndexReader.h>
#include <Storages/MergeTree/MergeTreeSettings.h>
#include <Storages/MergeTree/KeyCondition.h>
#include <Storages/MergeTree/MergeTreeDataPartUUID.h>
#include <Storages/MergeTree/StorageFromMergeTreeDataPart.h>
#include <Storages/MergeTree/MergeTreeIndexGin.h>
#include <Storages/ReadInOrderOptimizer.h>
#include <Storages/VirtualColumnUtils.h>
#include <Parsers/ASTIdentifier.h>
#include <Parsers/ASTLiteral.h>
#include <Parsers/ASTFunction.h>
#include <Parsers/ASTSampleRatio.h>
#include <Parsers/ExpressionListParsers.h>
#include <Parsers/parseIdentifierOrStringLiteral.h>
#include <Interpreters/ExpressionAnalyzer.h>
#include <Interpreters/ExpressionActions.h>
#include <Interpreters/InterpreterSelectQuery.h>
#include <Interpreters/Context.h>
#include <Interpreters/ProcessList.h>
#include <Interpreters/Cache/QueryConditionCache.h>
#include <Processors/ConcatProcessor.h>
#include <Processors/QueryPlan/QueryPlan.h>
#include <Processors/QueryPlan/CreatingSetsStep.h>
#include <Processors/QueryPlan/FilterStep.h>
#include <Processors/QueryPlan/ExpressionStep.h>
#include <Processors/QueryPlan/ReadFromPreparedSource.h>
#include <Processors/QueryPlan/ReadFromMergeTree.h>
#include <Processors/QueryPlan/UnionStep.h>
#include <Processors/QueryPlan/QueryIdHolder.h>
#include <Processors/QueryPlan/AggregatingStep.h>
#include <Processors/QueryPlan/SortingStep.h>
#include <Processors/Sources/SourceFromSingleChunk.h>
#include <Processors/Transforms/AggregatingTransform.h>

#include <Core/UUID.h>
#include <Core/Settings.h>
#include <Common/CurrentMetrics.h>
#include <Common/FailPoint.h>
#include <Common/quoteString.h>
#include <base/sleep.h>
#include <DataTypes/DataTypeDate.h>
#include <DataTypes/DataTypeEnum.h>
#include <DataTypes/DataTypeLowCardinality.h>
#include <DataTypes/DataTypeUUID.h>
#include <DataTypes/DataTypeTuple.h>
#include <DataTypes/DataTypesNumber.h>
#include <DataTypes/DataTypeArray.h>
#include <Functions/IFunction.h>

#include <IO/WriteBufferFromOStream.h>

namespace CurrentMetrics
{
    extern const Metric MergeTreeDataSelectExecutorThreads;
    extern const Metric MergeTreeDataSelectExecutorThreadsActive;
    extern const Metric MergeTreeDataSelectExecutorThreadsScheduled;
    extern const Metric FilteringMarksWithPrimaryKey;
    extern const Metric FilteringMarksWithSecondaryKeys;
}

namespace DB
{
namespace Setting
{
    extern const SettingsBool allow_experimental_query_deduplication;
    extern const SettingsUInt64 allow_experimental_parallel_reading_from_replicas;
    extern const SettingsString force_data_skipping_indices;
    extern const SettingsBool force_index_by_date;
    extern const SettingsSeconds lock_acquire_timeout;
    extern const SettingsInt64 max_partitions_to_read;
    extern const SettingsUInt64 max_threads_for_indexes;
    extern const SettingsNonZeroUInt64 max_parallel_replicas;
    extern const SettingsUInt64 merge_tree_coarse_index_granularity;
    extern const SettingsUInt64 merge_tree_min_bytes_for_seek;
    extern const SettingsUInt64 merge_tree_min_rows_for_seek;
    extern const SettingsUInt64 parallel_replica_offset;
    extern const SettingsUInt64 parallel_replicas_count;
    extern const SettingsParallelReplicasMode parallel_replicas_mode;
    extern const SettingsBool use_skip_indexes_if_final_exact_mode;
    extern const SettingsBool use_query_condition_cache;
    extern const SettingsBool allow_experimental_analyzer;
    extern const SettingsBool parallel_replicas_local_plan;
    extern const SettingsBool parallel_replicas_index_analysis_only_on_coordinator;
<<<<<<< HEAD
    extern const SettingsBool use_skip_indexes_if_final;
    extern const SettingsBool rescore_in_ann_queries;
=======
    extern const SettingsBool secondary_indices_enable_bulk_filtering;
>>>>>>> ac335b71
}

namespace MergeTreeSetting
{
    extern const MergeTreeSettingsUInt64 max_concurrent_queries;
    extern const MergeTreeSettingsInt64 max_partitions_to_read;
    extern const MergeTreeSettingsUInt64 min_marks_to_honor_max_concurrent_queries;
}

namespace ErrorCodes
{
    extern const int LOGICAL_ERROR;
    extern const int INDEX_NOT_USED;
    extern const int ILLEGAL_TYPE_OF_COLUMN_FOR_FILTER;
    extern const int ILLEGAL_COLUMN;
    extern const int ARGUMENT_OUT_OF_BOUND;
    extern const int CANNOT_PARSE_TEXT;
    extern const int TOO_MANY_PARTITIONS;
    extern const int DUPLICATED_PART_UUIDS;
}

namespace FailPoints
{
    extern const char slowdown_index_analysis[];
}


MergeTreeDataSelectExecutor::MergeTreeDataSelectExecutor(const MergeTreeData & data_)
    : data(data_), log(getLogger(data.getLogName() + " (SelectExecutor)"))
{
}

size_t MergeTreeDataSelectExecutor::getApproximateTotalRowsToRead(
    const MergeTreeData::DataPartsVector & parts,
    const StorageMetadataPtr & metadata_snapshot,
    const KeyCondition & key_condition,
    const Settings & settings,
    LoggerPtr log)
{
    size_t rows_count = 0;

    /// We will find out how many rows we would have read without sampling.
    LOG_DEBUG(log, "Preliminary index scan with condition: {}", key_condition.toString());

    MarkRanges exact_ranges;
    for (const auto & part : parts)
    {
        MarkRanges part_ranges = markRangesFromPKRange(part, metadata_snapshot, key_condition, {}, &exact_ranges, settings, log);
        for (const auto & range : part_ranges)
            rows_count += part->index_granularity->getRowsCountInRange(range);
    }
    UNUSED(exact_ranges);

    return rows_count;
}


using RelativeSize = boost::rational<ASTSampleRatio::BigNum>;

static std::string toString(const RelativeSize & x)
{
    return ASTSampleRatio::toString(x.numerator()) + "/" + ASTSampleRatio::toString(x.denominator());
}

/// Converts sample size to an approximate number of rows (ex. `SAMPLE 1000000`) to relative value (ex. `SAMPLE 0.1`).
static RelativeSize convertAbsoluteSampleSizeToRelative(const ASTSampleRatio::Rational & ratio, size_t approx_total_rows)
{
    if (approx_total_rows == 0)
        return 1;

    auto absolute_sample_size = ratio.numerator / ratio.denominator;
    return std::min(RelativeSize(1), RelativeSize(absolute_sample_size) / RelativeSize(approx_total_rows));
}

QueryPlanPtr MergeTreeDataSelectExecutor::read(
    const Names & column_names_to_return,
    const StorageSnapshotPtr & storage_snapshot,
    const SelectQueryInfo & query_info,
    ContextPtr context,
    const UInt64 max_block_size,
    const size_t num_streams,
    std::shared_ptr<PartitionIdToMaxBlock> max_block_numbers_to_read,
    bool enable_parallel_reading) const
{
    const auto & snapshot_data = assert_cast<const MergeTreeData::SnapshotData &>(*storage_snapshot->data);

    auto step = readFromParts(
        snapshot_data.parts,
        snapshot_data.mutations_snapshot,
        column_names_to_return,
        storage_snapshot,
        query_info,
        context,
        max_block_size,
        num_streams,
        max_block_numbers_to_read,
        /*merge_tree_select_result_ptr=*/ nullptr,
        enable_parallel_reading);

    auto plan = std::make_unique<QueryPlan>();
    if (step)
        plan->addStep(std::move(step));
    return plan;
}

MergeTreeDataSelectSamplingData MergeTreeDataSelectExecutor::getSampling(
    const SelectQueryInfo & select_query_info,
    NamesAndTypesList available_real_columns,
    const MergeTreeData::DataPartsVector & parts,
    KeyCondition & key_condition,
    const MergeTreeData & data,
    const StorageMetadataPtr & metadata_snapshot,
    ContextPtr context,
    LoggerPtr log)
{
    const Settings & settings = context->getSettingsRef();
    /// Sampling.
    MergeTreeDataSelectSamplingData sampling;

    RelativeSize relative_sample_size = 0;
    RelativeSize relative_sample_offset = 0;

    std::optional<ASTSampleRatio::Rational> sample_size_ratio;
    std::optional<ASTSampleRatio::Rational> sample_offset_ratio;

    if (select_query_info.table_expression_modifiers)
    {
        const auto & table_expression_modifiers = *select_query_info.table_expression_modifiers;
        sample_size_ratio = table_expression_modifiers.getSampleSizeRatio();
        sample_offset_ratio = table_expression_modifiers.getSampleOffsetRatio();
    }
    else
    {
        auto & select = select_query_info.query->as<ASTSelectQuery &>();

        auto select_sample_size = select.sampleSize();
        auto select_sample_offset = select.sampleOffset();

        if (select_sample_size)
            sample_size_ratio = select_sample_size->as<ASTSampleRatio &>().ratio;

        if (select_sample_offset)
            sample_offset_ratio = select_sample_offset->as<ASTSampleRatio &>().ratio;
    }

    if (sample_size_ratio)
    {
        relative_sample_size.assign(sample_size_ratio->numerator, sample_size_ratio->denominator);

        if (relative_sample_size < 0)
            throw Exception(ErrorCodes::ARGUMENT_OUT_OF_BOUND, "Negative sample size");

        relative_sample_offset = 0;
        if (sample_offset_ratio)
            relative_sample_offset.assign(sample_offset_ratio->numerator, sample_offset_ratio->denominator);

        if (relative_sample_offset < 0)
            throw Exception(ErrorCodes::ARGUMENT_OUT_OF_BOUND, "Negative sample offset");

        /// Convert absolute value of the sampling (in form `SAMPLE 1000000` - how many rows to
        /// read) into the relative `SAMPLE 0.1` (how much data to read).
        size_t approx_total_rows = 0;
        if (relative_sample_size > 1 || relative_sample_offset > 1)
            approx_total_rows = getApproximateTotalRowsToRead(parts, metadata_snapshot, key_condition, settings, log);

        if (relative_sample_size > 1)
        {
            relative_sample_size = convertAbsoluteSampleSizeToRelative(*sample_size_ratio, approx_total_rows);
            LOG_DEBUG(log, "Selected relative sample size: {}", toString(relative_sample_size));
        }

        /// SAMPLE 1 is the same as the absence of SAMPLE.
        if (relative_sample_size == RelativeSize(1))
            relative_sample_size = 0;

        if (relative_sample_offset > 0 && RelativeSize(0) == relative_sample_size)
            throw Exception(ErrorCodes::ARGUMENT_OUT_OF_BOUND, "Sampling offset is incorrect because no sampling");

        if (relative_sample_offset > 1)
        {
            relative_sample_offset = convertAbsoluteSampleSizeToRelative(*sample_offset_ratio, approx_total_rows);
            LOG_DEBUG(log, "Selected relative sample offset: {}", toString(relative_sample_offset));
        }
    }

    /** Which range of sampling key values do I need to read?
        * First, in the whole range ("universe") we select the interval
        *  of relative `relative_sample_size` size, offset from the beginning by `relative_sample_offset`.
        *
        * Example: SAMPLE 0.4 OFFSET 0.3
        *
        * [------********------]
        *        ^ - offset
        *        <------> - size
        *
        * If the interval passes through the end of the universe, then cut its right side.
        *
        * Example: SAMPLE 0.4 OFFSET 0.8
        *
        * [----------------****]
        *                  ^ - offset
        *                  <------> - size
        *
        * Next, if the `parallel_replicas_count`, `parallel_replica_offset` settings are set,
        *  then it is necessary to break the received interval into pieces of the number `parallel_replicas_count`,
        *  and select a piece with the number `parallel_replica_offset` (from zero).
        *
        * Example: SAMPLE 0.4 OFFSET 0.3, parallel_replicas_count = 2, parallel_replica_offset = 1
        *
        * [----------****------]
        *        ^ - offset
        *        <------> - size
        *        <--><--> - pieces for different `parallel_replica_offset`, select the second one.
        *
        * It is very important that the intervals for different `parallel_replica_offset` cover the entire range without gaps and overlaps.
        * It is also important that the entire universe can be covered using SAMPLE 0.1 OFFSET 0, ... OFFSET 0.9 and similar decimals.
        */

    const bool can_use_sampling_key_parallel_replicas =
        settings[Setting::allow_experimental_parallel_reading_from_replicas] > 0
        && settings[Setting::max_parallel_replicas] > 1
        && settings[Setting::parallel_replicas_mode] == ParallelReplicasMode::SAMPLING_KEY;

    /// Parallel replicas has been requested but there is no way to sample data.
    /// Select all data from first replica and no data from other replicas.
    if (can_use_sampling_key_parallel_replicas && settings[Setting::parallel_replicas_count] > 1
        && !data.supportsSampling() && settings[Setting::parallel_replica_offset] > 0)
    {
        LOG_DEBUG(
            log,
            "Will use no data on this replica because parallel replicas processing has been requested"
            " (the setting 'max_parallel_replicas') but the table does not support sampling and this replica is not the first.");
        sampling.read_nothing = true;
        return sampling;
    }

    sampling.use_sampling = relative_sample_size > 0 || (can_use_sampling_key_parallel_replicas && settings[Setting::parallel_replicas_count] > 1 && data.supportsSampling());
    bool no_data = false; /// There is nothing left after sampling.

    if (sampling.use_sampling)
    {
        if (relative_sample_size != RelativeSize(0))
            sampling.used_sample_factor = 1.0 / boost::rational_cast<Float64>(relative_sample_size);

        RelativeSize size_of_universum = 0;
        const auto & sampling_key = metadata_snapshot->getSamplingKey();
        DataTypePtr sampling_column_type = sampling_key.data_types.at(0);

        if (sampling_key.data_types.size() == 1)
        {
            if (typeid_cast<const DataTypeUInt64 *>(sampling_column_type.get()))
                size_of_universum = RelativeSize(std::numeric_limits<UInt64>::max()) + RelativeSize(1);
            else if (typeid_cast<const DataTypeUInt32 *>(sampling_column_type.get()))
                size_of_universum = RelativeSize(std::numeric_limits<UInt32>::max()) + RelativeSize(1);
            else if (typeid_cast<const DataTypeUInt16 *>(sampling_column_type.get()))
                size_of_universum = RelativeSize(std::numeric_limits<UInt16>::max()) + RelativeSize(1);
            else if (typeid_cast<const DataTypeUInt8 *>(sampling_column_type.get()))
                size_of_universum = RelativeSize(std::numeric_limits<UInt8>::max()) + RelativeSize(1);
        }

        if (size_of_universum == RelativeSize(0))
            throw Exception(ErrorCodes::ILLEGAL_TYPE_OF_COLUMN_FOR_FILTER,
                "Invalid sampling column type in storage parameters: {}. Must be one unsigned integer type",
                sampling_column_type->getName());

        if (settings[Setting::parallel_replicas_count] > 1)
        {
            if (relative_sample_size == RelativeSize(0))
                relative_sample_size = 1;

            relative_sample_size /= settings[Setting::parallel_replicas_count].value;
            relative_sample_offset += relative_sample_size * RelativeSize(settings[Setting::parallel_replica_offset].value);
        }

        if (relative_sample_offset >= RelativeSize(1))
            no_data = true;

        /// Calculate the half-interval of `[lower, upper)` column values.
        bool has_lower_limit = false;
        bool has_upper_limit = false;

        RelativeSize lower_limit_rational = relative_sample_offset * size_of_universum;
        RelativeSize upper_limit_rational = (relative_sample_offset + relative_sample_size) * size_of_universum;

        UInt64 lower = boost::rational_cast<ASTSampleRatio::BigNum>(lower_limit_rational);
        UInt64 upper = boost::rational_cast<ASTSampleRatio::BigNum>(upper_limit_rational);

        if (lower > 0)
            has_lower_limit = true;

        if (upper_limit_rational < size_of_universum)
            has_upper_limit = true;

        /*std::cerr << std::fixed << std::setprecision(100)
            << "relative_sample_size: " << relative_sample_size << "\n"
            << "relative_sample_offset: " << relative_sample_offset << "\n"
            << "lower_limit_float: " << lower_limit_rational << "\n"
            << "upper_limit_float: " << upper_limit_rational << "\n"
            << "lower: " << lower << "\n"
            << "upper: " << upper << "\n";*/

        if ((has_upper_limit && upper == 0)
            || (has_lower_limit && has_upper_limit && lower == upper))
            no_data = true;

        if (no_data || (!has_lower_limit && !has_upper_limit))
        {
            sampling.use_sampling = false;
        }
        else
        {
            /// Let's add the conditions to cut off something else when the index is scanned again and when the request is processed.

            std::shared_ptr<ASTFunction> lower_function;
            std::shared_ptr<ASTFunction> upper_function;

            chassert(metadata_snapshot->getSamplingKeyAST() != nullptr);
            ASTPtr sampling_key_ast = metadata_snapshot->getSamplingKeyAST()->clone();

            if (has_lower_limit)
            {
                if (!key_condition.addCondition(
                        sampling_key.column_names[0],
                        Range::createLeftBounded(lower, true, isNullableOrLowCardinalityNullable(sampling_key.data_types[0]))))
                    throw Exception(ErrorCodes::ILLEGAL_COLUMN, "Sampling column not in primary key");

                ASTPtr args = std::make_shared<ASTExpressionList>();
                args->children.push_back(sampling_key_ast);
                args->children.push_back(std::make_shared<ASTLiteral>(lower));

                lower_function = std::make_shared<ASTFunction>();
                lower_function->name = "greaterOrEquals";
                lower_function->arguments = args;
                lower_function->children.push_back(lower_function->arguments);

                sampling.filter_function = lower_function;
            }

            if (has_upper_limit)
            {
                if (!key_condition.addCondition(
                        sampling_key.column_names[0],
                        Range::createRightBounded(upper, false, isNullableOrLowCardinalityNullable(sampling_key.data_types[0]))))
                    throw Exception(ErrorCodes::ILLEGAL_COLUMN, "Sampling column not in primary key");

                ASTPtr args = std::make_shared<ASTExpressionList>();
                args->children.push_back(sampling_key_ast);
                args->children.push_back(std::make_shared<ASTLiteral>(upper));

                upper_function = std::make_shared<ASTFunction>();
                upper_function->name = "less";
                upper_function->arguments = args;
                upper_function->children.push_back(upper_function->arguments);

                sampling.filter_function = upper_function;
            }

            if (has_lower_limit && has_upper_limit)
            {
                ASTPtr args = std::make_shared<ASTExpressionList>();
                args->children.push_back(lower_function);
                args->children.push_back(upper_function);

                sampling.filter_function = std::make_shared<ASTFunction>();
                sampling.filter_function->name = "and";
                sampling.filter_function->arguments = args;
                sampling.filter_function->children.push_back(sampling.filter_function->arguments);
            }

            ASTPtr query = sampling.filter_function;
            auto syntax_result = TreeRewriter(context).analyze(query, available_real_columns);
            sampling.filter_expression = std::make_shared<const ActionsDAG>(ExpressionAnalyzer(sampling.filter_function, syntax_result, context).getActionsDAG(false));
        }
    }

    if (no_data)
    {
        LOG_DEBUG(log, "Sampling yields no data.");
        sampling.read_nothing = true;
    }

    return sampling;
}

void MergeTreeDataSelectExecutor::buildKeyConditionFromPartOffset(
    std::optional<KeyCondition> & part_offset_condition, const ActionsDAG::Node * predicate, ContextPtr context)
{
    if (!predicate)
        return;

    auto part_offset_type = std::make_shared<DataTypeUInt64>();
    auto part_type = std::make_shared<DataTypeLowCardinality>(std::make_shared<DataTypeString>());
    Block sample
        = {ColumnWithTypeAndName(part_offset_type->createColumn(), part_offset_type, "_part_offset"),
           ColumnWithTypeAndName(part_type->createColumn(), part_type, "_part")};

    auto dag = VirtualColumnUtils::splitFilterDagForAllowedInputs(predicate, &sample);
    if (!dag)
        return;

    /// The _part filter should only be effective in conjunction with the _part_offset filter.
    auto required_columns = dag->getRequiredColumnsNames();
    if (std::find(required_columns.begin(), required_columns.end(), "_part_offset") == required_columns.end())
        return;

    part_offset_condition.emplace(KeyCondition{
        ActionsDAGWithInversionPushDown(dag->getOutputs().front(), context),
        context,
        sample.getNames(),
        std::make_shared<ExpressionActions>(ActionsDAG(sample.getColumnsWithTypeAndName()), ExpressionActionsSettings{}),
        {}});
}

std::optional<std::unordered_set<String>> MergeTreeDataSelectExecutor::filterPartsByVirtualColumns(
    const StorageMetadataPtr & metadata_snapshot,
    const MergeTreeData & data,
    const MergeTreeData::DataPartsVector & parts,
    const ActionsDAG::Node * predicate,
    ContextPtr context)
{
    if (!predicate)
        return {};

    auto sample = data.getHeaderWithVirtualsForFilter(metadata_snapshot);
    auto dag = VirtualColumnUtils::splitFilterDagForAllowedInputs(predicate, &sample);
    if (!dag)
        return {};

    auto virtual_columns_block = data.getBlockWithVirtualsForFilter(metadata_snapshot, parts);
    VirtualColumnUtils::filterBlockWithExpression(VirtualColumnUtils::buildFilterExpression(std::move(*dag), context), virtual_columns_block);
    return VirtualColumnUtils::extractSingleValueFromBlock<String>(virtual_columns_block, "_part");
}

void MergeTreeDataSelectExecutor::filterPartsByPartition(
    MergeTreeData::DataPartsVector & parts,
    const std::optional<PartitionPruner> & partition_pruner,
    const std::optional<KeyCondition> & minmax_idx_condition,
    const std::optional<std::unordered_set<String>> & part_values,
    const StorageMetadataPtr & metadata_snapshot,
    const MergeTreeData & data,
    const ContextPtr & context,
    const PartitionIdToMaxBlock * max_block_numbers_to_read,
    LoggerPtr log,
    ReadFromMergeTree::IndexStats & index_stats)
{
    const Settings & settings = context->getSettingsRef();
    DataTypes minmax_columns_types;

    if (metadata_snapshot->hasPartitionKey())
    {
        chassert(minmax_idx_condition && partition_pruner);
        const auto & partition_key = metadata_snapshot->getPartitionKey();
        minmax_columns_types = MergeTreeData::getMinMaxColumnsTypes(partition_key);

        if (settings[Setting::force_index_by_date] && (minmax_idx_condition->alwaysUnknownOrTrue() && partition_pruner->isUseless()))
        {
            auto minmax_columns_names = MergeTreeData::getMinMaxColumnsNames(partition_key);
            throw Exception(ErrorCodes::INDEX_NOT_USED,
                "Neither MinMax index by columns ({}) nor partition expr is used and setting 'force_index_by_date' is set",
                fmt::join(minmax_columns_names, ", "));
        }
    }

    auto query_context = context->hasQueryContext() ? context->getQueryContext() : context;
    QueryStatusPtr query_status = context->getProcessListElement();

    PartFilterCounters part_filter_counters;
    if (query_context->getSettingsRef()[Setting::allow_experimental_query_deduplication])
        selectPartsToReadWithUUIDFilter(
            parts,
            part_values,
            data.getPinnedPartUUIDs(),
            minmax_idx_condition,
            minmax_columns_types,
            partition_pruner,
            max_block_numbers_to_read,
            query_context,
            part_filter_counters,
            log);
    else
        selectPartsToRead(
            parts,
            part_values,
            minmax_idx_condition,
            minmax_columns_types,
            partition_pruner,
            max_block_numbers_to_read,
            part_filter_counters,
            query_status);

    index_stats.emplace_back(ReadFromMergeTree::IndexStat{
        .type = ReadFromMergeTree::IndexType::None,
        .num_parts_after = part_filter_counters.num_initial_selected_parts,
        .num_granules_after = part_filter_counters.num_initial_selected_granules});

    if (minmax_idx_condition)
    {
        auto description = minmax_idx_condition->getDescription();
        index_stats.emplace_back(ReadFromMergeTree::IndexStat{
            .type = ReadFromMergeTree::IndexType::MinMax,
            .condition = std::move(description.condition),
            .used_keys = std::move(description.used_keys),
            .num_parts_after = part_filter_counters.num_parts_after_minmax,
            .num_granules_after = part_filter_counters.num_granules_after_minmax});
        LOG_DEBUG(log, "MinMax index condition: {}", minmax_idx_condition->toString());
    }

    if (partition_pruner)
    {
        auto description = partition_pruner->getKeyCondition().getDescription();
        index_stats.emplace_back(ReadFromMergeTree::IndexStat{
            .type = ReadFromMergeTree::IndexType::Partition,
            .condition = std::move(description.condition),
            .used_keys = std::move(description.used_keys),
            .num_parts_after = part_filter_counters.num_parts_after_partition_pruner,
            .num_granules_after = part_filter_counters.num_granules_after_partition_pruner});
    }
}

RangesInDataParts MergeTreeDataSelectExecutor::filterPartsByPrimaryKeyAndSkipIndexes(
    MergeTreeData::DataPartsVector && parts,
    StorageMetadataPtr metadata_snapshot,
    const ContextPtr & context,
    const KeyCondition & key_condition,
    const std::optional<KeyCondition> & part_offset_condition,
    const UsefulSkipIndexes & skip_indexes,
    const MergeTreeReaderSettings & reader_settings,
    LoggerPtr log,
    size_t num_streams,
    ReadFromMergeTree::IndexStats & index_stats,
    bool use_skip_indexes,
    bool find_exact_ranges,
    bool is_final_query)
{
    const Settings & settings = context->getSettingsRef();

    if (context->canUseParallelReplicasOnFollower() && settings[Setting::parallel_replicas_local_plan]
        && settings[Setting::parallel_replicas_index_analysis_only_on_coordinator])
    {
        // Skip index analysis and return parts with all marks
        // The coordinator will chose ranges to read for workers based on index analysis on its side
        RangesInDataParts parts_with_ranges;
        parts_with_ranges.reserve(parts.size());
        for (size_t part_index = 0; part_index < parts.size(); ++part_index)
        {
            const auto & part = parts[part_index];
            parts_with_ranges.emplace_back(part, part_index, MarkRanges{{0, part->getMarksCount()}});
        }
        return parts_with_ranges;
    }

    if (use_skip_indexes && settings[Setting::force_data_skipping_indices].changed)
    {
        const auto & indices_str = settings[Setting::force_data_skipping_indices].toString();
        auto forced_indices = parseIdentifiersOrStringLiterals(indices_str, settings);

        if (forced_indices.empty())
            throw Exception(ErrorCodes::CANNOT_PARSE_TEXT, "No indices parsed from force_data_skipping_indices ('{}')", indices_str);

        std::unordered_set<std::string> useful_indices_names;
        for (const auto & useful_index : skip_indexes.useful_indices)
            useful_indices_names.insert(useful_index.index->index.name);

        for (const auto & index_name : forced_indices)
        {
            if (!useful_indices_names.contains(index_name))
            {
                throw Exception(
                    ErrorCodes::INDEX_NOT_USED,
                    "Index {} is not used and setting 'force_data_skipping_indices' contains it",
                    backQuote(index_name));
            }
        }
    }

    struct IndexStat
    {
        std::atomic<size_t> total_granules = 0;
        std::atomic<size_t> granules_dropped = 0;
        std::atomic<size_t> total_parts = 0;
        std::atomic<size_t> parts_dropped = 0;
    };

    std::vector<IndexStat> useful_indices_stat(skip_indexes.useful_indices.size());
    std::vector<IndexStat> merged_indices_stat(skip_indexes.merged_indices.size());

    std::atomic<size_t> sum_marks_pk = 0;
    std::atomic<size_t> sum_parts_pk = 0;

    RangesInDataParts parts_with_ranges(parts.size());
    std::vector<size_t> skip_index_used_in_part(parts.size(), 0);

    /// Let's find what range to read from each part.
    {
        auto mark_cache = context->getIndexMarkCache();
        auto uncompressed_cache = context->getIndexUncompressedCache();
        auto vector_similarity_index_cache = context->getVectorSimilarityIndexCache();

        auto query_status = context->getProcessListElement();

        auto process_part = [&](size_t part_index)
        {
            if (query_status)
                query_status->checkTimeLimit();

            auto & part = parts[part_index];

            RangesInDataPart ranges(part, part_index);
            size_t total_marks_count = part->index_granularity->getMarksCountWithoutFinal();

            if (metadata_snapshot->hasPrimaryKey() || part_offset_condition)
            {
                CurrentMetrics::Increment metric(CurrentMetrics::FilteringMarksWithPrimaryKey);
                ranges.ranges = markRangesFromPKRange(
                    part,
                    metadata_snapshot,
                    key_condition,
                    part_offset_condition,
                    find_exact_ranges ? &ranges.exact_ranges : nullptr,
                    settings,
                    log);
            }
            else if (total_marks_count)
            {
                ranges.ranges = MarkRanges{{MarkRange{0, total_marks_count}}};
            }

            sum_marks_pk.fetch_add(ranges.getMarksCount(), std::memory_order_relaxed);

            if (!ranges.ranges.empty())
                sum_parts_pk.fetch_add(1, std::memory_order_relaxed);

            CurrentMetrics::Increment metric(CurrentMetrics::FilteringMarksWithSecondaryKeys);

            for (size_t idx = 0; idx < skip_indexes.useful_indices.size(); ++idx)
            {
                if (ranges.ranges.empty())
                    break;

                const auto & index_and_condition = skip_indexes.useful_indices[idx];
                auto & stat = useful_indices_stat[idx];
                stat.total_parts.fetch_add(1, std::memory_order_relaxed);
                size_t total_granules = ranges.ranges.getNumberOfMarks();
                stat.total_granules.fetch_add(total_granules, std::memory_order_relaxed);

                std::tie(ranges.ranges, ranges.read_hints) = filterMarksUsingIndex(
                    index_and_condition.index,
                    index_and_condition.condition,
                    part,
                    ranges.ranges,
                    settings,
                    reader_settings,
                    mark_cache.get(),
                    uncompressed_cache.get(),
                    vector_similarity_index_cache.get(),
                    log);

                stat.granules_dropped.fetch_add(total_granules - ranges.ranges.getNumberOfMarks(), std::memory_order_relaxed);
                if (ranges.ranges.empty())
                    stat.parts_dropped.fetch_add(1, std::memory_order_relaxed);
                skip_index_used_in_part[part_index] = 1; /// thread-safe
            }

            for (size_t idx = 0; idx < skip_indexes.merged_indices.size(); ++idx)
            {
                if (ranges.ranges.empty())
                    break;

                const auto & indices_and_condition = skip_indexes.merged_indices[idx];
                auto & stat = merged_indices_stat[idx];
                stat.total_parts.fetch_add(1, std::memory_order_relaxed);

                size_t total_granules = ranges.ranges.getNumberOfMarks();
                ranges.ranges = filterMarksUsingMergedIndex(
                    indices_and_condition.indices, indices_and_condition.condition,
                    part, ranges.ranges,
                    settings, reader_settings,
                    mark_cache.get(), uncompressed_cache.get(), vector_similarity_index_cache.get(), log);

                stat.total_granules.fetch_add(total_granules, std::memory_order_relaxed);
                stat.granules_dropped.fetch_add(total_granules - ranges.ranges.getNumberOfMarks(), std::memory_order_relaxed);

                if (ranges.ranges.empty())
                    stat.parts_dropped.fetch_add(1, std::memory_order_relaxed);
            }

            parts_with_ranges[part_index] = std::move(ranges);
        };

        size_t num_threads = std::min<size_t>(num_streams, parts.size());
        if (settings[Setting::max_threads_for_indexes])
        {
            num_threads = std::min<size_t>(num_streams, settings[Setting::max_threads_for_indexes]);
        }

        LOG_TRACE(log, "Filtering marks by primary and secondary keys");

        if (num_threads <= 1)
        {
            for (size_t part_index = 0; part_index < parts.size(); ++part_index)
                process_part(part_index);
        }
        else
        {
            /// Parallel loading and filtering of data parts.
            ThreadPool pool(
                CurrentMetrics::MergeTreeDataSelectExecutorThreads,
                CurrentMetrics::MergeTreeDataSelectExecutorThreadsActive,
                CurrentMetrics::MergeTreeDataSelectExecutorThreadsScheduled,
                num_threads);


            /// Instances of ThreadPool "borrow" threads from the global thread pool.
            /// We intentionally use scheduleOrThrow here to avoid a deadlock.
            /// For example, queries can already be running with threads from the
            /// global pool, and if we saturate max_thread_pool_size whilst requesting
            /// more in this loop, queries will block infinitely.
            /// So we wait until lock_acquire_timeout, and then raise an exception.
            for (size_t part_index = 0; part_index < parts.size(); ++part_index)
            {
                pool.scheduleOrThrow(
                    [&, part_index, thread_group = CurrentThread::getGroup()]
                    {
                        ThreadGroupSwitcher switcher(thread_group, "MergeTreeIndex");

                        process_part(part_index);
                    },
                    Priority{},
                    context->getSettingsRef()[Setting::lock_acquire_timeout].totalMicroseconds());
            }

            pool.wait();
        }

        /// Skip empty ranges.
        size_t next_part = 0;
        for (size_t part_index = 0; part_index < parts.size(); ++part_index)
        {
            auto & part = parts_with_ranges[part_index];
            if (is_final_query && settings[Setting::use_skip_indexes_if_final_exact_mode] && skip_index_used_in_part[part_index])
            {
                ++next_part; /// retain this part even if empty due to FINAL
                continue;
            }
            if (!part.data_part || part.ranges.empty())
                continue;

            if (next_part != part_index)
                std::swap(parts_with_ranges[next_part], part);

            ++next_part;
        }

        parts_with_ranges.resize(next_part);
    }

    if (metadata_snapshot->hasPrimaryKey())
    {
        auto description = key_condition.getDescription();

        index_stats.emplace_back(ReadFromMergeTree::IndexStat{
            .type = ReadFromMergeTree::IndexType::PrimaryKey,
            .condition = std::move(description.condition),
            .used_keys = std::move(description.used_keys),
            .num_parts_after = sum_parts_pk.load(std::memory_order_relaxed),
            .num_granules_after = sum_marks_pk.load(std::memory_order_relaxed)});
    }

    for (size_t idx = 0; idx < skip_indexes.useful_indices.size(); ++idx)
    {
        const auto & index_and_condition = skip_indexes.useful_indices[idx];
        const auto & stat = useful_indices_stat[idx];
        const auto & index_name = index_and_condition.index->index.name;
        LOG_DEBUG(
            log,
            "Index {} has dropped {}/{} granules.",
            backQuote(index_name),
            stat.granules_dropped.load(),
            stat.total_granules.load());

        std::string description
            = index_and_condition.index->index.type + " GRANULARITY " + std::to_string(index_and_condition.index->index.granularity);

        index_stats.emplace_back(ReadFromMergeTree::IndexStat{
            .type = ReadFromMergeTree::IndexType::Skip,
            .name = index_name,
            .description = std::move(description),
            .num_parts_after = stat.total_parts - stat.parts_dropped,
            .num_granules_after = stat.total_granules - stat.granules_dropped});
    }

    for (size_t idx = 0; idx < skip_indexes.merged_indices.size(); ++idx)
    {
        const auto & index_and_condition = skip_indexes.merged_indices[idx];
        const auto & stat = merged_indices_stat[idx];
        const auto & index_name = "Merged";
        LOG_DEBUG(log, "Index {} has dropped {}/{} granules.",
                    backQuote(index_name),
                    stat.granules_dropped.load(), stat.total_granules.load());

        std::string description = "MERGED GRANULARITY " + std::to_string(index_and_condition.indices.at(0)->index.granularity);

        index_stats.emplace_back(ReadFromMergeTree::IndexStat{
            .type = ReadFromMergeTree::IndexType::Skip,
            .name = index_name,
            .description = std::move(description),
            .num_parts_after = stat.total_parts - stat.parts_dropped,
            .num_granules_after = stat.total_granules - stat.granules_dropped});
    }

    return parts_with_ranges;
}

void MergeTreeDataSelectExecutor::filterPartsByQueryConditionCache(
    RangesInDataParts & parts_with_ranges,
    const SelectQueryInfo & select_query_info,
    const ContextPtr & context,
    LoggerPtr log)
{
    const auto & settings = context->getSettingsRef();
    if (!settings[Setting::use_query_condition_cache]
            || !settings[Setting::allow_experimental_analyzer]
            || (!select_query_info.prewhere_info && !select_query_info.filter_actions_dag))
        return;

    QueryConditionCachePtr query_condition_cache = context->getQueryConditionCache();

    struct Stats
    {
        size_t total_granules = 0;
        size_t granules_dropped = 0;
    };

    auto drop_mark_ranges =[&](const ActionsDAG::Node * dag)
    {
        size_t condition_hash = dag->getHash();
        Stats stats;
        for (auto it = parts_with_ranges.begin(); it != parts_with_ranges.end();)
        {
            auto & part_with_ranges = *it;
            stats.total_granules += part_with_ranges.getMarksCount();

            const auto & data_part = part_with_ranges.data_part;
            auto storage_id = data_part->storage.getStorageID();
            auto matching_marks_opt = query_condition_cache->read(storage_id.uuid, data_part->name, condition_hash);
            if (!matching_marks_opt)
            {
                ++it;
                continue;
            }

            auto & matching_marks = *matching_marks_opt;
            MarkRanges ranges;
            for (const auto & mark_range : part_with_ranges.ranges)
            {
                size_t begin = mark_range.begin;
                for (size_t mark_it = begin; mark_it < mark_range.end; ++mark_it)
                {
                    if (!matching_marks[mark_it])
                    {
                        ++stats.granules_dropped;
                        if (mark_it == begin)
                            ++begin;
                        else
                        {
                            ranges.emplace_back(begin, mark_it);
                            begin = mark_it + 1;
                        }
                    }
                }

                if (begin != mark_range.begin && begin != mark_range.end)
                    ranges.emplace_back(begin, mark_range.end);
                else if (begin == mark_range.begin)
                    ranges.emplace_back(begin, mark_range.end);
            }

            if (ranges.empty())
                it = parts_with_ranges.erase(it);
            else
            {
                part_with_ranges.ranges = ranges;
                ++it;
            }
        }

        return stats;
    };

    if (const auto & prewhere_info = select_query_info.prewhere_info)
    {
        for (const auto * outputs : prewhere_info->prewhere_actions.getOutputs())
        {
            if (outputs->result_name == prewhere_info->prewhere_column_name)
            {
                auto stats = drop_mark_ranges(outputs);
                LOG_DEBUG(log,
                        "Query condition cache has dropped {}/{} granules for PREWHERE condition {}.",
                        stats.granules_dropped,
                        stats.total_granules,
                        prewhere_info->prewhere_column_name);
                break;
            }
        }
    }

    if (const auto & filter_actions_dag = select_query_info.filter_actions_dag)
    {
        const auto * output = filter_actions_dag->getOutputs().front();
        auto stats = drop_mark_ranges(output);
        LOG_DEBUG(log,
                "Query condition cache has dropped {}/{} granules for WHERE condition {}.",
                stats.granules_dropped,
                stats.total_granules,
                filter_actions_dag->getOutputs().front()->result_name);
    }
}


std::shared_ptr<QueryIdHolder> MergeTreeDataSelectExecutor::checkLimits(
    const MergeTreeData & data,
    const ReadFromMergeTree::AnalysisResult & result,
    const ContextPtr & context)
{
    const auto & settings = context->getSettingsRef();
    const auto data_settings = data.getSettings();
    auto max_partitions_to_read
        = settings[Setting::max_partitions_to_read].changed ? settings[Setting::max_partitions_to_read].value : (*data_settings)[MergeTreeSetting::max_partitions_to_read].value;
    if (max_partitions_to_read > 0)
    {
        std::set<String> partitions;
        for (const auto & part_with_ranges : result.parts_with_ranges)
            partitions.insert(part_with_ranges.data_part->info.partition_id);
        if (partitions.size() > static_cast<size_t>(max_partitions_to_read))
            throw Exception(
                ErrorCodes::TOO_MANY_PARTITIONS,
                "Too many partitions to read. Current {}, max {}",
                partitions.size(),
                max_partitions_to_read);
    }

    if ((*data_settings)[MergeTreeSetting::max_concurrent_queries] > 0 && (*data_settings)[MergeTreeSetting::min_marks_to_honor_max_concurrent_queries] > 0
        && result.selected_marks >= (*data_settings)[MergeTreeSetting::min_marks_to_honor_max_concurrent_queries])
    {
        auto query_id = context->getCurrentQueryId();
        if (!query_id.empty())
            return data.getQueryIdHolder(query_id, (*data_settings)[MergeTreeSetting::max_concurrent_queries]);
    }
    return nullptr;
}

ReadFromMergeTree::AnalysisResultPtr MergeTreeDataSelectExecutor::estimateNumMarksToRead(
    MergeTreeData::DataPartsVector parts,
    MergeTreeData::MutationsSnapshotPtr mutations_snapshot,
    const Names & column_names_to_return,
    const StorageMetadataPtr & metadata_snapshot,
    const SelectQueryInfo & query_info,
    ContextPtr context,
    size_t num_streams,
    std::shared_ptr<PartitionIdToMaxBlock> max_block_numbers_to_read) const
{
    size_t total_parts = parts.size();
    if (total_parts == 0)
        return std::make_shared<ReadFromMergeTree::AnalysisResult>();

    std::optional<ReadFromMergeTree::Indexes> indexes;
    return ReadFromMergeTree::selectRangesToRead(
        std::move(parts),
        mutations_snapshot,
        std::nullopt,
        metadata_snapshot,
        query_info,
        context,
        num_streams,
        max_block_numbers_to_read,
        data,
        column_names_to_return,
        log,
        indexes,
        /*find_exact_ranges*/false);
}

QueryPlanStepPtr MergeTreeDataSelectExecutor::readFromParts(
    MergeTreeData::DataPartsVector parts,
    MergeTreeData::MutationsSnapshotPtr mutations_snapshot,
    const Names & column_names_to_return,
    const StorageSnapshotPtr & storage_snapshot,
    const SelectQueryInfo & query_info,
    ContextPtr context,
    const UInt64 max_block_size,
    const size_t num_streams,
    std::shared_ptr<PartitionIdToMaxBlock> max_block_numbers_to_read,
    ReadFromMergeTree::AnalysisResultPtr merge_tree_select_result_ptr,
    bool enable_parallel_reading) const
{
    /// If merge_tree_select_result_ptr != nullptr, we use analyzed result so parts will always be empty.
    if (merge_tree_select_result_ptr)
    {
        if (merge_tree_select_result_ptr->selected_marks == 0)
            return {};
    }
    else if (parts.empty())
        return {};

    return std::make_unique<ReadFromMergeTree>(
        std::move(parts),
        std::move(mutations_snapshot),
        column_names_to_return,
        data,
        query_info,
        storage_snapshot,
        context,
        max_block_size,
        num_streams,
        max_block_numbers_to_read,
        log,
        merge_tree_select_result_ptr,
        enable_parallel_reading
    );
}


/// Marks are placed whenever threshold on rows or bytes is met.
/// So we have to return the number of marks on whatever estimate is higher - by rows or by bytes.
size_t MergeTreeDataSelectExecutor::roundRowsOrBytesToMarks(
    size_t rows_setting,
    size_t bytes_setting,
    size_t rows_granularity,
    size_t bytes_granularity)
{
    size_t res = (rows_setting + rows_granularity - 1) / rows_granularity;

    if (bytes_granularity == 0)
        return res;
    return std::max(res, (bytes_setting + bytes_granularity - 1) / bytes_granularity);
}

/// Same as roundRowsOrBytesToMarks() but do not return more then max_marks
size_t MergeTreeDataSelectExecutor::minMarksForConcurrentRead(
    size_t rows_setting, size_t bytes_setting, size_t rows_granularity, size_t bytes_granularity, size_t min_marks, size_t max_marks)
{
    size_t marks = 1;

    if (rows_setting + rows_granularity <= rows_setting) /// overflow
        marks = max_marks;
    else if (rows_setting)
        marks = (rows_setting + rows_granularity - 1) / rows_granularity;

    if (bytes_granularity)
    {
        /// Overflow
        if (bytes_setting + bytes_granularity <= bytes_setting) /// overflow
            marks = max_marks;
        else if (bytes_setting)
            marks = std::max(marks, (bytes_setting + bytes_granularity - 1) / bytes_granularity);
    }
    return std::max(marks, min_marks);
}

/// Calculates a set of mark ranges, that could possibly contain keys, required by condition.
/// In other words, it removes subranges from whole range, that definitely could not contain required keys.
/// If @exact_ranges is not null, fill it with ranges containing marks of fully matched records.
MarkRanges MergeTreeDataSelectExecutor::markRangesFromPKRange(
    const MergeTreeData::DataPartPtr & part,
    const StorageMetadataPtr & metadata_snapshot,
    const KeyCondition & key_condition,
    const std::optional<KeyCondition> & part_offset_condition,
    MarkRanges * exact_ranges,
    const Settings & settings,
    LoggerPtr log)
{
    MarkRanges res;

    size_t marks_count = part->index_granularity->getMarksCount();
    if (marks_count == 0)
        return res;

    bool has_final_mark = part->index_granularity->hasFinalMark();

    bool key_condition_useful = !key_condition.alwaysUnknownOrTrue();
    bool part_offset_condition_useful = part_offset_condition && !part_offset_condition->alwaysUnknownOrTrue();

    /// If index is not used.
    if (!key_condition_useful && !part_offset_condition_useful)
    {
        if (has_final_mark)
            res.push_back(MarkRange(0, marks_count - 1));
        else
            res.push_back(MarkRange(0, marks_count));

        return res;
    }

    /// If conditions are relaxed, don't fill exact ranges.
    if (key_condition.isRelaxed() || (part_offset_condition && part_offset_condition->isRelaxed()))
        exact_ranges = nullptr;

    const auto & primary_key = metadata_snapshot->getPrimaryKey();
    const auto & sorting_key = metadata_snapshot->getSortingKey();
    auto index_columns = std::make_shared<ColumnsWithTypeAndName>();
    std::vector<bool> reverse_flags;
    const auto & key_indices = key_condition.getKeyIndices();
    DataTypes key_types;
    if (!key_indices.empty())
    {
        const auto index = part->getIndex();

        for (size_t i : key_indices)
        {
            if (i < index->size())
            {
                index_columns->emplace_back(index->at(i), primary_key.data_types[i], primary_key.column_names[i]);
                reverse_flags.push_back(!sorting_key.reverse_flags.empty() && sorting_key.reverse_flags[i]);
            }
            else
            {
                index_columns->emplace_back(); /// The column of the primary key was not loaded in memory - we'll skip it.
                reverse_flags.push_back(false);
            }

            key_types.emplace_back(primary_key.data_types[i]);
        }
    }

    /// If there are no monotonic functions, there is no need to save block reference.
    /// Passing explicit field to FieldRef allows to optimize ranges and shows better performance.
    std::function<void(size_t, size_t, FieldRef &)> create_field_ref;
    if (key_condition.hasMonotonicFunctionsChain())
    {
        create_field_ref = [index_columns](size_t row, size_t column, FieldRef & field)
        {
            field = {index_columns.get(), row, column};
            // NULL_LAST
            if (field.isNull())
                field = POSITIVE_INFINITY;
        };
    }
    else
    {
        create_field_ref = [index_columns](size_t row, size_t column, FieldRef & field)
        {
            (*index_columns)[column].column->get(row, field);
            // NULL_LAST
            if (field.isNull())
                field = POSITIVE_INFINITY;
        };
    }

    /// NOTE Creating temporary Field objects to pass to KeyCondition.
    size_t used_key_size = key_indices.size();
    std::vector<FieldRef> index_left(used_key_size);
    std::vector<FieldRef> index_right(used_key_size);

    /// For _part_offset and _part virtual columns
    DataTypes part_offset_types
        = {std::make_shared<DataTypeUInt64>(), std::make_shared<DataTypeLowCardinality>(std::make_shared<DataTypeString>())};
    std::vector<FieldRef> part_offset_left(2);
    std::vector<FieldRef> part_offset_right(2);

    auto check_in_range = [&](const MarkRange & range, BoolMask initial_mask = {})
    {
        auto check_key_condition = [&]()
        {
            if (range.end == marks_count)
            {
                for (size_t i = 0; i < used_key_size; ++i)
                {
                    auto & left = reverse_flags[i] ? index_right[i] : index_left[i];
                    auto & right = reverse_flags[i] ? index_left[i] : index_right[i];
                    if ((*index_columns)[i].column)
                        create_field_ref(range.begin, i, left);
                    else
                        left = NEGATIVE_INFINITY;

                    right = POSITIVE_INFINITY;
                }
            }
            else
            {
                for (size_t i = 0; i < used_key_size; ++i)
                {
                    auto & left = reverse_flags[i] ? index_right[i] : index_left[i];
                    auto & right = reverse_flags[i] ? index_left[i] : index_right[i];
                    if ((*index_columns)[i].column)
                    {
                        create_field_ref(range.begin, i, left);
                        create_field_ref(range.end, i, right);
                    }
                    else
                    {
                        /// If the PK column was not loaded in memory - exclude it from the analysis.
                        left = NEGATIVE_INFINITY;
                        right = POSITIVE_INFINITY;
                    }
                }
            }
            return key_condition.checkInRange(used_key_size, index_left.data(), index_right.data(), key_types, initial_mask);
        };

        auto check_part_offset_condition = [&]()
        {
            auto begin = part->index_granularity->getMarkStartingRow(range.begin);
            auto end = part->index_granularity->getMarkStartingRow(range.end) - 1;
            if (begin > end)
            {
                /// Empty mark (final mark)
                return BoolMask(false, true);
            }

            part_offset_left[0] = part->index_granularity->getMarkStartingRow(range.begin);
            part_offset_right[0] = part->index_granularity->getMarkStartingRow(range.end) - 1;
            part_offset_left[1] = part->name;
            part_offset_right[1] = part->name;

            return part_offset_condition->checkInRange(
                2, part_offset_left.data(), part_offset_right.data(), part_offset_types, initial_mask);
        };

        if (key_condition_useful && part_offset_condition_useful)
            return check_key_condition() & check_part_offset_condition();
        if (key_condition_useful)
            return check_key_condition();
        if (part_offset_condition_useful)
            return check_part_offset_condition();
        throw Exception(ErrorCodes::LOGICAL_ERROR, "Condition is useless but check_in_range still gets called. It is a bug");
    };

    bool key_condition_exact_range = !key_condition_useful || key_condition.matchesExactContinuousRange();
    bool part_offset_condition_exact_range = !part_offset_condition_useful || part_offset_condition->matchesExactContinuousRange();
    const String & part_name = part->isProjectionPart() ? fmt::format("{}.{}", part->name, part->getParentPart()->name) : part->name;

    if (!key_condition_exact_range || !part_offset_condition_exact_range)
    {
        // Do exclusion search, where we drop ranges that do not match

        if (settings[Setting::merge_tree_coarse_index_granularity] <= 1)
            throw Exception(ErrorCodes::ARGUMENT_OUT_OF_BOUND, "Setting merge_tree_coarse_index_granularity should be greater than 1");

        size_t min_marks_for_seek = roundRowsOrBytesToMarks(
            settings[Setting::merge_tree_min_rows_for_seek],
            settings[Setting::merge_tree_min_bytes_for_seek],
            part->index_granularity_info.fixed_index_granularity,
            part->index_granularity_info.index_granularity_bytes);

        /// There will always be disjoint suspicious segments on the stack, the leftmost one at the top (back).
        /// At each step, take the left segment and check if it fits.
        /// If fits, split it into smaller ones and put them on the stack. If not, discard it.
        /// If the segment is already of one mark length, add it to response and discard it.
        std::vector<MarkRange> ranges_stack = { {0, marks_count - (has_final_mark ? 1 : 0)} };

        size_t steps = 0;

        while (!ranges_stack.empty())
        {
            MarkRange range = ranges_stack.back();
            ranges_stack.pop_back();

            ++steps;

            auto result
                = check_in_range(range, exact_ranges && range.end == range.begin + 1 ? BoolMask() : BoolMask::consider_only_can_be_true);
            if (!result.can_be_true)
                continue;

            if (range.end == range.begin + 1)
            {
                /// We saw a useful gap between neighboring marks. Either add it to the last range, or start a new range.
                if (res.empty() || range.begin - res.back().end > min_marks_for_seek)
                    res.push_back(range);
                else
                    res.back().end = range.end;

                if (exact_ranges && !result.can_be_false)
                {
                    if (exact_ranges->empty() || range.begin - exact_ranges->back().end > min_marks_for_seek)
                        exact_ranges->push_back(range);
                    else
                        exact_ranges->back().end = range.end;
                }
            }
            else
            {
                /// Break the segment and put the result on the stack from right to left.
                size_t step = (range.end - range.begin - 1) / settings[Setting::merge_tree_coarse_index_granularity] + 1;
                size_t end;

                for (end = range.end; end > range.begin + step; end -= step)
                    ranges_stack.emplace_back(end - step, end);

                ranges_stack.emplace_back(range.begin, end);
            }
        }

        LOG_TRACE(
            log,
            "Used generic exclusion search {}over index for part {} with {} steps",
            exact_ranges ? "with exact ranges " : "",
            part_name,
            steps);
    }
    else
    {
        /// In case when SELECT's predicate defines a single continuous interval of keys,
        /// we can use binary search algorithm to find the left and right endpoint key marks of such interval.
        /// The returned value is the minimum range of marks, containing all keys for which KeyCondition holds

        LOG_TRACE(log, "Running binary search on index range for part {} ({} marks)", part_name, marks_count);

        size_t steps = 0;

        MarkRange result_range;

        size_t last_mark = marks_count - (has_final_mark ? 1 : 0);
        size_t searched_left = 0;
        size_t searched_right = last_mark;

        bool check_left = false;
        bool check_right = false;
        while (searched_left + 1 < searched_right)
        {
            const size_t middle = (searched_left + searched_right) / 2;
            MarkRange range(0, middle);
            if (check_in_range(range, BoolMask::consider_only_can_be_true).can_be_true)
                searched_right = middle;
            else
                searched_left = middle;
            ++steps;
            check_left = true;
        }
        result_range.begin = searched_left;
        LOG_TRACE(log, "Found (LEFT) boundary mark: {}", searched_left);

        searched_right = last_mark;
        while (searched_left + 1 < searched_right)
        {
            const size_t middle = (searched_left + searched_right) / 2;
            MarkRange range(middle, last_mark);
            if (check_in_range(range, BoolMask::consider_only_can_be_true).can_be_true)
                searched_left = middle;
            else
                searched_right = middle;
            ++steps;
            check_right = true;
        }
        result_range.end = searched_right;
        LOG_TRACE(log, "Found (RIGHT) boundary mark: {}", searched_right);

        if (result_range.begin < result_range.end)
        {
            if (exact_ranges)
            {
                if (result_range.begin + 1 == result_range.end)
                {
                    auto check_result = check_in_range(result_range);
                    if (check_result.can_be_true)
                    {
                        if (!check_result.can_be_false)
                            exact_ranges->emplace_back(result_range);
                        res.emplace_back(std::move(result_range));
                    }
                }
                else
                {
                    /// Candidate range with size > 1 is already can_be_true
                    auto result_exact_range = result_range;
                    if (check_in_range({result_range.begin, result_range.begin + 1}, BoolMask::consider_only_can_be_false).can_be_false)
                        ++result_exact_range.begin;

                    if (check_in_range({result_range.end - 1, result_range.end}, BoolMask::consider_only_can_be_false).can_be_false)
                        --result_exact_range.end;

                    if (result_exact_range.begin < result_exact_range.end)
                    {
                        chassert(check_in_range(result_exact_range, BoolMask::consider_only_can_be_false) == BoolMask(true, false));
                        exact_ranges->emplace_back(std::move(result_exact_range));
                    }

                    res.emplace_back(std::move(result_range));
                }
            }
            else
            {
                /// Candidate range with both ends checked is already can_be_true
                if ((check_left && check_right) || check_in_range(result_range, BoolMask::consider_only_can_be_true).can_be_true)
                    res.emplace_back(std::move(result_range));
            }
        }

        LOG_TRACE(
            log, "Found {} range {}in {} steps", res.empty() ? "empty" : "continuous", exact_ranges ? "with exact range " : "", steps);
    }

    return res;
}


std::pair<MarkRanges, RangesInDataPartReadHints> MergeTreeDataSelectExecutor::filterMarksUsingIndex(
    MergeTreeIndexPtr index_helper,
    MergeTreeIndexConditionPtr condition,
    MergeTreeData::DataPartPtr part,
    const MarkRanges & ranges,
    const Settings & settings,
    const MergeTreeReaderSettings & reader_settings,
    MarkCache * mark_cache,
    UncompressedCache * uncompressed_cache,
    VectorSimilarityIndexCache * vector_similarity_index_cache,
    LoggerPtr log)
{
    if (!index_helper->getDeserializedFormat(part->getDataPartStorage(), index_helper->getFileName()))
    {
        LOG_DEBUG(log, "File for index {} does not exist ({}.*). Skipping it.", backQuote(index_helper->index.name),
            (fs::path(part->getDataPartStorage().getFullPath()) / index_helper->getFileName()).string());
        return std::make_pair(ranges, RangesInDataPartReadHints{});
    }

    /// Whether we should use a more optimal filtering.
    bool bulk_filtering = settings[Setting::secondary_indices_enable_bulk_filtering] && index_helper->supportsBulkFiltering();

    auto index_granularity = index_helper->index.granularity;

    const size_t min_marks_for_seek = roundRowsOrBytesToMarks(
        settings[Setting::merge_tree_min_rows_for_seek],
        settings[Setting::merge_tree_min_bytes_for_seek],
        part->index_granularity_info.fixed_index_granularity,
        part->index_granularity_info.index_granularity_bytes);

    size_t marks_count = part->index_granularity->getMarksCountWithoutFinal();
    size_t index_marks_count = (marks_count + index_granularity - 1) / index_granularity;

    MarkRanges index_ranges;
    for (const auto & range : ranges)
    {
        MarkRange index_range(
                range.begin / index_granularity,
                (range.end + index_granularity - 1) / index_granularity);
        index_ranges.push_back(index_range);
    }

    MergeTreeIndexReader reader(
        index_helper, part,
        index_marks_count,
        index_ranges,
        mark_cache,
        uncompressed_cache,
        vector_similarity_index_cache,
        reader_settings);

    MarkRanges res;
<<<<<<< HEAD
    RangesInDataPartReadHints read_hints;
=======
    size_t ranges_size = ranges.size();
>>>>>>> ac335b71

    if (bulk_filtering)
    {
        MergeTreeIndexBulkGranulesPtr granules;

        size_t current_granule_num = 0;
        for (size_t i = 0; i < ranges_size; ++i)
        {
            const MarkRange & index_range = index_ranges[i];

            for (size_t index_mark = index_range.begin; index_mark < index_range.end; ++index_mark)
            {
<<<<<<< HEAD
                read_hints.ann_search_results = condition->calculateApproximateNearestNeighbors(granule);

                /// corresponding ranges have to be returned in ascending order
                auto rows = read_hints.ann_search_results.value().first;
                std::sort(rows.begin(), rows.end());
		/// Duplicates should in theory not be possible but who knows ...
                const bool has_duplicates = std::adjacent_find(rows.begin(), rows.end()) != rows.end();
		if (has_duplicates)
		{
#ifndef NDEBUG
			throw Exception(ErrorCodes::INCORRECT_DATA, "Usearch returned duplicate row numbers");
#else
			rows.erase(std::unique(rows.begin(), rows.end()), rows.end());
#endif
		}

                if (!settings[Setting::rescore_in_ann_queries] || has_duplicates ||
		    (read_hints.ann_search_results.value().second.empty()) ||
		    index_granularity < part->index_granularity->getMarksCountWithoutFinal()) /// TODO
		{
                    read_hints = {};
		}
                for (auto row : rows)
                {
                    size_t num_marks = part->index_granularity->countMarksForRows(index_mark * index_granularity, row);
=======
                reader.read(index_mark, current_granule_num, granules);
                ++current_granule_num;
            }
        }

        IMergeTreeIndexCondition::FilteredGranules filtered_granules = condition->getPossibleGranules(granules);
        if (filtered_granules.empty())
            return res;
>>>>>>> ac335b71

        auto it = filtered_granules.begin();
        current_granule_num = 0;
        for (size_t i = 0; i < ranges_size; ++i)
        {
            const MarkRange & index_range = index_ranges[i];

            for (size_t index_mark = index_range.begin; index_mark < index_range.end; ++index_mark)
            {
                if (current_granule_num == *it)
                {
                    MarkRange data_range(
                        std::max(ranges[i].begin, index_mark * index_granularity),
                        std::min(ranges[i].end, (index_mark + 1) * index_granularity));

                    if (res.empty() || data_range.begin - res.back().end > min_marks_for_seek)
                        res.push_back(data_range);
                    else
                        res.back().end = data_range.end;

                    ++it;
                    if (it == filtered_granules.end())
                        break;
                }

                ++current_granule_num;
            }

            if (it == filtered_granules.end())
                break;
        }
    }
    else
    {
        /// Some granules can cover two or more ranges,
        /// this variable is stored to avoid reading the same granule twice.
        MergeTreeIndexGranulePtr granule = nullptr;
        size_t last_index_mark = 0;

        PostingsCacheForStore cache_in_store;
        if (dynamic_cast<const MergeTreeIndexGin *>(index_helper.get()))
            cache_in_store.store = GinIndexStoreFactory::instance().get(index_helper->getFileName(), part->getDataPartStoragePtr());

        for (size_t i = 0; i < ranges_size; ++i)
        {
            const MarkRange & index_range = index_ranges[i];

            for (size_t index_mark = index_range.begin; index_mark < index_range.end; ++index_mark)
            {
                if (index_mark != index_range.begin || !granule || last_index_mark != index_range.begin)
                    reader.read(index_mark, granule);

                if (index_helper->isVectorSimilarityIndex())
                {
                    auto rows = condition->calculateApproximateNearestNeighbors(granule);

                    for (auto row : rows)
                    {
                        size_t num_marks = part->index_granularity->countMarksForRows(index_mark * index_granularity, row);

                        MarkRange data_range(
                            std::max(ranges[i].begin, (index_mark * index_granularity) + num_marks),
                            std::min(ranges[i].end, (index_mark * index_granularity) + num_marks + 1));

                        if (!res.empty() && data_range.end == res.back().end)
                            /// Vector search may return >1 hit within the same granule/mark. Don't add to the result twice.
                            continue;

                        if (res.empty() || data_range.begin - res.back().end > min_marks_for_seek)
                            res.push_back(data_range);
                        else
                            res.back().end = data_range.end;
                    }
                }
                else
                {
                    bool result = false;
                    const auto * gin_filter_condition = dynamic_cast<const MergeTreeIndexConditionGin *>(&*condition);
                    if (!gin_filter_condition)
                        result = condition->mayBeTrueOnGranule(granule);
                    else
                        result = cache_in_store.store ? gin_filter_condition->mayBeTrueOnGranuleInPart(granule, cache_in_store) : true;

                    if (!result)
                        continue;

                    MarkRange data_range(
                        std::max(ranges[i].begin, index_mark * index_granularity),
                        std::min(ranges[i].end, (index_mark + 1) * index_granularity));

                    if (res.empty() || data_range.begin - res.back().end > min_marks_for_seek)
                        res.push_back(data_range);
                    else
                        res.back().end = data_range.end;
                }
            }

            last_index_mark = index_range.end - 1;
        }
    }

    return std::make_pair(res, read_hints);
}

MarkRanges MergeTreeDataSelectExecutor::filterMarksUsingMergedIndex(
    MergeTreeIndices indices,
    MergeTreeIndexMergedConditionPtr condition,
    MergeTreeData::DataPartPtr part,
    const MarkRanges & ranges,
    const Settings & settings,
    const MergeTreeReaderSettings & reader_settings,
    MarkCache * mark_cache,
    UncompressedCache * uncompressed_cache,
    VectorSimilarityIndexCache * vector_similarity_index_cache,
    LoggerPtr log)
{
    for (const auto & index_helper : indices)
    {
        if (!part->getDataPartStorage().existsFile(index_helper->getFileName() + ".idx"))
        {
            LOG_DEBUG(log, "File for index {} does not exist. Skipping it.", backQuote(index_helper->index.name));
            return ranges;
        }
    }

    auto index_granularity = indices.front()->index.granularity;

    const size_t min_marks_for_seek = roundRowsOrBytesToMarks(
        settings[Setting::merge_tree_min_rows_for_seek],
        settings[Setting::merge_tree_min_bytes_for_seek],
        part->index_granularity_info.fixed_index_granularity,
        part->index_granularity_info.index_granularity_bytes);

    size_t marks_count = part->index_granularity->getMarksCountWithoutFinal();
    size_t index_marks_count = (marks_count + index_granularity - 1) / index_granularity;

    MarkRanges index_ranges;
    for (const auto & range : ranges)
    {
        MarkRange index_range(
                range.begin / index_granularity,
                (range.end + index_granularity - 1) / index_granularity);
        index_ranges.push_back(index_range);
    }

    std::vector<std::unique_ptr<MergeTreeIndexReader>> readers;
    for (const auto & index_helper : indices)
    {
        readers.emplace_back(
            std::make_unique<MergeTreeIndexReader>(
                index_helper,
                part,
                index_marks_count,
                index_ranges,
                mark_cache,
                uncompressed_cache,
                vector_similarity_index_cache,
                reader_settings));
    }

    MarkRanges res;

    /// Some granules can cover two or more ranges,
    /// this variable is stored to avoid reading the same granule twice.
    MergeTreeIndexGranules granules(indices.size(), nullptr);
    bool granules_filled = false;
    size_t last_index_mark = 0;
    for (const auto & range : ranges)
    {
        MarkRange index_range(
            range.begin / index_granularity,
            (range.end + index_granularity - 1) / index_granularity);

        for (size_t index_mark = index_range.begin; index_mark < index_range.end; ++index_mark)
        {
            if (index_mark != index_range.begin || !granules_filled || last_index_mark != index_range.begin)
            {
                for (size_t i = 0; i < readers.size(); ++i)
                {
                    readers[i]->read(index_mark, granules[i]);
                    granules_filled = true;
                }
            }

            if (!condition->mayBeTrueOnGranule(granules))
                continue;

            MarkRange data_range(
                std::max(range.begin, index_mark * index_granularity),
                std::min(range.end, (index_mark + 1) * index_granularity));

            if (res.empty() || data_range.begin - res.back().end > min_marks_for_seek)
                res.push_back(data_range);
            else
                res.back().end = data_range.end;
        }

        last_index_mark = index_range.end - 1;
    }

    return res;
}

void MergeTreeDataSelectExecutor::selectPartsToRead(
    MergeTreeData::DataPartsVector & parts,
    const std::optional<std::unordered_set<String>> & part_values,
    const std::optional<KeyCondition> & minmax_idx_condition,
    const DataTypes & minmax_columns_types,
    const std::optional<PartitionPruner> & partition_pruner,
    const PartitionIdToMaxBlock * max_block_numbers_to_read,
    PartFilterCounters & counters,
    QueryStatusPtr query_status)
{
    MergeTreeData::DataPartsVector prev_parts;
    std::swap(prev_parts, parts);

    for (const auto & part_or_projection : prev_parts)
    {
        if (query_status)
            query_status->checkTimeLimit();

        fiu_do_on(FailPoints::slowdown_index_analysis,
        {
            sleepForMilliseconds(1000);
        });

        const auto * part = part_or_projection->isProjectionPart() ? part_or_projection->getParentPart() : part_or_projection.get();
        if (part_values && part_values->find(part->name) == part_values->end())
            continue;

        if (part->isEmpty())
            continue;

        if (max_block_numbers_to_read)
        {
            auto blocks_iterator = max_block_numbers_to_read->find(part->info.partition_id);
            if (blocks_iterator == max_block_numbers_to_read->end() || part->info.max_block > blocks_iterator->second)
                continue;
        }

        size_t num_granules = part->index_granularity->getMarksCountWithoutFinal();

        counters.num_initial_selected_parts += 1;
        counters.num_initial_selected_granules += num_granules;

        if (minmax_idx_condition && !minmax_idx_condition->checkInHyperrectangle(
                part->minmax_idx->hyperrectangle, minmax_columns_types).can_be_true)
            continue;

        counters.num_parts_after_minmax += 1;
        counters.num_granules_after_minmax += num_granules;

        if (partition_pruner)
        {
            if (partition_pruner->canBePruned(*part))
                continue;
        }

        counters.num_parts_after_partition_pruner += 1;
        counters.num_granules_after_partition_pruner += num_granules;

        parts.push_back(part_or_projection);
    }
}

void MergeTreeDataSelectExecutor::selectPartsToReadWithUUIDFilter(
    MergeTreeData::DataPartsVector & parts,
    const std::optional<std::unordered_set<String>> & part_values,
    MergeTreeData::PinnedPartUUIDsPtr pinned_part_uuids,
    const std::optional<KeyCondition> & minmax_idx_condition,
    const DataTypes & minmax_columns_types,
    const std::optional<PartitionPruner> & partition_pruner,
    const PartitionIdToMaxBlock * max_block_numbers_to_read,
    ContextPtr query_context,
    PartFilterCounters & counters,
    LoggerPtr log)
{
    /// process_parts prepare parts that have to be read for the query,
    /// returns false if duplicated parts' UUID have been met
    auto select_parts = [&](MergeTreeData::DataPartsVector & selected_parts) -> bool
    {
        auto ignored_part_uuids = query_context->getIgnoredPartUUIDs();
        std::unordered_set<UUID> temp_part_uuids;

        MergeTreeData::DataPartsVector prev_parts;
        std::swap(prev_parts, selected_parts);

        for (const auto & part_or_projection : prev_parts)
        {
            const auto * part = part_or_projection->isProjectionPart() ? part_or_projection->getParentPart() : part_or_projection.get();
            if (part_values && part_values->find(part->name) == part_values->end())
                continue;

            if (part->isEmpty())
                continue;

            if (max_block_numbers_to_read)
            {
                auto blocks_iterator = max_block_numbers_to_read->find(part->info.partition_id);
                if (blocks_iterator == max_block_numbers_to_read->end() || part->info.max_block > blocks_iterator->second)
                    continue;
            }

            /// Skip the part if its uuid is meant to be excluded
            if (part->uuid != UUIDHelpers::Nil && ignored_part_uuids->has(part->uuid))
                continue;

            size_t num_granules = part->index_granularity->getMarksCountWithoutFinal();

            counters.num_initial_selected_parts += 1;
            counters.num_initial_selected_granules += num_granules;

            if (minmax_idx_condition
                && !minmax_idx_condition->checkInHyperrectangle(part->minmax_idx->hyperrectangle, minmax_columns_types)
                        .can_be_true)
                continue;

            counters.num_parts_after_minmax += 1;
            counters.num_granules_after_minmax += num_granules;

            if (partition_pruner)
            {
                if (partition_pruner->canBePruned(*part))
                    continue;
            }

            counters.num_parts_after_partition_pruner += 1;
            counters.num_granules_after_partition_pruner += num_granules;

            /// populate UUIDs and exclude ignored parts if enabled
            if (part->uuid != UUIDHelpers::Nil && pinned_part_uuids->contains(part->uuid))
            {
                auto result = temp_part_uuids.insert(part->uuid);
                if (!result.second)
                    throw Exception(ErrorCodes::LOGICAL_ERROR, "Found a part with the same UUID on the same replica.");
            }

            selected_parts.push_back(part_or_projection);
        }

        if (!temp_part_uuids.empty())
        {
            auto duplicates = query_context->getPartUUIDs()->add(std::vector<UUID>{temp_part_uuids.begin(), temp_part_uuids.end()});
            if (!duplicates.empty())
            {
                /// on a local replica with prefer_localhost_replica=1 if any duplicates appeared during the first pass,
                /// adding them to the exclusion, so they will be skipped on second pass
                query_context->getIgnoredPartUUIDs()->add(duplicates);
                return false;
            }
        }

        return true;
    };

    /// Process parts that have to be read for a query.
    auto needs_retry = !select_parts(parts);

    /// If any duplicated part UUIDs met during the first step, try to ignore them in second pass.
    /// This may happen when `prefer_localhost_replica` is set and "distributed" stage runs in the same process with "remote" stage.
    if (needs_retry)
    {
        LOG_DEBUG(log, "Found duplicate uuids locally, will retry part selection without them");

        counters = PartFilterCounters();

        /// Second attempt didn't help, throw an exception
        if (!select_parts(parts))
            throw Exception(ErrorCodes::DUPLICATED_PART_UUIDS, "Found duplicate UUIDs while processing query.");
    }
}

}<|MERGE_RESOLUTION|>--- conflicted
+++ resolved
@@ -88,12 +88,8 @@
     extern const SettingsBool allow_experimental_analyzer;
     extern const SettingsBool parallel_replicas_local_plan;
     extern const SettingsBool parallel_replicas_index_analysis_only_on_coordinator;
-<<<<<<< HEAD
-    extern const SettingsBool use_skip_indexes_if_final;
     extern const SettingsBool rescore_in_ann_queries;
-=======
     extern const SettingsBool secondary_indices_enable_bulk_filtering;
->>>>>>> ac335b71
 }
 
 namespace MergeTreeSetting
@@ -1542,11 +1538,8 @@
         reader_settings);
 
     MarkRanges res;
-<<<<<<< HEAD
     RangesInDataPartReadHints read_hints;
-=======
     size_t ranges_size = ranges.size();
->>>>>>> ac335b71
 
     if (bulk_filtering)
     {
@@ -1559,33 +1552,6 @@
 
             for (size_t index_mark = index_range.begin; index_mark < index_range.end; ++index_mark)
             {
-<<<<<<< HEAD
-                read_hints.ann_search_results = condition->calculateApproximateNearestNeighbors(granule);
-
-                /// corresponding ranges have to be returned in ascending order
-                auto rows = read_hints.ann_search_results.value().first;
-                std::sort(rows.begin(), rows.end());
-		/// Duplicates should in theory not be possible but who knows ...
-                const bool has_duplicates = std::adjacent_find(rows.begin(), rows.end()) != rows.end();
-		if (has_duplicates)
-		{
-#ifndef NDEBUG
-			throw Exception(ErrorCodes::INCORRECT_DATA, "Usearch returned duplicate row numbers");
-#else
-			rows.erase(std::unique(rows.begin(), rows.end()), rows.end());
-#endif
-		}
-
-                if (!settings[Setting::rescore_in_ann_queries] || has_duplicates ||
-		    (read_hints.ann_search_results.value().second.empty()) ||
-		    index_granularity < part->index_granularity->getMarksCountWithoutFinal()) /// TODO
-		{
-                    read_hints = {};
-		}
-                for (auto row : rows)
-                {
-                    size_t num_marks = part->index_granularity->countMarksForRows(index_mark * index_granularity, row);
-=======
                 reader.read(index_mark, current_granule_num, granules);
                 ++current_granule_num;
             }
@@ -1593,8 +1559,7 @@
 
         IMergeTreeIndexCondition::FilteredGranules filtered_granules = condition->getPossibleGranules(granules);
         if (filtered_granules.empty())
-            return res;
->>>>>>> ac335b71
+            return std::make_pair(res, RangesinDataPartReadHints{});
 
         auto it = filtered_granules.begin();
         current_granule_num = 0;
@@ -1649,8 +1614,28 @@
 
                 if (index_helper->isVectorSimilarityIndex())
                 {
-                    auto rows = condition->calculateApproximateNearestNeighbors(granule);
-
+                    read_hints.ann_search_results = condition->calculateApproximateNearestNeighbors(granule);
+
+                    /// corresponding ranges have to be returned in ascending order
+                    auto rows = read_hints.ann_search_results.value().first;
+                    std::sort(rows.begin(), rows.end());
+		    /// Duplicates should in theory not be possible but who knows ...
+                    const bool has_duplicates = std::adjacent_find(rows.begin(), rows.end()) != rows.end();
+		    if (has_duplicates)
+		    {
+#ifndef NDEBUG
+                        throw Exception(ErrorCodes::INCORRECT_DATA, "Usearch returned duplicate row numbers");
+#else
+                        rows.erase(std::unique(rows.begin(), rows.end()), rows.end());
+#endif
+		    }
+
+                    if (!settings[Setting::rescore_in_ann_queries] || has_duplicates ||
+		        (read_hints.ann_search_results.value().second.empty()) ||
+		        index_granularity < part->index_granularity->getMarksCountWithoutFinal()) /// TODO
+		    {
+                        read_hints = {};
+		    }
                     for (auto row : rows)
                     {
                         size_t num_marks = part->index_granularity->countMarksForRows(index_mark * index_granularity, row);
