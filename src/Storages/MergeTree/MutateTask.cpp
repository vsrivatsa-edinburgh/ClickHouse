--- conflicted
+++ resolved
@@ -1299,12 +1299,8 @@
 bool PartMergerWriter::mutateOriginalPartAndPrepareProjections()
 {
     Block cur_block;
-<<<<<<< HEAD
+
     if (ctx->checkOperationIsNotCanceled() && ctx->mutating_executor->pull(cur_block))
-=======
-    Block projection_header;
-    if (MutationHelpers::checkOperationIsNotCanceled(*ctx->merges_blocker, ctx->mutate_entry) && ctx->mutating_executor->pull(cur_block))
->>>>>>> f315b363
     {
         if (ctx->minmax_idx)
             ctx->minmax_idx->update(cur_block, MergeTreeData::getMinMaxColumnsNames(ctx->metadata_snapshot->getPartitionKey()));
