--- conflicted
+++ resolved
@@ -144,24 +144,19 @@
 
     /// Commit files after insertion into storage finished.
     /// `success` defines whether insertion was successful or not.
-<<<<<<< HEAD
     void prepareCommitRequests(
         Coordination::Requests & requests,
-        bool success,
+        bool insert_succeeded,
+        StoredObjects & successful_files,
         const std::string & exception_message = {});
 
     /// Do some work after Processed/Failed files were successfully committed to keeper.
-    void finalizeCommit(bool success, const std::string & exception_message = {});
-=======
-    void commit(bool insert_succeeded, const std::string & exception_message = {});
->>>>>>> 8dc96b3c
+    void finalizeCommit(bool insert_succeeded, const std::string & exception_message = {});
 
 private:
     Chunk generateImpl();
     /// Log to system.s3(azure)_queue_log.
     void appendLogElement(const FileMetadataPtr & file_metadata_, bool processed);
-    /// Apply after processing action, such as file removal.
-    void applyAfterProcessingAction();
     /// Commit processed files.
     /// This method is only used for SELECT query, not for streaming to materialized views.
     /// Which is defined by passing a flag commit_once_processed.
