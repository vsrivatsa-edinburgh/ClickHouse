#include "StorageMySQL.h"

#if USE_MYSQL

#include <Storages/MySQL/MySQLSettings.h>
#include <Storages/StorageFactory.h>
#include <Storages/transformQueryForExternalDatabase.h>
#include <Storages/MySQL/MySQLHelpers.h>
#include <Storages/checkAndGetLiteralArgument.h>
#include <Processors/Sources/MySQLSource.h>
#include <Interpreters/evaluateConstantExpression.h>
#include <DataTypes/DataTypeString.h>
#include <Formats/FormatFactory.h>
#include <Processors/Formats/IOutputFormat.h>
#include <IO/Operators.h>
#include <IO/WriteHelpers.h>
#include <Parsers/ASTLiteral.h>
#include <Parsers/ASTCreateQuery.h>
#include <mysqlxx/Transaction.h>
#include <Processors/Sinks/SinkToStorage.h>
#include <QueryPipeline/Pipe.h>
#include <Common/RemoteHostFilter.h>
#include <Common/parseRemoteDescription.h>
#include <Common/quoteString.h>
#include <Common/logger_useful.h>
#include <Core/Settings.h>
#include <Storages/NamedCollectionsHelpers.h>
#include <Databases/MySQL/FetchTablesColumnsList.h>


namespace DB
{
namespace Setting
{
    extern const SettingsUInt64 glob_expansion_max_elements;
    extern const SettingsMySQLDataTypesSupport mysql_datatypes_support_level;
    extern const SettingsUInt64 mysql_max_rows_to_insert;
}

namespace MySQLSetting
{
    extern const MySQLSettingsBool connection_auto_close;
    extern const MySQLSettingsUInt64 connection_pool_size;
}

namespace ErrorCodes
{
    extern const int NUMBER_OF_ARGUMENTS_DOESNT_MATCH;
    extern const int BAD_ARGUMENTS;
    extern const int UNKNOWN_TABLE;
}

StorageMySQL::StorageMySQL(
    const StorageID & table_id_,
    mysqlxx::PoolWithFailover && pool_,
    const std::string & remote_database_name_,
    const std::string & remote_table_name_,
    const bool replace_query_,
    const std::string & on_duplicate_clause_,
    const ColumnsDescription & columns_,
    const ConstraintsDescription & constraints_,
    const String & comment,
    ContextPtr context_,
    const MySQLSettings & mysql_settings_)
    : IStorage(table_id_)
    , WithContext(context_->getGlobalContext())
    , remote_database_name(remote_database_name_)
    , remote_table_name(remote_table_name_)
    , replace_query{replace_query_}
    , on_duplicate_clause{on_duplicate_clause_}
    , mysql_settings(std::make_unique<MySQLSettings>(mysql_settings_))
    , pool(std::make_shared<mysqlxx::PoolWithFailover>(pool_))
    , log(getLogger("StorageMySQL (" + table_id_.table_name + ")"))
{
    StorageInMemoryMetadata storage_metadata;

    if (columns_.empty())
    {
        auto columns = getTableStructureFromData(*pool, remote_database_name, remote_table_name, context_);
        storage_metadata.setColumns(columns);
    }
    else
        storage_metadata.setColumns(columns_);

    storage_metadata.setConstraints(constraints_);
    storage_metadata.setComment(comment);
    setInMemoryMetadata(storage_metadata);
}

ColumnsDescription StorageMySQL::getTableStructureFromData(
    mysqlxx::PoolWithFailover & pool_,
    const String & database,
    const String & table,
    const ContextPtr & context_)
{
    const auto & settings = context_->getSettingsRef();
    const auto tables_and_columns = fetchTablesColumnsList(pool_, database, {table}, settings, settings[Setting::mysql_datatypes_support_level]);

    const auto columns = tables_and_columns.find(table);
    if (columns == tables_and_columns.end())
        throw Exception(ErrorCodes::UNKNOWN_TABLE, "MySQL table {} doesn't exist.",
                        (database.empty() ? "" : (backQuote(database) + "." + backQuote(table))));

    return columns->second;
}

Pipe StorageMySQL::read(
    const Names & column_names_,
    const StorageSnapshotPtr & storage_snapshot,
    SelectQueryInfo & query_info_,
    ContextPtr context_,
    QueryProcessingStage::Enum /*processed_stage*/,
    size_t /*max_block_size*/,
    size_t /*num_streams*/)
{
    storage_snapshot->check(column_names_);
    String query = transformQueryForExternalDatabase(
        query_info_,
        column_names_,
        storage_snapshot->metadata->getColumns().getOrdinary(),
        IdentifierQuotingStyle::BackticksMySQL,
        LiteralEscapingStyle::Regular,
        remote_database_name,
        remote_table_name,
        context_);
    LOG_TRACE(log, "Query: {}", query);

    Block sample_block;
    for (const String & column_name : column_names_)
    {
        auto column_data = storage_snapshot->metadata->getColumns().getPhysical(column_name);

        WhichDataType which(column_data.type);
        /// Convert enum to string.
        if (which.isEnum())
            column_data.type = std::make_shared<DataTypeString>();
        sample_block.insert({ column_data.type, column_data.name });
    }


    StreamSettings mysql_input_stream_settings(context_->getSettingsRef(),
            (*mysql_settings)[MySQLSetting::connection_auto_close]);
    return Pipe(std::make_shared<MySQLWithFailoverSource>(pool, query, sample_block, mysql_input_stream_settings));
}


class StorageMySQLSink : public SinkToStorage
{
public:
    explicit StorageMySQLSink(
        const StorageMySQL & storage_,
        const StorageMetadataPtr & metadata_snapshot_,
        const std::string & remote_database_name_,
        const std::string & remote_table_name_,
        const mysqlxx::PoolWithFailover::Entry & entry_,
        const size_t & mysql_max_rows_to_insert)
        : SinkToStorage(metadata_snapshot_->getSampleBlock())
        , storage{storage_}
        , metadata_snapshot{metadata_snapshot_}
        , remote_database_name{remote_database_name_}
        , remote_table_name{remote_table_name_}
        , entry{entry_}
        , max_batch_rows{mysql_max_rows_to_insert}
    {
    }

    String getName() const override { return "StorageMySQLSink"; }

    void consume(Chunk & chunk) override
    {
        auto block = getHeader().cloneWithColumns(chunk.getColumns());
        auto blocks = splitBlocks(block, max_batch_rows);
        mysqlxx::Transaction trans(entry);
        try
        {
            for (const Block & batch_data : blocks)
            {
                writeBlockData(batch_data);
            }
            trans.commit();
        }
        catch (...)
        {
            trans.rollback();
            throw;
        }
    }

    void writeBlockData(const Block & block)
    {
        WriteBufferFromOwnString sqlbuf;
        sqlbuf << (storage.replace_query ? "REPLACE" : "INSERT") << " INTO ";
        if (!remote_database_name.empty())
            sqlbuf << backQuoteMySQL(remote_database_name) << ".";
        sqlbuf << backQuoteMySQL(remote_table_name);
        sqlbuf << " (" << dumpNamesWithBackQuote(block) << ") VALUES ";

        auto writer = FormatFactory::instance().getOutputFormat("Values", sqlbuf, metadata_snapshot->getSampleBlock(), storage.getContext());
        writer->write(block);

        if (!storage.on_duplicate_clause.empty())
            sqlbuf << " ON DUPLICATE KEY " << storage.on_duplicate_clause;

        sqlbuf << ";";

        auto query = this->entry->query(sqlbuf.str());
        query.execute();
    }

    Blocks splitBlocks(const Block & block, const size_t & max_rows) const
    {
        /// Avoid Excessive copy when block is small enough
        if (block.rows() <= max_rows)
            return {block};

        const size_t split_block_size = static_cast<size_t>(ceil(block.rows() * 1.0 / max_rows));
        Blocks split_blocks(split_block_size);

        for (size_t idx = 0; idx < split_block_size; ++idx)
            split_blocks[idx] = block.cloneEmpty();

        const size_t columns = block.columns();
        const size_t rows = block.rows();
        size_t offsets = 0;
        UInt64 limits = max_batch_rows;
        for (size_t idx = 0; idx < split_block_size; ++idx)
        {
            /// For last batch, limits should be the remain size
            if (idx == split_block_size - 1) limits = rows - offsets;
            for (size_t col_idx = 0; col_idx < columns; ++col_idx)
            {
                split_blocks[idx].getByPosition(col_idx).column = block.getByPosition(col_idx).column->cut(offsets, limits);
            }
            offsets += max_batch_rows;
        }

        return split_blocks;
    }

    static std::string dumpNamesWithBackQuote(const Block & block)
    {
        WriteBufferFromOwnString out;
        for (auto it = block.begin(); it != block.end(); ++it)
        {
            if (it != block.begin())
                out << ", ";
            out << backQuoteMySQL(it->name);
        }
        return out.str();
    }

private:
    const StorageMySQL & storage;
    StorageMetadataPtr metadata_snapshot;
    std::string remote_database_name;
    std::string remote_table_name;
    mysqlxx::PoolWithFailover::Entry entry;
    size_t max_batch_rows;
};


SinkToStoragePtr StorageMySQL::write(const ASTPtr & /*query*/, const StorageMetadataPtr & metadata_snapshot, ContextPtr local_context, bool /*async_insert*/)
{
    return std::make_shared<StorageMySQLSink>(
        *this,
        metadata_snapshot,
        remote_database_name,
        remote_table_name,
        pool->get(),
        local_context->getSettingsRef()[Setting::mysql_max_rows_to_insert]);
}

StorageMySQL::Configuration StorageMySQL::processNamedCollectionResult(
    const NamedCollection & named_collection, MySQLSettings & storage_settings, ContextPtr context_, bool require_table)
{
    StorageMySQL::Configuration configuration;

    ValidateKeysMultiset<ExternalDatabaseEqualKeysSet> optional_arguments = {"replace_query", "on_duplicate_clause", "addresses_expr", "host", "hostname", "port"};
    auto mysql_settings_names = storage_settings.getAllRegisteredNames();
    for (const auto & name : mysql_settings_names)
        optional_arguments.insert(name);

    ValidateKeysMultiset<ExternalDatabaseEqualKeysSet> required_arguments = {"user", "username", "password", "database", "db"};
    if (require_table)
        required_arguments.insert("table");
    validateNamedCollection<ValidateKeysMultiset<ExternalDatabaseEqualKeysSet>>(named_collection, required_arguments, optional_arguments);

    configuration.addresses_expr = named_collection.getOrDefault<String>("addresses_expr", "");
    if (configuration.addresses_expr.empty())
    {
        configuration.host = named_collection.getAnyOrDefault<String>({"host", "hostname"}, "");
        configuration.port = static_cast<UInt16>(named_collection.get<UInt64>("port"));
        configuration.addresses = {std::make_pair(configuration.host, configuration.port)};
    }
    else
    {
        size_t max_addresses = context_->getSettingsRef()[Setting::glob_expansion_max_elements];
        configuration.addresses = parseRemoteDescriptionForExternalDatabase(
            configuration.addresses_expr, max_addresses, 3306);
    }

    configuration.username = named_collection.getAny<String>({"username", "user"});
    configuration.password = named_collection.get<String>("password");
    configuration.database = named_collection.getAny<String>({"db", "database"});
    if (require_table)
        configuration.table = named_collection.get<String>("table");
    configuration.replace_query = named_collection.getOrDefault<UInt64>("replace_query", false);
    configuration.on_duplicate_clause = named_collection.getOrDefault<String>("on_duplicate_clause", "");

    storage_settings.loadFromNamedCollection(named_collection);

    return configuration;
}

StorageMySQL::Configuration StorageMySQL::getConfiguration(ASTs engine_args, ContextPtr context_, MySQLSettings & storage_settings)
{
    StorageMySQL::Configuration configuration;
    if (auto named_collection = tryGetNamedCollectionWithOverrides(engine_args, context_))
    {
        configuration = StorageMySQL::processNamedCollectionResult(*named_collection, storage_settings, context_);
    }
    else
    {
        if (engine_args.size() < 5 || engine_args.size() > 7)
            throw Exception(ErrorCodes::NUMBER_OF_ARGUMENTS_DOESNT_MATCH, "Storage MySQL requires 5-7 parameters: "
                            "MySQL('host:port' (or 'addresses_pattern'), database, table, "
                            "'user', 'password'[, replace_query, 'on_duplicate_clause']).");

        for (auto & engine_arg : engine_args)
            engine_arg = evaluateConstantExpressionOrIdentifierAsLiteral(engine_arg, context_);

        configuration.addresses_expr = checkAndGetLiteralArgument<String>(engine_args[0], "host:port");
        size_t max_addresses = context_->getSettingsRef()[Setting::glob_expansion_max_elements];

        configuration.addresses = parseRemoteDescriptionForExternalDatabase(configuration.addresses_expr, max_addresses, 3306);
        configuration.database = checkAndGetLiteralArgument<String>(engine_args[1], "database");
        configuration.table = checkAndGetLiteralArgument<String>(engine_args[2], "table");
        configuration.username = checkAndGetLiteralArgument<String>(engine_args[3], "username");
        configuration.password = checkAndGetLiteralArgument<String>(engine_args[4], "password");
        if (engine_args.size() >= 6)
            configuration.replace_query = checkAndGetLiteralArgument<UInt64>(engine_args[5], "replace_query");
        if (engine_args.size() == 7)
            configuration.on_duplicate_clause = checkAndGetLiteralArgument<String>(engine_args[6], "on_duplicate_clause");
    }
    for (const auto & address : configuration.addresses)
        context_->getRemoteHostFilter().checkHostAndPort(address.first, toString(address.second));
    if (configuration.replace_query && !configuration.on_duplicate_clause.empty())
        throw Exception(ErrorCodes::BAD_ARGUMENTS,
                        "Only one of 'replace_query' and 'on_duplicate_clause' can be specified, or none of them");

    return configuration;
}


void registerStorageMySQL(StorageFactory & factory)
{
    factory.registerStorage("MySQL", [](const StorageFactory::Arguments & args)
    {
        MySQLSettings mysql_settings; /// TODO: move some arguments from the arguments to the SETTINGS.
        auto configuration = StorageMySQL::getConfiguration(args.engine_args, args.getLocalContext(), mysql_settings);

        if (args.storage_def->settings)
            mysql_settings.loadFromQuery(*args.storage_def);

        if (!mysql_settings[MySQLSetting::connection_pool_size])
            throw Exception(ErrorCodes::BAD_ARGUMENTS, "connection_pool_size cannot be zero.");

        mysqlxx::PoolWithFailover pool = createMySQLPoolWithFailover(configuration, mysql_settings);

        return std::make_shared<StorageMySQL>(
            args.table_id,
            std::move(pool),
            configuration.database,
            configuration.table,
            configuration.replace_query,
            configuration.on_duplicate_clause,
            args.columns,
            args.constraints,
            args.comment,
            args.getContext(),
            mysql_settings);
    },
    {
        .supports_settings = true,
        .supports_schema_inference = true,
<<<<<<< HEAD
        .source_access_type = AccessTypeObjects::Source::MYSQL,
=======
        .source_access_type = AccessType::MYSQL,
        .has_builtin_setting_fn = MySQLSettings::hasBuiltin,
>>>>>>> 19ceaa89
    });
}

}

#endif<|MERGE_RESOLUTION|>--- conflicted
+++ resolved
@@ -383,12 +383,8 @@
     {
         .supports_settings = true,
         .supports_schema_inference = true,
-<<<<<<< HEAD
         .source_access_type = AccessTypeObjects::Source::MYSQL,
-=======
-        .source_access_type = AccessType::MYSQL,
         .has_builtin_setting_fn = MySQLSettings::hasBuiltin,
->>>>>>> 19ceaa89
     });
 }
 
